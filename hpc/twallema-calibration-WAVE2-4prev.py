# ----------------------
# Load required packages
# ----------------------

import random
import os
import numpy as np
import json
import corner
import random

import pandas as pd
import datetime
import scipy
import matplotlib.dates as mdates
import matplotlib
import math
import xarray as xr
import emcee
import matplotlib.pyplot as plt
import datetime

from covid19model.optimization import objective_fcns,pso
from covid19model.models import models
from covid19model.models.utils import draw_sample_COVID19_SEIRD_google
from covid19model.models.time_dependant_parameter_fncs import google_lockdown, ramp_fun, contact_matrix
from covid19model.data import google, sciensano, model_parameters
from covid19model.visualization.output import population_status, infected, _apply_tick_locator 
from covid19model.visualization.optimization import plot_fit, traceplot

# -------------
# Load all data
# -------------

# Contact matrices
initN, Nc_home, Nc_work, Nc_schools, Nc_transport, Nc_leisure, Nc_others, Nc_total = model_parameters.get_interaction_matrices(dataset='willem_2012')
levels = initN.size
Nc_all = {'total': Nc_total, 'home':Nc_home, 'work': Nc_work, 'schools': Nc_schools, 'transport': Nc_transport, 'leisure': Nc_leisure, 'others': Nc_others}
# Update data?
update = False
# Sciensano data
df_sciensano = sciensano.get_sciensano_COVID19_data(update=update)
# Google Mobility data
df_google = google.get_google_mobility_data(update=update, plot=False)
# Model initial condition on September 1st
with open('../data/interim/model_parameters/COVID19_SEIRD/calibrations/national/google/initial_states_2020-09-01.json', 'r') as fp:
    initial_states = json.load(fp)    

# ----------------------------------
# Time-dependant parameter functions
# ----------------------------------

# Extract build contact matrix function
from covid19model.models.time_dependant_parameter_fncs import make_contact_matrix_function
contact_matrix_4prev, contact_matrix_3prev = make_contact_matrix_function(df_google, Nc_all)

# Define policy function
def wave2_policies_4prev(t, param, l , tau, 
                   prev_schools, prev_work, prev_rest, prev_home):
    
    # Convert tau and l to dates
    tau_days = pd.Timedelta(tau, unit='D')
    l_days = pd.Timedelta(l, unit='D')

    # Define additional dates where intensity or school policy changes
    t1 = pd.Timestamp('2020-03-15') # start of lockdown
    t2 = pd.Timestamp('2020-05-15') # gradual re-opening of schools (assume 50% of nominal scenario)
    t3 = pd.Timestamp('2020-07-01') # start of summer: COVID-urgency very low
    t4 = pd.Timestamp('2020-08-01')
    t5 = pd.Timestamp('2020-09-01') # september: lockdown relaxation narrative in newspapers reduces sense of urgency
    t6 = pd.Timestamp('2020-10-19') # lockdown
    t7 = pd.Timestamp('2020-11-16') # schools re-open
    t8 = pd.Timestamp('2020-12-18') # schools close
    t9 = pd.Timestamp('2021-01-04') # schools re-open

    if t5 < t <= t6 + tau_days:
        t = pd.Timestamp(t.date())
        return contact_matrix_4prev(t, school=1)
    elif t6 + tau_days < t <= t6 + tau_days + l_days:
        t = pd.Timestamp(t.date())
        policy_old = contact_matrix_4prev(t, school=1)
        policy_new = contact_matrix_4prev(t, prev_home, prev_schools, prev_work, prev_rest, 
                                    school=0)
        return ramp_fun(policy_old, policy_new, t, tau_days, l, t6)
    elif t6 + tau_days + l_days < t <= t7:
        t = pd.Timestamp(t.date())
        return contact_matrix_4prev(t, prev_home, prev_schools, prev_work, prev_rest, 
                              school=0)
    elif t7 < t <= t8:
        t = pd.Timestamp(t.date())
        return contact_matrix_4prev(t, prev_home, prev_schools, prev_work, prev_rest, 
                              school=1)
    elif t8 < t <= t9:
        t = pd.Timestamp(t.date())
        return contact_matrix_4prev(t, prev_home, prev_schools, prev_work, prev_rest, 
                              school=0)
    else:
        t = pd.Timestamp(t.date())
        return contact_matrix_4prev(t, prev_home, prev_schools, prev_work, prev_rest, 
                              school=1)


# ---------------------------
# Define calibration settings
# ---------------------------

# Spatial unit: Belgium
spatial_unit = 'BE_4_prev_full'
# Start of data collection
start_data = '2020-09-01'
# Start data of recalibration ramp
start_calibration = '2020-09-01'
# Last datapoint used to recalibrate the ramp
<<<<<<< HEAD
end_calibration = '2020-12-08'
=======
end_calibration = '2021-01-02'
>>>>>>> 4c2217f2
# Path where figures should be stored
fig_path = '../results/calibrations/COVID19_SEIRD/national/'
# Path where MCMC samples should be saved
samples_path = '../data/interim/model_parameters/COVID19_SEIRD/calibrations/national/'
# PSO settings
warmup=0
<<<<<<< HEAD
maxiter = 10
multiplier = 1
=======
maxiter = 50
multiplier = 100
>>>>>>> 4c2217f2
import multiprocessing as mp
processes = 5 #mp.cpu_count()
popsize = multiplier*processes
# MCMC settings
<<<<<<< HEAD
steps_mcmc = 50
discard = 0
=======
steps_mcmc = 300000
discard = 50000
>>>>>>> 4c2217f2
# define dataset
data=[df_sciensano['H_in'][start_calibration:end_calibration]]
states = [["H_in"]]

# --------------------
# Initialize the model
# --------------------

# Load the model parameters using `get_COVID19_SEIRD_parameters()`.
params = model_parameters.get_COVID19_SEIRD_parameters()
# Add the time-dependant parameter function arguments
params.update({'l' : 5,
               'tau' : 5,
               'prev_schools': 0.5,
               'prev_work': 0.5,
               'prev_rest': 0.5,
               'prev_home' : 0.5,
               's': np.ones(9)}) # Susceptiblity in young adults is not lower!
# Initialize
model = models.COVID19_SEIRD(initial_states, params, time_dependent_parameters={'Nc': wave2_policies_4prev})


####################################################
####### CALIBRATING BETA AND COMPLIANCE RAMP #######
####################################################

print('------------------------------------')
print('CALIBRATING BETA AND COMPLIANCE RAMP')
print('------------------------------------\n')
print('Using data from '+start_calibration+' until '+end_calibration+'\n')
print('1) Particle swarm optimization\n')
print('Using ' + str(processes) + ' cores\n')

# set PSO optimisation settings
parNames = ['beta','l','tau',
            'prev_schools', 'prev_work', 'prev_rest', 'prev_home']
bounds=((0.010,0.060),(0.1,20),(0.1,20),
        (0.01,1),(0.01,1),(0.01,1),(0.01,1))

# run PSO optimisation
theta = pso.fit_pso(model,data,parNames,states,bounds,maxiter=maxiter,popsize=popsize,
                    start_date=start_calibration,warmup=warmup, processes=processes)

# run MCMC sampler
print('\n2) Markov-Chain Monte-Carlo sampling\n')

# Set up the sampler backend
results_folder = "../results/calibrations/COVID19_SEIRD/national/backends/"
filename = spatial_unit+'_'+str(datetime.date.today())
backend = emcee.backends.HDFBackend(results_folder+filename)

# Setup parameter names, bounds, number of chains, etc.
parNames_mcmc = parNames
bounds_mcmc=((0.010,0.060),(0.001,20),(0.001,20),
             (0,1),(0,1),(0,1),(0,1))
ndim = len(theta)
nwalkers = ndim*2
perturbations = ([1]+(ndim-1)*[1e-3]) * np.random.randn(nwalkers, ndim)
pos = theta + perturbations

# If the pertubations place a MC starting point outside of bounds, replace with upper-or lower bound
for i in range(pos.shape[0]):
    for j in range(pos.shape[1]):
        if pos[i,j] < bounds_mcmc[j][0]:
            pos[i,j] = bounds_mcmc[j][0]
        elif pos[i,j] > bounds_mcmc[j][1]:
            pos[i,j] = bounds_mcmc[j][1]

# Initialize parallel pool and run sampler
from multiprocessing import Pool
with Pool() as pool:
    sampler = emcee.EnsembleSampler(nwalkers, ndim, objective_fcns.log_probability,backend=backend,pool=pool,
                    args=(model, bounds_mcmc, data, states, parNames_mcmc, None, start_calibration, warmup,'poisson'))
    sampler.run_mcmc(pos, steps_mcmc, progress=True)

thin = 1
try:
    autocorr = sampler.get_autocorr_time()
    thin = int(0.5 * np.min(autocorr))
except:
    print('Warning: The chain is shorter than 50 times the integrated autocorrelation time.\nUse this estimate with caution and run a longer chain!\n')

from covid19model.optimization.run_optimization import checkplots
checkplots(sampler, discard, thin, fig_path, spatial_unit, figname='FIT_WAVE2_GOOGLE', 
           labels=['$\\beta$','l','$\\tau$',
                   'prev_schools', 'prev_work', 'prev_rest', 'prev_home'])

#############################################
####### Output to dictionary ################
#############################################

print('\n3) Saving output\n')

flat_samples = sampler.get_chain(discard=discard,thin=thin,flat=True)

samples_dict_wave2 = {}
for count,name in enumerate(parNames_mcmc):
    samples_dict_wave2[name] = flat_samples[:,count].tolist()

samples_dict_wave2.update({
    'theta_pso' : list(theta),
    'warmup' : warmup,
    'calibration_data' : states[0][0],
    'start_date' : start_calibration,
    'end_date' : end_calibration,
    'maxiter' : maxiter,
    'popsize': popsize,
    'steps_mcmc': steps_mcmc,
    'discard' : discard,
})

with open(samples_path+str(spatial_unit)+'_'+str(datetime.date.today())+'_WAVE2_GOOGLE.json', 'w') as fp:
    json.dump(samples_dict_wave2, fp)


####################################################
####### Visualize model fit to data ################
####################################################

print('4) Visualizing model fit \n')

end_sim = '2021-05-01'

fig,ax=plt.subplots(figsize=(10,4))
for i in range(1000):
    # Sample
    idx, model.parameters['beta'] = random.choice(list(enumerate(samples_dict_wave2['beta'])))
    model.parameters['l'] = samples_dict_wave2['l'][idx] 
    model.parameters['tau'] = samples_dict_wave2['tau'][idx]  
    model.parameters['prev_home'] = samples_dict_wave2['prev_home'][idx]    
    model.parameters['prev_schools'] = samples_dict_wave2['prev_schools'][idx]    
    model.parameters['prev_work'] = samples_dict_wave2['prev_work'][idx]       
    model.parameters['prev_rest'] = samples_dict_wave2['prev_rest'][idx]      
    # Simulate
    y_model = model.sim(end_sim,start_date=start_calibration,warmup=0)
    # Plot
    ax.plot(y_model['time'],y_model["H_in"].sum(dim="Nc"),color='blue',alpha=0.01)

ax.scatter(df_sciensano[start_calibration:end_calibration].index,df_sciensano['H_in'][start_calibration:end_calibration],color='black',alpha=0.6,linestyle='None',facecolors='none')
ax = _apply_tick_locator(ax)
ax.set_xlim('2020-09-01',end_sim)
fig.savefig(fig_path+'others/FIT_WAVE2_GOOGLE_'+spatial_unit+'_'+str(datetime.date.today())+'.pdf', dpi=400, bbox_inches='tight')

print('done\n')<|MERGE_RESOLUTION|>--- conflicted
+++ resolved
@@ -111,35 +111,21 @@
 # Start data of recalibration ramp
 start_calibration = '2020-09-01'
 # Last datapoint used to recalibrate the ramp
-<<<<<<< HEAD
-end_calibration = '2020-12-08'
-=======
 end_calibration = '2021-01-02'
->>>>>>> 4c2217f2
 # Path where figures should be stored
 fig_path = '../results/calibrations/COVID19_SEIRD/national/'
 # Path where MCMC samples should be saved
 samples_path = '../data/interim/model_parameters/COVID19_SEIRD/calibrations/national/'
 # PSO settings
 warmup=0
-<<<<<<< HEAD
-maxiter = 10
-multiplier = 1
-=======
 maxiter = 50
 multiplier = 100
->>>>>>> 4c2217f2
 import multiprocessing as mp
 processes = 5 #mp.cpu_count()
 popsize = multiplier*processes
 # MCMC settings
-<<<<<<< HEAD
-steps_mcmc = 50
-discard = 0
-=======
 steps_mcmc = 300000
 discard = 50000
->>>>>>> 4c2217f2
 # define dataset
 data=[df_sciensano['H_in'][start_calibration:end_calibration]]
 states = [["H_in"]]
