{
 "cells": [
  {
   "cell_type": "markdown",
   "metadata": {},
   "source": [
    "**Calibration of the age-stratified deterministic model**\n",
    "\n",
    "*Original code by Ryan S. McGee. Modified by T.W. Alleman in consultation with the BIOMATH research unit headed by prof. Ingmar Nopens.*\n",
    "\n",
    "Copyright (c) 2020 by T.W. Alleman, BIOMATH, Ghent University. All Rights Reserved.\n",
    "\n",
    "This notebook accompanies our preprint: \"*A deterministic, age-stratified, extended SEIRD model for assessing the effect of non-pharmaceutical interventions on SARS-CoV-2 spread in Belgium*\"(https://doi.org/10.1101/2020.07.17.20156034)"
   ]
  },
  {
   "cell_type": "markdown",
   "metadata": {},
   "source": [
    "# Load required packages"
   ]
  },
  {
   "cell_type": "code",
   "execution_count": null,
   "metadata": {
    "ExecuteTime": {
<<<<<<< HEAD
     "end_time": "2020-11-03T08:52:59.251006Z",
     "start_time": "2020-11-03T08:52:59.004832Z"
=======
     "end_time": "2020-11-03T07:02:28.792310Z",
     "start_time": "2020-11-03T07:02:26.404331Z"
>>>>>>> 0e6b1072
    }
   },
   "outputs": [],
   "source": [
    "import random\n",
    "import os\n",
    "import numpy as np\n",
    "%matplotlib notebook\n",
    "import matplotlib.pyplot as plt\n",
    "from IPython.display import Image\n",
    "from ipywidgets import interact,fixed,FloatSlider,IntSlider,ToggleButtons\n",
    "import pandas as pd\n",
    "from datetime import datetime, timedelta\n",
    "import scipy\n",
    "from scipy.integrate import odeint\n",
    "from scipy.stats import norm\n",
    "import matplotlib.dates as mdates\n",
    "import matplotlib\n",
    "import scipy.stats as st\n",
    "\n",
    "import math\n",
    "import xarray as xr\n",
    "import emcee\n",
    "import json\n",
    "import corner\n",
    "\n",
    "from covid19model.optimization import objective_fcns\n",
    "from covid19model.optimization import MCMC\n",
    "from covid19model.models import models\n",
    "from covid19model.data import google\n",
    "from covid19model.data import sciensano\n",
    "from covid19model.data import model_parameters\n",
    "from covid19model.visualization.output import population_status, infected\n",
    "from covid19model.visualization.optimization import plot_fit, traceplot\n",
    "from covid19model.optimization.run_optimization import full_calibration_wave1, full_calibration_wave2\n",
    "from covid19model.models.utils import draw_sample_COVID19_SEIRD\n",
    "\n",
    "\n",
    "# OPTIONAL: Load the \"autoreload\" extension so that package code can change\n",
    "%load_ext autoreload\n",
    "# OPTIONAL: always reload modules so that as you change code in src, it gets loaded\n",
    "%autoreload 2"
   ]
  },
  {
   "cell_type": "code",
   "execution_count": null,
   "metadata": {
    "ExecuteTime": {
<<<<<<< HEAD
     "end_time": "2020-11-03T08:52:59.291566Z",
     "start_time": "2020-11-03T08:52:59.253538Z"
=======
     "end_time": "2020-11-02T10:28:53.233506Z",
     "start_time": "2020-11-02T10:28:53.198636Z"
>>>>>>> 0e6b1072
    }
   },
   "outputs": [],
   "source": [
    "# import dask\n",
    "\n",
    "# from dask.distributed import Client, progress\n",
    "# client = Client(threads_per_worker=16, n_workers=1)\n",
    "# client"
   ]
  },
  {
   "cell_type": "markdown",
   "metadata": {},
   "source": [
    "# Get public data"
   ]
  },
  {
   "cell_type": "code",
   "execution_count": 2,
   "metadata": {
    "ExecuteTime": {
<<<<<<< HEAD
     "end_time": "2020-11-03T08:52:59.330361Z",
     "start_time": "2020-11-03T08:52:59.294181Z"
=======
     "end_time": "2020-11-03T07:02:30.819329Z",
     "start_time": "2020-11-03T07:02:30.714956Z"
>>>>>>> 0e6b1072
    }
   },
   "outputs": [],
   "source": [
    "df_sciensano = sciensano.get_sciensano_COVID19_data(update=False)\n"
   ]
  },
  {
   "cell_type": "code",
<<<<<<< HEAD
   "execution_count": null,
   "metadata": {
    "ExecuteTime": {
     "end_time": "2020-11-03T08:52:59.385055Z",
     "start_time": "2020-11-03T08:52:59.332756Z"
=======
   "execution_count": 3,
   "metadata": {
    "ExecuteTime": {
     "end_time": "2020-11-03T07:02:31.283343Z",
     "start_time": "2020-11-03T07:02:31.233187Z"
>>>>>>> 0e6b1072
    }
   },
   "outputs": [],
   "source": [
    "raw_hosp_data = pd.read_csv('../data/raw/sciensano/COVID19BE_HOSP.csv', parse_dates=['DATE'])\n",
    "Luik_hosp_data = raw_hosp_data[raw_hosp_data.PROVINCE=='Liège']"
   ]
  },
  {
   "cell_type": "code",
   "execution_count": 4,
   "metadata": {
    "ExecuteTime": {
<<<<<<< HEAD
     "end_time": "2020-11-03T08:52:59.423698Z",
     "start_time": "2020-11-03T08:52:59.387061Z"
=======
     "end_time": "2020-11-03T07:02:31.715743Z",
     "start_time": "2020-11-03T07:02:31.679581Z"
>>>>>>> 0e6b1072
    }
   },
   "outputs": [],
   "source": [
    "#Luik_hosp_data.plot('DATE','NEW_IN')"
   ]
  },
  {
   "cell_type": "code",
<<<<<<< HEAD
   "execution_count": null,
   "metadata": {
    "ExecuteTime": {
     "end_time": "2020-11-03T08:52:59.465081Z",
     "start_time": "2020-11-03T08:52:59.425703Z"
=======
   "execution_count": 5,
   "metadata": {
    "ExecuteTime": {
     "end_time": "2020-11-03T07:02:32.049518Z",
     "start_time": "2020-11-03T07:02:32.010400Z"
>>>>>>> 0e6b1072
    },
    "scrolled": true
   },
   "outputs": [],
   "source": [
    "Luik_ts = Luik_hosp_data[['DATE','NEW_IN']].set_index('DATE')"
   ]
  },
  {
   "cell_type": "code",
   "execution_count": null,
   "metadata": {
    "ExecuteTime": {
<<<<<<< HEAD
     "end_time": "2020-11-03T08:52:59.505128Z",
     "start_time": "2020-11-03T08:52:59.467238Z"
=======
     "end_time": "2020-11-02T16:04:22.903218Z",
     "start_time": "2020-11-02T16:04:22.706408Z"
>>>>>>> 0e6b1072
    }
   },
   "outputs": [],
   "source": [
    "# fig,ax = plt.subplots()\n",
    "# Luik_ts.reset_index() .plot('DATE','NEW_IN', logy=True, ax=ax)\n",
    "# ax.set_xlim('2020-08-01', '2020-11-01')"
   ]
  },
  {
   "cell_type": "markdown",
   "metadata": {},
   "source": [
    "# Load data"
   ]
  },
  {
   "cell_type": "code",
<<<<<<< HEAD
   "execution_count": null,
   "metadata": {
    "ExecuteTime": {
     "end_time": "2020-11-03T08:52:59.825597Z",
     "start_time": "2020-11-03T08:52:59.508598Z"
=======
   "execution_count": 6,
   "metadata": {
    "ExecuteTime": {
     "end_time": "2020-11-03T07:02:36.498465Z",
     "start_time": "2020-11-03T07:02:36.171058Z"
>>>>>>> 0e6b1072
    }
   },
   "outputs": [],
   "source": [
    "# Load the interaction matrices (size: 9x9)\n",
    "initN, Nc_home, Nc_work, Nc_schools, Nc_transport, Nc_leisure, Nc_others, Nc_total = model_parameters.get_interaction_matrices(dataset='willem_2012')\n",
    "# Define the number of age categories\n",
    "levels = initN.size\n",
    "#province_names = pd.read_csv('../data/raw/GIS/NIS_province.csv')\n",
    "initN_province = pd.read_csv('../data/interim/demographic/initN_province.csv')\n",
    "initN = np.array(list(initN_province.set_index('NIS').loc[60000].iloc[:9]))"
   ]
  },
  {
   "cell_type": "code",
<<<<<<< HEAD
   "execution_count": null,
   "metadata": {
    "ExecuteTime": {
     "end_time": "2020-11-03T08:52:59.866963Z",
     "start_time": "2020-11-03T08:52:59.827971Z"
=======
   "execution_count": 7,
   "metadata": {
    "ExecuteTime": {
     "end_time": "2020-11-03T07:02:36.537201Z",
     "start_time": "2020-11-03T07:02:36.500690Z"
>>>>>>> 0e6b1072
    }
   },
   "outputs": [],
   "source": [
    "fig_path = '../results/calibrations_provinces/'\n",
    "samples_path = '../data/interim/model_parameters/provinces/'"
   ]
  },
  {
   "cell_type": "code",
<<<<<<< HEAD
   "execution_count": null,
   "metadata": {
    "ExecuteTime": {
     "end_time": "2020-11-03T08:52:59.907053Z",
     "start_time": "2020-11-03T08:52:59.869052Z"
=======
   "execution_count": 8,
   "metadata": {
    "ExecuteTime": {
     "end_time": "2020-11-03T07:02:36.752381Z",
     "start_time": "2020-11-03T07:02:36.714110Z"
>>>>>>> 0e6b1072
    }
   },
   "outputs": [],
   "source": [
    "def draw_sample_beta_COVID19_SEIRD(parameter_dictionary,samples_dict):\n",
    "    \"\"\"\n",
    "    A function to draw parameter samples obtained with MCMC during model calibration and assign them to the parameter dictionary of the model.\n",
    "    Tailor-made for the BIOMATH COVID-19 SEIRD model.\n",
    "\n",
    "    Parameters\n",
    "    ----------\n",
    "    model : object\n",
    "        BIOMATH model object\n",
    "    \n",
    "    samples_dict : dictionary\n",
    "        Dictionary containing the samples of the sampled parameters: beta, l and tau.\n",
    "\n",
    "    Returns\n",
    "    ----------\n",
    "    model : object\n",
    "        BIOMATH model object\n",
    "\n",
    "    \"\"\"\n",
    "    # Use posterior samples of fitted parameters\n",
    "    parameter_dictionary['beta'] = np.random.choice(samples_dict['beta'],1,replace=False)\n",
    "    return parameter_dictionary"
   ]
  },
  {
   "cell_type": "markdown",
   "metadata": {},
   "source": [
    "# Initialize the model"
   ]
  },
  {
   "cell_type": "code",
<<<<<<< HEAD
   "execution_count": null,
   "metadata": {
    "ExecuteTime": {
     "end_time": "2020-11-03T08:52:59.946886Z",
     "start_time": "2020-11-03T08:52:59.909257Z"
=======
   "execution_count": 9,
   "metadata": {
    "ExecuteTime": {
     "end_time": "2020-11-03T07:02:39.713664Z",
     "start_time": "2020-11-03T07:02:39.675750Z"
>>>>>>> 0e6b1072
    }
   },
   "outputs": [],
   "source": [
    "def ramp_fun(Nc_old, Nc_new, t, tau_days, l, t_start):\n",
    "    \"\"\"\n",
    "    t : current date\n",
    "    tau : number of days before measures start having an effect\n",
    "    l : number of additional days after the time delay until full compliance is reached\n",
    "    \"\"\"\n",
    "    return Nc_old + (Nc_new-Nc_old)/l * (t-t_start-tau_days)/pd.Timedelta('1D')"
   ]
  },
  {
   "cell_type": "code",
<<<<<<< HEAD
   "execution_count": null,
   "metadata": {
    "ExecuteTime": {
     "end_time": "2020-11-03T08:52:59.989788Z",
     "start_time": "2020-11-03T08:52:59.949070Z"
=======
   "execution_count": 10,
   "metadata": {
    "ExecuteTime": {
     "end_time": "2020-11-03T07:02:39.942123Z",
     "start_time": "2020-11-03T07:02:39.902275Z"
>>>>>>> 0e6b1072
    }
   },
   "outputs": [],
   "source": [
    "# Define the compliance and lockdown function\n",
    "def lockdown_func(t,param,policy1,policy2,l,tau,prevention, start_date, policy_time):\n",
    "    tau_days = pd.to_timedelta(tau, unit='D')\n",
    "    l_days = pd.to_timedelta(l, unit='D')\n",
    "    if t <= start_date + tau_days:\n",
    "        return policy1\n",
    "    elif start_date + tau_days < t <= start_date + tau_days + l_days:\n",
    "        return ramp_fun(policy1, policy2, t, tau_days, l, start_date)\n",
    "    else:\n",
    "        return prevention*policy2"
   ]
  },
  {
   "cell_type": "code",
<<<<<<< HEAD
   "execution_count": null,
   "metadata": {
    "ExecuteTime": {
     "end_time": "2020-11-03T08:53:00.319955Z",
     "start_time": "2020-11-03T08:52:59.992020Z"
=======
   "execution_count": 11,
   "metadata": {
    "ExecuteTime": {
     "end_time": "2020-11-03T07:02:40.453733Z",
     "start_time": "2020-11-03T07:02:40.129967Z"
>>>>>>> 0e6b1072
    }
   },
   "outputs": [],
   "source": [
    "# Load the parameters using `get_COVID19_SEIRD_parameters()`.\n",
    "params = model_parameters.get_COVID19_SEIRD_parameters()\n",
    "params.update({'policy1': Nc_total,\n",
    "              'policy2': 1.0*Nc_home + (1-0.60)*Nc_work + (1-0.70)*Nc_transport + (1-0.30)*Nc_others + (1-0.80)*Nc_leisure,\n",
    "              'policy_time': 500,\n",
    "              'l': 1,\n",
    "              'tau': 5,\n",
    "              'prevention': 0.5,\n",
    "              'start_date': pd.to_datetime('2020-03-15')})\n",
    "# Define the initial condition: one exposed inidividual in every age category\n",
    "initial_states = {'S': initN, 'E': np.ones(levels)}\n",
    "model = models.COVID19_SEIRD(initial_states, params, time_dependent_parameters={'Nc': lockdown_func})"
   ]
  },
  {
   "cell_type": "code",
<<<<<<< HEAD
   "execution_count": null,
   "metadata": {
    "ExecuteTime": {
     "end_time": "2020-11-03T08:53:00.360555Z",
     "start_time": "2020-11-03T08:53:00.322014Z"
=======
   "execution_count": 12,
   "metadata": {
    "ExecuteTime": {
     "end_time": "2020-11-03T07:02:41.716683Z",
     "start_time": "2020-11-03T07:02:41.679966Z"
>>>>>>> 0e6b1072
    }
   },
   "outputs": [],
   "source": [
    "timeseries = Luik_ts['NEW_IN']\n",
<<<<<<< HEAD
    "spatial_unit = 'Luik_wave1'"
=======
    "spatial_unit = 'Luik_wave1_test'\n"
>>>>>>> 0e6b1072
   ]
  },
  {
   "cell_type": "markdown",
   "metadata": {},
   "source": [
    "# Calibration on first wave"
   ]
  },
  {
   "cell_type": "code",
   "execution_count": 13,
   "metadata": {
    "ExecuteTime": {
<<<<<<< HEAD
     "end_time": "2020-11-03T08:53:00.399210Z",
     "start_time": "2020-11-03T08:53:00.362702Z"
=======
     "end_time": "2020-11-03T07:02:42.712655Z",
     "start_time": "2020-11-03T07:02:42.675598Z"
>>>>>>> 0e6b1072
    }
   },
   "outputs": [],
   "source": [
    "## First wave\n",
    "start_date = '2020-03-15'\n",
    "end_beta = '2020-03-25'#'2020-03-22'\n",
    "end_ramp = '2020-05-23'"
   ]
  },
  {
   "cell_type": "code",
   "execution_count": null,
   "metadata": {
    "ExecuteTime": {
<<<<<<< HEAD
     "end_time": "2020-11-03T08:53:00.456362Z",
     "start_time": "2020-11-03T08:53:00.401346Z"
=======
     "end_time": "2020-10-28T21:26:10.282866Z",
     "start_time": "2020-10-28T21:26:10.233888Z"
>>>>>>> 0e6b1072
    }
   },
   "outputs": [],
   "source": [
    "len(Luik_ts.loc[start_date:end_beta])"
   ]
  },
  {
   "cell_type": "code",
   "execution_count": null,
   "metadata": {
    "ExecuteTime": {
<<<<<<< HEAD
     "end_time": "2020-11-03T08:53:00.505746Z",
     "start_time": "2020-11-03T08:53:00.458873Z"
=======
     "end_time": "2020-10-28T21:26:10.866668Z",
     "start_time": "2020-10-28T21:26:10.824324Z"
>>>>>>> 0e6b1072
    }
   },
   "outputs": [],
   "source": [
    "len(Luik_ts.loc[end_beta:end_ramp])"
   ]
  },
  {
   "cell_type": "code",
   "execution_count": null,
   "metadata": {
    "ExecuteTime": {
<<<<<<< HEAD
     "end_time": "2020-11-03T08:53:00.545899Z",
     "start_time": "2020-11-03T08:53:00.507935Z"
=======
     "end_time": "2020-10-28T11:20:55.462246Z",
     "start_time": "2020-10-28T11:20:55.424200Z"
>>>>>>> 0e6b1072
    }
   },
   "outputs": [],
   "source": [
    "# function parameters \n",
    "# maxiter=100\n",
    "# popsize=200\n",
    "# steps_mcmc=10000\n"
   ]
  },
  {
   "cell_type": "code",
   "execution_count": 14,
   "metadata": {
    "ExecuteTime": {
<<<<<<< HEAD
     "end_time": "2020-11-03T08:54:44.278957Z",
     "start_time": "2020-11-03T08:53:02.302881Z"
=======
     "end_time": "2020-11-03T07:02:47.296120Z",
     "start_time": "2020-11-03T07:02:46.094104Z"
>>>>>>> 0e6b1072
    }
   },
   "outputs": [
    {
     "name": "stdout",
     "output_type": "stream",
     "text": [
      "No constraints given.\n"
     ]
    },
    {
     "ename": "TypeError",
     "evalue": "'<=' not supported between instances of 'float' and 'Timestamp'",
     "output_type": "error",
     "traceback": [
      "\u001b[0;31m---------------------------------------------------------------------------\u001b[0m",
      "\u001b[0;31mRemoteTraceback\u001b[0m                           Traceback (most recent call last)",
      "\u001b[0;31mRemoteTraceback\u001b[0m: \n\"\"\"\nTraceback (most recent call last):\n  File \"/home/data/jvergeyn/.conda/envs/COVID_MODEL/lib/python3.7/multiprocessing/pool.py\", line 121, in worker\n    result = (True, func(*args, **kwds))\n  File \"/home/data/jvergeyn/.conda/envs/COVID_MODEL/lib/python3.7/multiprocessing/pool.py\", line 44, in mapstar\n    return list(map(*args))\n  File \"/home/data/jvergeyn/Documents/COVID19-Model/src/covid19model/optimization/pso.py\", line 6, in _obj_wrapper\n    return func(x, *args, **kwargs)\n  File \"/home/data/jvergeyn/Documents/COVID19-Model/src/covid19model/optimization/objective_fcns.py\", line 137, in MLE\n    out=BaseModel.sim(T)\n  File \"/home/data/jvergeyn/Documents/COVID19-Model/src/covid19model/models/base.py\", line 381, in sim\n    out = self._sim_single(time, start_date, excess_time)\n  File \"/home/data/jvergeyn/Documents/COVID19-Model/src/covid19model/models/base.py\", line 300, in _sim_single\n    args=[self.parameters], t_eval=t_eval)\n  File \"/home/data/jvergeyn/.conda/envs/COVID_MODEL/lib/python3.7/site-packages/scipy/integrate/_ivp/ivp.py\", line 542, in solve_ivp\n    solver = method(fun, t0, y0, tf, vectorized=vectorized, **options)\n  File \"/home/data/jvergeyn/.conda/envs/COVID_MODEL/lib/python3.7/site-packages/scipy/integrate/_ivp/rk.py\", line 94, in __init__\n    self.f = self.fun(self.t, self.y)\n  File \"/home/data/jvergeyn/.conda/envs/COVID_MODEL/lib/python3.7/site-packages/scipy/integrate/_ivp/base.py\", line 138, in fun\n    return self.fun_single(t, y)\n  File \"/home/data/jvergeyn/.conda/envs/COVID_MODEL/lib/python3.7/site-packages/scipy/integrate/_ivp/base.py\", line 20, in fun_wrapped\n    return np.asarray(fun(t, y), dtype=dtype)\n  File \"/home/data/jvergeyn/.conda/envs/COVID_MODEL/lib/python3.7/site-packages/scipy/integrate/_ivp/ivp.py\", line 514, in <lambda>\n    fun = lambda t, x, fun=fun: fun(t, x, *args)\n  File \"/home/data/jvergeyn/Documents/COVID19-Model/src/covid19model/models/base.py\", line 270, in func\n    params[param] = func(date, pars[param], **func_params)\n  File \"<ipython-input-10-2b8ac2c5984a>\", line 5, in lockdown_func\n    if t <= start_date + tau_days:\nTypeError: '<=' not supported between instances of 'float' and 'Timestamp'\n\"\"\"",
      "\nThe above exception was the direct cause of the following exception:\n",
      "\u001b[0;31mTypeError\u001b[0m                                 Traceback (most recent call last)",
      "\u001b[0;32m<ipython-input-14-cedc411ec1f6>\u001b[0m in \u001b[0;36m<module>\u001b[0;34m\u001b[0m\n\u001b[1;32m      2\u001b[0m                                 \u001b[0mfig_path\u001b[0m\u001b[0;34m=\u001b[0m\u001b[0mfig_path\u001b[0m\u001b[0;34m,\u001b[0m \u001b[0msamples_path\u001b[0m\u001b[0;34m=\u001b[0m\u001b[0msamples_path\u001b[0m\u001b[0;34m,\u001b[0m\u001b[0;34m\u001b[0m\u001b[0;34m\u001b[0m\u001b[0m\n\u001b[1;32m      3\u001b[0m                                 \u001b[0minitN\u001b[0m\u001b[0;34m=\u001b[0m\u001b[0minitN\u001b[0m\u001b[0;34m,\u001b[0m \u001b[0mNc_total\u001b[0m\u001b[0;34m=\u001b[0m\u001b[0mNc_total\u001b[0m\u001b[0;34m,\u001b[0m\u001b[0;34m\u001b[0m\u001b[0;34m\u001b[0m\u001b[0m\n\u001b[0;32m----> 4\u001b[0;31m                                 maxiter=5, popsize=5, steps_mcmc=100)\n\u001b[0m\u001b[1;32m      5\u001b[0m \u001b[0;34m\u001b[0m\u001b[0m\n",
      "\u001b[0;32m~/Documents/COVID19-Model/src/covid19model/optimization/run_optimization.py\u001b[0m in \u001b[0;36mfull_calibration_wave1\u001b[0;34m(model, timeseries, spatial_unit, start_date, end_beta, end_ramp, fig_path, samples_path, initN, Nc_total, maxiter, popsize, steps_mcmc)\u001b[0m\n\u001b[1;32m     70\u001b[0m     \u001b[0mbounds_pso\u001b[0m\u001b[0;34m=\u001b[0m\u001b[0;34m(\u001b[0m\u001b[0;34m(\u001b[0m\u001b[0;36m1\u001b[0m\u001b[0;34m,\u001b[0m\u001b[0;36m100\u001b[0m\u001b[0;34m)\u001b[0m\u001b[0;34m,\u001b[0m\u001b[0;34m(\u001b[0m\u001b[0;36m30\u001b[0m\u001b[0;34m,\u001b[0m\u001b[0;36m60\u001b[0m\u001b[0;34m)\u001b[0m\u001b[0;34m,\u001b[0m\u001b[0;34m(\u001b[0m\u001b[0;36m0.02\u001b[0m\u001b[0;34m,\u001b[0m\u001b[0;36m0.06\u001b[0m\u001b[0;34m)\u001b[0m\u001b[0;34m)\u001b[0m \u001b[0;31m# must be a list!\u001b[0m\u001b[0;34m\u001b[0m\u001b[0;34m\u001b[0m\u001b[0m\n\u001b[1;32m     71\u001b[0m     \u001b[0;31m# run pso optimisation\u001b[0m\u001b[0;34m\u001b[0m\u001b[0;34m\u001b[0m\u001b[0;34m\u001b[0m\u001b[0m\n\u001b[0;32m---> 72\u001b[0;31m     \u001b[0mtheta\u001b[0m \u001b[0;34m=\u001b[0m \u001b[0mMCMC\u001b[0m\u001b[0;34m.\u001b[0m\u001b[0mfit_pso\u001b[0m\u001b[0;34m(\u001b[0m\u001b[0mmodel\u001b[0m\u001b[0;34m,\u001b[0m\u001b[0mdata\u001b[0m\u001b[0;34m,\u001b[0m\u001b[0mparNames_pso\u001b[0m\u001b[0;34m,\u001b[0m\u001b[0mstates\u001b[0m\u001b[0;34m,\u001b[0m\u001b[0mbounds_pso\u001b[0m\u001b[0;34m,\u001b[0m\u001b[0mmaxiter\u001b[0m\u001b[0;34m=\u001b[0m\u001b[0mmaxiter\u001b[0m\u001b[0;34m,\u001b[0m\u001b[0mpopsize\u001b[0m\u001b[0;34m=\u001b[0m\u001b[0mpopsize\u001b[0m\u001b[0;34m)\u001b[0m\u001b[0;34m\u001b[0m\u001b[0;34m\u001b[0m\u001b[0m\n\u001b[0m\u001b[1;32m     73\u001b[0m \u001b[0;34m\u001b[0m\u001b[0m\n\u001b[1;32m     74\u001b[0m     \u001b[0msigma_data\u001b[0m \u001b[0;34m=\u001b[0m \u001b[0mtheta\u001b[0m\u001b[0;34m[\u001b[0m\u001b[0;36m0\u001b[0m\u001b[0;34m]\u001b[0m\u001b[0;34m\u001b[0m\u001b[0;34m\u001b[0m\u001b[0m\n",
      "\u001b[0;32m~/Documents/COVID19-Model/src/covid19model/optimization/MCMC.py\u001b[0m in \u001b[0;36mfit_pso\u001b[0;34m(model, data, parNames, states, bounds, samples, disp, maxiter, popsize, processes)\u001b[0m\n\u001b[1;32m     46\u001b[0m     \u001b[0;31m# -------------------------------------------\u001b[0m\u001b[0;34m\u001b[0m\u001b[0;34m\u001b[0m\u001b[0;34m\u001b[0m\u001b[0m\n\u001b[1;32m     47\u001b[0m     p_hat, obj_fun_val, pars_final_swarm, obj_fun_val_final_swarm = pso.optim(objective_fcns.MLE, bounds, args=(model,data,states,parNames,samples), swarmsize=popsize, maxiter=maxiter,\n\u001b[0;32m---> 48\u001b[0;31m                                                                                 processes=processes,minfunc=1e-9, minstep=1e-9,debug=True, particle_output=True)\n\u001b[0m\u001b[1;32m     49\u001b[0m     \u001b[0mtheta_hat\u001b[0m \u001b[0;34m=\u001b[0m \u001b[0mp_hat\u001b[0m\u001b[0;34m\u001b[0m\u001b[0;34m\u001b[0m\u001b[0m\n\u001b[1;32m     50\u001b[0m \u001b[0;34m\u001b[0m\u001b[0m\n",
      "\u001b[0;32m~/Documents/COVID19-Model/src/covid19model/optimization/pso.py\u001b[0m in \u001b[0;36moptim\u001b[0;34m(func, bounds, ieqcons, f_ieqcons, args, kwargs, swarmsize, omega, phip, phig, maxiter, minstep, minfunc, debug, processes, particle_output, transform_pars)\u001b[0m\n\u001b[1;32m    155\u001b[0m     \u001b[0;31m# Calculate objective and constraints for each particle\u001b[0m\u001b[0;34m\u001b[0m\u001b[0;34m\u001b[0m\u001b[0;34m\u001b[0m\u001b[0m\n\u001b[1;32m    156\u001b[0m     \u001b[0;32mif\u001b[0m \u001b[0mprocesses\u001b[0m \u001b[0;34m>\u001b[0m \u001b[0;36m1\u001b[0m\u001b[0;34m:\u001b[0m\u001b[0;34m\u001b[0m\u001b[0;34m\u001b[0m\u001b[0m\n\u001b[0;32m--> 157\u001b[0;31m         \u001b[0mfx\u001b[0m \u001b[0;34m=\u001b[0m \u001b[0mnp\u001b[0m\u001b[0;34m.\u001b[0m\u001b[0marray\u001b[0m\u001b[0;34m(\u001b[0m\u001b[0mmp_pool\u001b[0m\u001b[0;34m.\u001b[0m\u001b[0mmap\u001b[0m\u001b[0;34m(\u001b[0m\u001b[0mobj\u001b[0m\u001b[0;34m,\u001b[0m \u001b[0mx\u001b[0m\u001b[0;34m)\u001b[0m\u001b[0;34m)\u001b[0m\u001b[0;34m\u001b[0m\u001b[0;34m\u001b[0m\u001b[0m\n\u001b[0m\u001b[1;32m    158\u001b[0m         \u001b[0mfs\u001b[0m \u001b[0;34m=\u001b[0m \u001b[0mnp\u001b[0m\u001b[0;34m.\u001b[0m\u001b[0marray\u001b[0m\u001b[0;34m(\u001b[0m\u001b[0mmp_pool\u001b[0m\u001b[0;34m.\u001b[0m\u001b[0mmap\u001b[0m\u001b[0;34m(\u001b[0m\u001b[0mis_feasible\u001b[0m\u001b[0;34m,\u001b[0m \u001b[0mx\u001b[0m\u001b[0;34m)\u001b[0m\u001b[0;34m)\u001b[0m\u001b[0;34m\u001b[0m\u001b[0;34m\u001b[0m\u001b[0m\n\u001b[1;32m    159\u001b[0m     \u001b[0;32melse\u001b[0m\u001b[0;34m:\u001b[0m\u001b[0;34m\u001b[0m\u001b[0;34m\u001b[0m\u001b[0m\n",
      "\u001b[0;32m~/.conda/envs/COVID_MODEL/lib/python3.7/multiprocessing/pool.py\u001b[0m in \u001b[0;36mmap\u001b[0;34m(self, func, iterable, chunksize)\u001b[0m\n\u001b[1;32m    266\u001b[0m         \u001b[0;32min\u001b[0m \u001b[0ma\u001b[0m \u001b[0mlist\u001b[0m \u001b[0mthat\u001b[0m \u001b[0;32mis\u001b[0m \u001b[0mreturned\u001b[0m\u001b[0;34m.\u001b[0m\u001b[0;34m\u001b[0m\u001b[0;34m\u001b[0m\u001b[0m\n\u001b[1;32m    267\u001b[0m         '''\n\u001b[0;32m--> 268\u001b[0;31m         \u001b[0;32mreturn\u001b[0m \u001b[0mself\u001b[0m\u001b[0;34m.\u001b[0m\u001b[0m_map_async\u001b[0m\u001b[0;34m(\u001b[0m\u001b[0mfunc\u001b[0m\u001b[0;34m,\u001b[0m \u001b[0miterable\u001b[0m\u001b[0;34m,\u001b[0m \u001b[0mmapstar\u001b[0m\u001b[0;34m,\u001b[0m \u001b[0mchunksize\u001b[0m\u001b[0;34m)\u001b[0m\u001b[0;34m.\u001b[0m\u001b[0mget\u001b[0m\u001b[0;34m(\u001b[0m\u001b[0;34m)\u001b[0m\u001b[0;34m\u001b[0m\u001b[0;34m\u001b[0m\u001b[0m\n\u001b[0m\u001b[1;32m    269\u001b[0m \u001b[0;34m\u001b[0m\u001b[0m\n\u001b[1;32m    270\u001b[0m     \u001b[0;32mdef\u001b[0m \u001b[0mstarmap\u001b[0m\u001b[0;34m(\u001b[0m\u001b[0mself\u001b[0m\u001b[0;34m,\u001b[0m \u001b[0mfunc\u001b[0m\u001b[0;34m,\u001b[0m \u001b[0miterable\u001b[0m\u001b[0;34m,\u001b[0m \u001b[0mchunksize\u001b[0m\u001b[0;34m=\u001b[0m\u001b[0;32mNone\u001b[0m\u001b[0;34m)\u001b[0m\u001b[0;34m:\u001b[0m\u001b[0;34m\u001b[0m\u001b[0;34m\u001b[0m\u001b[0m\n",
      "\u001b[0;32m~/.conda/envs/COVID_MODEL/lib/python3.7/multiprocessing/pool.py\u001b[0m in \u001b[0;36mget\u001b[0;34m(self, timeout)\u001b[0m\n\u001b[1;32m    655\u001b[0m             \u001b[0;32mreturn\u001b[0m \u001b[0mself\u001b[0m\u001b[0;34m.\u001b[0m\u001b[0m_value\u001b[0m\u001b[0;34m\u001b[0m\u001b[0;34m\u001b[0m\u001b[0m\n\u001b[1;32m    656\u001b[0m         \u001b[0;32melse\u001b[0m\u001b[0;34m:\u001b[0m\u001b[0;34m\u001b[0m\u001b[0;34m\u001b[0m\u001b[0m\n\u001b[0;32m--> 657\u001b[0;31m             \u001b[0;32mraise\u001b[0m \u001b[0mself\u001b[0m\u001b[0;34m.\u001b[0m\u001b[0m_value\u001b[0m\u001b[0;34m\u001b[0m\u001b[0;34m\u001b[0m\u001b[0m\n\u001b[0m\u001b[1;32m    658\u001b[0m \u001b[0;34m\u001b[0m\u001b[0m\n\u001b[1;32m    659\u001b[0m     \u001b[0;32mdef\u001b[0m \u001b[0m_set\u001b[0m\u001b[0;34m(\u001b[0m\u001b[0mself\u001b[0m\u001b[0;34m,\u001b[0m \u001b[0mi\u001b[0m\u001b[0;34m,\u001b[0m \u001b[0mobj\u001b[0m\u001b[0;34m)\u001b[0m\u001b[0;34m:\u001b[0m\u001b[0;34m\u001b[0m\u001b[0;34m\u001b[0m\u001b[0m\n",
      "\u001b[0;32m~/.conda/envs/COVID_MODEL/lib/python3.7/multiprocessing/pool.py\u001b[0m in \u001b[0;36mworker\u001b[0;34m()\u001b[0m\n\u001b[1;32m    119\u001b[0m         \u001b[0mjob\u001b[0m\u001b[0;34m,\u001b[0m \u001b[0mi\u001b[0m\u001b[0;34m,\u001b[0m \u001b[0mfunc\u001b[0m\u001b[0;34m,\u001b[0m \u001b[0margs\u001b[0m\u001b[0;34m,\u001b[0m \u001b[0mkwds\u001b[0m \u001b[0;34m=\u001b[0m \u001b[0mtask\u001b[0m\u001b[0;34m\u001b[0m\u001b[0;34m\u001b[0m\u001b[0m\n\u001b[1;32m    120\u001b[0m         \u001b[0;32mtry\u001b[0m\u001b[0;34m:\u001b[0m\u001b[0;34m\u001b[0m\u001b[0;34m\u001b[0m\u001b[0m\n\u001b[0;32m--> 121\u001b[0;31m             \u001b[0mresult\u001b[0m \u001b[0;34m=\u001b[0m \u001b[0;34m(\u001b[0m\u001b[0;32mTrue\u001b[0m\u001b[0;34m,\u001b[0m \u001b[0mfunc\u001b[0m\u001b[0;34m(\u001b[0m\u001b[0;34m*\u001b[0m\u001b[0margs\u001b[0m\u001b[0;34m,\u001b[0m \u001b[0;34m**\u001b[0m\u001b[0mkwds\u001b[0m\u001b[0;34m)\u001b[0m\u001b[0;34m)\u001b[0m\u001b[0;34m\u001b[0m\u001b[0;34m\u001b[0m\u001b[0m\n\u001b[0m\u001b[1;32m    122\u001b[0m         \u001b[0;32mexcept\u001b[0m \u001b[0mException\u001b[0m \u001b[0;32mas\u001b[0m \u001b[0me\u001b[0m\u001b[0;34m:\u001b[0m\u001b[0;34m\u001b[0m\u001b[0;34m\u001b[0m\u001b[0m\n\u001b[1;32m    123\u001b[0m             \u001b[0;32mif\u001b[0m \u001b[0mwrap_exception\u001b[0m \u001b[0;32mand\u001b[0m \u001b[0mfunc\u001b[0m \u001b[0;32mis\u001b[0m \u001b[0;32mnot\u001b[0m \u001b[0m_helper_reraises_exception\u001b[0m\u001b[0;34m:\u001b[0m\u001b[0;34m\u001b[0m\u001b[0;34m\u001b[0m\u001b[0m\n",
      "\u001b[0;32m~/.conda/envs/COVID_MODEL/lib/python3.7/multiprocessing/pool.py\u001b[0m in \u001b[0;36mmapstar\u001b[0;34m()\u001b[0m\n\u001b[1;32m     42\u001b[0m \u001b[0;34m\u001b[0m\u001b[0m\n\u001b[1;32m     43\u001b[0m \u001b[0;32mdef\u001b[0m \u001b[0mmapstar\u001b[0m\u001b[0;34m(\u001b[0m\u001b[0margs\u001b[0m\u001b[0;34m)\u001b[0m\u001b[0;34m:\u001b[0m\u001b[0;34m\u001b[0m\u001b[0;34m\u001b[0m\u001b[0m\n\u001b[0;32m---> 44\u001b[0;31m     \u001b[0;32mreturn\u001b[0m \u001b[0mlist\u001b[0m\u001b[0;34m(\u001b[0m\u001b[0mmap\u001b[0m\u001b[0;34m(\u001b[0m\u001b[0;34m*\u001b[0m\u001b[0margs\u001b[0m\u001b[0;34m)\u001b[0m\u001b[0;34m)\u001b[0m\u001b[0;34m\u001b[0m\u001b[0;34m\u001b[0m\u001b[0m\n\u001b[0m\u001b[1;32m     45\u001b[0m \u001b[0;34m\u001b[0m\u001b[0m\n\u001b[1;32m     46\u001b[0m \u001b[0;32mdef\u001b[0m \u001b[0mstarmapstar\u001b[0m\u001b[0;34m(\u001b[0m\u001b[0margs\u001b[0m\u001b[0;34m)\u001b[0m\u001b[0;34m:\u001b[0m\u001b[0;34m\u001b[0m\u001b[0;34m\u001b[0m\u001b[0m\n",
      "\u001b[0;32m~/Documents/COVID19-Model/src/covid19model/optimization/pso.py\u001b[0m in \u001b[0;36m_obj_wrapper\u001b[0;34m()\u001b[0m\n\u001b[1;32m      4\u001b[0m \u001b[0;34m\u001b[0m\u001b[0m\n\u001b[1;32m      5\u001b[0m \u001b[0;32mdef\u001b[0m \u001b[0m_obj_wrapper\u001b[0m\u001b[0;34m(\u001b[0m\u001b[0mfunc\u001b[0m\u001b[0;34m,\u001b[0m \u001b[0margs\u001b[0m\u001b[0;34m,\u001b[0m \u001b[0mkwargs\u001b[0m\u001b[0;34m,\u001b[0m \u001b[0mx\u001b[0m\u001b[0;34m)\u001b[0m\u001b[0;34m:\u001b[0m\u001b[0;34m\u001b[0m\u001b[0;34m\u001b[0m\u001b[0m\n\u001b[0;32m----> 6\u001b[0;31m     \u001b[0;32mreturn\u001b[0m \u001b[0mfunc\u001b[0m\u001b[0;34m(\u001b[0m\u001b[0mx\u001b[0m\u001b[0;34m,\u001b[0m \u001b[0;34m*\u001b[0m\u001b[0margs\u001b[0m\u001b[0;34m,\u001b[0m \u001b[0;34m**\u001b[0m\u001b[0mkwargs\u001b[0m\u001b[0;34m)\u001b[0m\u001b[0;34m\u001b[0m\u001b[0;34m\u001b[0m\u001b[0m\n\u001b[0m\u001b[1;32m      7\u001b[0m \u001b[0;34m\u001b[0m\u001b[0m\n\u001b[1;32m      8\u001b[0m \u001b[0;34m\u001b[0m\u001b[0m\n",
      "\u001b[0;32m~/Documents/COVID19-Model/src/covid19model/optimization/objective_fcns.py\u001b[0m in \u001b[0;36mMLE\u001b[0;34m()\u001b[0m\n\u001b[1;32m    135\u001b[0m             \u001b[0mBaseModel\u001b[0m\u001b[0;34m.\u001b[0m\u001b[0mparameters\u001b[0m\u001b[0;34m[\u001b[0m\u001b[0mparam\u001b[0m\u001b[0;34m]\u001b[0m \u001b[0;34m=\u001b[0m \u001b[0mnp\u001b[0m\u001b[0;34m.\u001b[0m\u001b[0mrandom\u001b[0m\u001b[0;34m.\u001b[0m\u001b[0mchoice\u001b[0m\u001b[0;34m(\u001b[0m\u001b[0msamples\u001b[0m\u001b[0;34m[\u001b[0m\u001b[0mparam\u001b[0m\u001b[0;34m]\u001b[0m\u001b[0;34m,\u001b[0m\u001b[0;36m1\u001b[0m\u001b[0;34m,\u001b[0m\u001b[0mreplace\u001b[0m\u001b[0;34m=\u001b[0m\u001b[0;32mFalse\u001b[0m\u001b[0;34m)\u001b[0m\u001b[0;34m\u001b[0m\u001b[0;34m\u001b[0m\u001b[0m\n\u001b[1;32m    136\u001b[0m     \u001b[0;31m# Perform simulation\u001b[0m\u001b[0;34m\u001b[0m\u001b[0;34m\u001b[0m\u001b[0;34m\u001b[0m\u001b[0m\n\u001b[0;32m--> 137\u001b[0;31m     \u001b[0mout\u001b[0m\u001b[0;34m=\u001b[0m\u001b[0mBaseModel\u001b[0m\u001b[0;34m.\u001b[0m\u001b[0msim\u001b[0m\u001b[0;34m(\u001b[0m\u001b[0mT\u001b[0m\u001b[0;34m)\u001b[0m\u001b[0;34m\u001b[0m\u001b[0;34m\u001b[0m\u001b[0m\n\u001b[0m\u001b[1;32m    138\u001b[0m \u001b[0;34m\u001b[0m\u001b[0m\n\u001b[1;32m    139\u001b[0m     \u001b[0;31m# -------------\u001b[0m\u001b[0;34m\u001b[0m\u001b[0;34m\u001b[0m\u001b[0;34m\u001b[0m\u001b[0m\n",
      "\u001b[0;32m~/Documents/COVID19-Model/src/covid19model/models/base.py\u001b[0m in \u001b[0;36msim\u001b[0;34m()\u001b[0m\n\u001b[1;32m    379\u001b[0m         \u001b[0;32mif\u001b[0m \u001b[0mdraw_fcn\u001b[0m\u001b[0;34m:\u001b[0m\u001b[0;34m\u001b[0m\u001b[0;34m\u001b[0m\u001b[0m\n\u001b[1;32m    380\u001b[0m             \u001b[0mself\u001b[0m\u001b[0;34m.\u001b[0m\u001b[0mparameters\u001b[0m \u001b[0;34m=\u001b[0m \u001b[0mdraw_fcn\u001b[0m\u001b[0;34m(\u001b[0m\u001b[0mself\u001b[0m\u001b[0;34m.\u001b[0m\u001b[0mparameters\u001b[0m\u001b[0;34m,\u001b[0m\u001b[0msamples\u001b[0m\u001b[0;34m)\u001b[0m\u001b[0;34m\u001b[0m\u001b[0;34m\u001b[0m\u001b[0m\n\u001b[0;32m--> 381\u001b[0;31m         \u001b[0mout\u001b[0m \u001b[0;34m=\u001b[0m \u001b[0mself\u001b[0m\u001b[0;34m.\u001b[0m\u001b[0m_sim_single\u001b[0m\u001b[0;34m(\u001b[0m\u001b[0mtime\u001b[0m\u001b[0;34m,\u001b[0m \u001b[0mstart_date\u001b[0m\u001b[0;34m,\u001b[0m \u001b[0mexcess_time\u001b[0m\u001b[0;34m)\u001b[0m\u001b[0;34m\u001b[0m\u001b[0;34m\u001b[0m\u001b[0m\n\u001b[0m\u001b[1;32m    382\u001b[0m         \u001b[0;31m# Repeat N - 1 times and concatenate\u001b[0m\u001b[0;34m\u001b[0m\u001b[0;34m\u001b[0m\u001b[0;34m\u001b[0m\u001b[0m\n\u001b[1;32m    383\u001b[0m         \u001b[0;32mfor\u001b[0m \u001b[0m_\u001b[0m \u001b[0;32min\u001b[0m \u001b[0mrange\u001b[0m\u001b[0;34m(\u001b[0m\u001b[0mN\u001b[0m\u001b[0;34m-\u001b[0m\u001b[0;36m1\u001b[0m\u001b[0;34m)\u001b[0m\u001b[0;34m:\u001b[0m\u001b[0;34m\u001b[0m\u001b[0;34m\u001b[0m\u001b[0m\n",
      "\u001b[0;32m~/Documents/COVID19-Model/src/covid19model/models/base.py\u001b[0m in \u001b[0;36m_sim_single\u001b[0;34m()\u001b[0m\n\u001b[1;32m    298\u001b[0m             output = solve_ivp(fun, time,\n\u001b[1;32m    299\u001b[0m                            \u001b[0mlist\u001b[0m\u001b[0;34m(\u001b[0m\u001b[0mitertools\u001b[0m\u001b[0;34m.\u001b[0m\u001b[0mchain\u001b[0m\u001b[0;34m(\u001b[0m\u001b[0;34m*\u001b[0m\u001b[0mself\u001b[0m\u001b[0;34m.\u001b[0m\u001b[0minitial_states\u001b[0m\u001b[0;34m.\u001b[0m\u001b[0mvalues\u001b[0m\u001b[0;34m(\u001b[0m\u001b[0;34m)\u001b[0m\u001b[0;34m)\u001b[0m\u001b[0;34m)\u001b[0m\u001b[0;34m,\u001b[0m\u001b[0;34m\u001b[0m\u001b[0;34m\u001b[0m\u001b[0m\n\u001b[0;32m--> 300\u001b[0;31m                            args=[self.parameters], t_eval=t_eval)\n\u001b[0m\u001b[1;32m    301\u001b[0m         \u001b[0;32melse\u001b[0m\u001b[0;34m:\u001b[0m\u001b[0;34m\u001b[0m\u001b[0;34m\u001b[0m\u001b[0m\n\u001b[1;32m    302\u001b[0m             output = self.solve_discrete(fun,time,list(itertools.chain(*self.initial_states.values())),\n",
      "\u001b[0;32m~/.conda/envs/COVID_MODEL/lib/python3.7/site-packages/scipy/integrate/_ivp/ivp.py\u001b[0m in \u001b[0;36msolve_ivp\u001b[0;34m()\u001b[0m\n\u001b[1;32m    540\u001b[0m         \u001b[0mmethod\u001b[0m \u001b[0;34m=\u001b[0m \u001b[0mMETHODS\u001b[0m\u001b[0;34m[\u001b[0m\u001b[0mmethod\u001b[0m\u001b[0;34m]\u001b[0m\u001b[0;34m\u001b[0m\u001b[0;34m\u001b[0m\u001b[0m\n\u001b[1;32m    541\u001b[0m \u001b[0;34m\u001b[0m\u001b[0m\n\u001b[0;32m--> 542\u001b[0;31m     \u001b[0msolver\u001b[0m \u001b[0;34m=\u001b[0m \u001b[0mmethod\u001b[0m\u001b[0;34m(\u001b[0m\u001b[0mfun\u001b[0m\u001b[0;34m,\u001b[0m \u001b[0mt0\u001b[0m\u001b[0;34m,\u001b[0m \u001b[0my0\u001b[0m\u001b[0;34m,\u001b[0m \u001b[0mtf\u001b[0m\u001b[0;34m,\u001b[0m \u001b[0mvectorized\u001b[0m\u001b[0;34m=\u001b[0m\u001b[0mvectorized\u001b[0m\u001b[0;34m,\u001b[0m \u001b[0;34m**\u001b[0m\u001b[0moptions\u001b[0m\u001b[0;34m)\u001b[0m\u001b[0;34m\u001b[0m\u001b[0;34m\u001b[0m\u001b[0m\n\u001b[0m\u001b[1;32m    543\u001b[0m \u001b[0;34m\u001b[0m\u001b[0m\n\u001b[1;32m    544\u001b[0m     \u001b[0;32mif\u001b[0m \u001b[0mt_eval\u001b[0m \u001b[0;32mis\u001b[0m \u001b[0;32mNone\u001b[0m\u001b[0;34m:\u001b[0m\u001b[0;34m\u001b[0m\u001b[0;34m\u001b[0m\u001b[0m\n",
      "\u001b[0;32m~/.conda/envs/COVID_MODEL/lib/python3.7/site-packages/scipy/integrate/_ivp/rk.py\u001b[0m in \u001b[0;36m__init__\u001b[0;34m()\u001b[0m\n\u001b[1;32m     92\u001b[0m         \u001b[0mself\u001b[0m\u001b[0;34m.\u001b[0m\u001b[0mmax_step\u001b[0m \u001b[0;34m=\u001b[0m \u001b[0mvalidate_max_step\u001b[0m\u001b[0;34m(\u001b[0m\u001b[0mmax_step\u001b[0m\u001b[0;34m)\u001b[0m\u001b[0;34m\u001b[0m\u001b[0;34m\u001b[0m\u001b[0m\n\u001b[1;32m     93\u001b[0m         \u001b[0mself\u001b[0m\u001b[0;34m.\u001b[0m\u001b[0mrtol\u001b[0m\u001b[0;34m,\u001b[0m \u001b[0mself\u001b[0m\u001b[0;34m.\u001b[0m\u001b[0matol\u001b[0m \u001b[0;34m=\u001b[0m \u001b[0mvalidate_tol\u001b[0m\u001b[0;34m(\u001b[0m\u001b[0mrtol\u001b[0m\u001b[0;34m,\u001b[0m \u001b[0matol\u001b[0m\u001b[0;34m,\u001b[0m \u001b[0mself\u001b[0m\u001b[0;34m.\u001b[0m\u001b[0mn\u001b[0m\u001b[0;34m)\u001b[0m\u001b[0;34m\u001b[0m\u001b[0;34m\u001b[0m\u001b[0m\n\u001b[0;32m---> 94\u001b[0;31m         \u001b[0mself\u001b[0m\u001b[0;34m.\u001b[0m\u001b[0mf\u001b[0m \u001b[0;34m=\u001b[0m \u001b[0mself\u001b[0m\u001b[0;34m.\u001b[0m\u001b[0mfun\u001b[0m\u001b[0;34m(\u001b[0m\u001b[0mself\u001b[0m\u001b[0;34m.\u001b[0m\u001b[0mt\u001b[0m\u001b[0;34m,\u001b[0m \u001b[0mself\u001b[0m\u001b[0;34m.\u001b[0m\u001b[0my\u001b[0m\u001b[0;34m)\u001b[0m\u001b[0;34m\u001b[0m\u001b[0;34m\u001b[0m\u001b[0m\n\u001b[0m\u001b[1;32m     95\u001b[0m         \u001b[0;32mif\u001b[0m \u001b[0mfirst_step\u001b[0m \u001b[0;32mis\u001b[0m \u001b[0;32mNone\u001b[0m\u001b[0;34m:\u001b[0m\u001b[0;34m\u001b[0m\u001b[0;34m\u001b[0m\u001b[0m\n\u001b[1;32m     96\u001b[0m             self.h_abs = select_initial_step(\n",
      "\u001b[0;32m~/.conda/envs/COVID_MODEL/lib/python3.7/site-packages/scipy/integrate/_ivp/base.py\u001b[0m in \u001b[0;36mfun\u001b[0;34m()\u001b[0m\n\u001b[1;32m    136\u001b[0m         \u001b[0;32mdef\u001b[0m \u001b[0mfun\u001b[0m\u001b[0;34m(\u001b[0m\u001b[0mt\u001b[0m\u001b[0;34m,\u001b[0m \u001b[0my\u001b[0m\u001b[0;34m)\u001b[0m\u001b[0;34m:\u001b[0m\u001b[0;34m\u001b[0m\u001b[0;34m\u001b[0m\u001b[0m\n\u001b[1;32m    137\u001b[0m             \u001b[0mself\u001b[0m\u001b[0;34m.\u001b[0m\u001b[0mnfev\u001b[0m \u001b[0;34m+=\u001b[0m \u001b[0;36m1\u001b[0m\u001b[0;34m\u001b[0m\u001b[0;34m\u001b[0m\u001b[0m\n\u001b[0;32m--> 138\u001b[0;31m             \u001b[0;32mreturn\u001b[0m \u001b[0mself\u001b[0m\u001b[0;34m.\u001b[0m\u001b[0mfun_single\u001b[0m\u001b[0;34m(\u001b[0m\u001b[0mt\u001b[0m\u001b[0;34m,\u001b[0m \u001b[0my\u001b[0m\u001b[0;34m)\u001b[0m\u001b[0;34m\u001b[0m\u001b[0;34m\u001b[0m\u001b[0m\n\u001b[0m\u001b[1;32m    139\u001b[0m \u001b[0;34m\u001b[0m\u001b[0m\n\u001b[1;32m    140\u001b[0m         \u001b[0mself\u001b[0m\u001b[0;34m.\u001b[0m\u001b[0mfun\u001b[0m \u001b[0;34m=\u001b[0m \u001b[0mfun\u001b[0m\u001b[0;34m\u001b[0m\u001b[0;34m\u001b[0m\u001b[0m\n",
      "\u001b[0;32m~/.conda/envs/COVID_MODEL/lib/python3.7/site-packages/scipy/integrate/_ivp/base.py\u001b[0m in \u001b[0;36mfun_wrapped\u001b[0;34m()\u001b[0m\n\u001b[1;32m     18\u001b[0m \u001b[0;34m\u001b[0m\u001b[0m\n\u001b[1;32m     19\u001b[0m     \u001b[0;32mdef\u001b[0m \u001b[0mfun_wrapped\u001b[0m\u001b[0;34m(\u001b[0m\u001b[0mt\u001b[0m\u001b[0;34m,\u001b[0m \u001b[0my\u001b[0m\u001b[0;34m)\u001b[0m\u001b[0;34m:\u001b[0m\u001b[0;34m\u001b[0m\u001b[0;34m\u001b[0m\u001b[0m\n\u001b[0;32m---> 20\u001b[0;31m         \u001b[0;32mreturn\u001b[0m \u001b[0mnp\u001b[0m\u001b[0;34m.\u001b[0m\u001b[0masarray\u001b[0m\u001b[0;34m(\u001b[0m\u001b[0mfun\u001b[0m\u001b[0;34m(\u001b[0m\u001b[0mt\u001b[0m\u001b[0;34m,\u001b[0m \u001b[0my\u001b[0m\u001b[0;34m)\u001b[0m\u001b[0;34m,\u001b[0m \u001b[0mdtype\u001b[0m\u001b[0;34m=\u001b[0m\u001b[0mdtype\u001b[0m\u001b[0;34m)\u001b[0m\u001b[0;34m\u001b[0m\u001b[0;34m\u001b[0m\u001b[0m\n\u001b[0m\u001b[1;32m     21\u001b[0m \u001b[0;34m\u001b[0m\u001b[0m\n\u001b[1;32m     22\u001b[0m     \u001b[0;32mreturn\u001b[0m \u001b[0mfun_wrapped\u001b[0m\u001b[0;34m,\u001b[0m \u001b[0my0\u001b[0m\u001b[0;34m\u001b[0m\u001b[0;34m\u001b[0m\u001b[0m\n",
      "\u001b[0;32m~/.conda/envs/COVID_MODEL/lib/python3.7/site-packages/scipy/integrate/_ivp/ivp.py\u001b[0m in \u001b[0;36m<lambda>\u001b[0;34m()\u001b[0m\n\u001b[1;32m    512\u001b[0m         \u001b[0;31m# additional parameters.  Pass in the original fun as a keyword\u001b[0m\u001b[0;34m\u001b[0m\u001b[0;34m\u001b[0m\u001b[0;34m\u001b[0m\u001b[0m\n\u001b[1;32m    513\u001b[0m         \u001b[0;31m# argument to keep it in the scope of the lambda.\u001b[0m\u001b[0;34m\u001b[0m\u001b[0;34m\u001b[0m\u001b[0;34m\u001b[0m\u001b[0m\n\u001b[0;32m--> 514\u001b[0;31m         \u001b[0mfun\u001b[0m \u001b[0;34m=\u001b[0m \u001b[0;32mlambda\u001b[0m \u001b[0mt\u001b[0m\u001b[0;34m,\u001b[0m \u001b[0mx\u001b[0m\u001b[0;34m,\u001b[0m \u001b[0mfun\u001b[0m\u001b[0;34m=\u001b[0m\u001b[0mfun\u001b[0m\u001b[0;34m:\u001b[0m \u001b[0mfun\u001b[0m\u001b[0;34m(\u001b[0m\u001b[0mt\u001b[0m\u001b[0;34m,\u001b[0m \u001b[0mx\u001b[0m\u001b[0;34m,\u001b[0m \u001b[0;34m*\u001b[0m\u001b[0margs\u001b[0m\u001b[0;34m)\u001b[0m\u001b[0;34m\u001b[0m\u001b[0;34m\u001b[0m\u001b[0m\n\u001b[0m\u001b[1;32m    515\u001b[0m         \u001b[0mjac\u001b[0m \u001b[0;34m=\u001b[0m \u001b[0moptions\u001b[0m\u001b[0;34m.\u001b[0m\u001b[0mget\u001b[0m\u001b[0;34m(\u001b[0m\u001b[0;34m'jac'\u001b[0m\u001b[0;34m)\u001b[0m\u001b[0;34m\u001b[0m\u001b[0;34m\u001b[0m\u001b[0m\n\u001b[1;32m    516\u001b[0m         \u001b[0;32mif\u001b[0m \u001b[0mcallable\u001b[0m\u001b[0;34m(\u001b[0m\u001b[0mjac\u001b[0m\u001b[0;34m)\u001b[0m\u001b[0;34m:\u001b[0m\u001b[0;34m\u001b[0m\u001b[0;34m\u001b[0m\u001b[0m\n",
      "\u001b[0;32m~/Documents/COVID19-Model/src/covid19model/models/base.py\u001b[0m in \u001b[0;36mfunc\u001b[0;34m()\u001b[0m\n\u001b[1;32m    268\u001b[0m                     \u001b[0mfunc_params\u001b[0m \u001b[0;34m=\u001b[0m \u001b[0;34m{\u001b[0m\u001b[0mkey\u001b[0m\u001b[0;34m:\u001b[0m \u001b[0mparams\u001b[0m\u001b[0;34m[\u001b[0m\u001b[0mkey\u001b[0m\u001b[0;34m]\u001b[0m \u001b[0;32mfor\u001b[0m \u001b[0mkey\u001b[0m \u001b[0;32min\u001b[0m \u001b[0mself\u001b[0m\u001b[0;34m.\u001b[0m\u001b[0m_function_parameters\u001b[0m\u001b[0;34m[\u001b[0m\u001b[0mi\u001b[0m\u001b[0;34m]\u001b[0m\u001b[0;34m}\u001b[0m\u001b[0;34m\u001b[0m\u001b[0;34m\u001b[0m\u001b[0m\n\u001b[1;32m    269\u001b[0m                     \u001b[0;32mif\u001b[0m \u001b[0mself\u001b[0m\u001b[0;34m.\u001b[0m\u001b[0m_relative_time_dependent_value\u001b[0m\u001b[0;34m[\u001b[0m\u001b[0mi\u001b[0m\u001b[0;34m]\u001b[0m \u001b[0;34m==\u001b[0m \u001b[0;32mTrue\u001b[0m\u001b[0;34m:\u001b[0m\u001b[0;34m\u001b[0m\u001b[0;34m\u001b[0m\u001b[0m\n\u001b[0;32m--> 270\u001b[0;31m                         \u001b[0mparams\u001b[0m\u001b[0;34m[\u001b[0m\u001b[0mparam\u001b[0m\u001b[0;34m]\u001b[0m \u001b[0;34m=\u001b[0m \u001b[0mfunc\u001b[0m\u001b[0;34m(\u001b[0m\u001b[0mdate\u001b[0m\u001b[0;34m,\u001b[0m \u001b[0mpars\u001b[0m\u001b[0;34m[\u001b[0m\u001b[0mparam\u001b[0m\u001b[0;34m]\u001b[0m\u001b[0;34m,\u001b[0m \u001b[0;34m**\u001b[0m\u001b[0mfunc_params\u001b[0m\u001b[0;34m)\u001b[0m\u001b[0;34m\u001b[0m\u001b[0;34m\u001b[0m\u001b[0m\n\u001b[0m\u001b[1;32m    271\u001b[0m                     \u001b[0;32melse\u001b[0m\u001b[0;34m:\u001b[0m\u001b[0;34m\u001b[0m\u001b[0;34m\u001b[0m\u001b[0m\n\u001b[1;32m    272\u001b[0m                         \u001b[0mparams\u001b[0m\u001b[0;34m[\u001b[0m\u001b[0mparam\u001b[0m\u001b[0;34m]\u001b[0m \u001b[0;34m=\u001b[0m \u001b[0mfunc\u001b[0m\u001b[0;34m(\u001b[0m\u001b[0mdate\u001b[0m\u001b[0;34m,\u001b[0m \u001b[0;34m**\u001b[0m\u001b[0mfunc_params\u001b[0m\u001b[0;34m)\u001b[0m\u001b[0;34m\u001b[0m\u001b[0;34m\u001b[0m\u001b[0m\n",
      "\u001b[0;32m<ipython-input-10-2b8ac2c5984a>\u001b[0m in \u001b[0;36mlockdown_func\u001b[0;34m()\u001b[0m\n\u001b[1;32m      3\u001b[0m     \u001b[0mtau_days\u001b[0m \u001b[0;34m=\u001b[0m \u001b[0mpd\u001b[0m\u001b[0;34m.\u001b[0m\u001b[0mto_timedelta\u001b[0m\u001b[0;34m(\u001b[0m\u001b[0mtau\u001b[0m\u001b[0;34m,\u001b[0m \u001b[0munit\u001b[0m\u001b[0;34m=\u001b[0m\u001b[0;34m'D'\u001b[0m\u001b[0;34m)\u001b[0m\u001b[0;34m\u001b[0m\u001b[0;34m\u001b[0m\u001b[0m\n\u001b[1;32m      4\u001b[0m     \u001b[0ml_days\u001b[0m \u001b[0;34m=\u001b[0m \u001b[0mpd\u001b[0m\u001b[0;34m.\u001b[0m\u001b[0mto_timedelta\u001b[0m\u001b[0;34m(\u001b[0m\u001b[0ml\u001b[0m\u001b[0;34m,\u001b[0m \u001b[0munit\u001b[0m\u001b[0;34m=\u001b[0m\u001b[0;34m'D'\u001b[0m\u001b[0;34m)\u001b[0m\u001b[0;34m\u001b[0m\u001b[0;34m\u001b[0m\u001b[0m\n\u001b[0;32m----> 5\u001b[0;31m     \u001b[0;32mif\u001b[0m \u001b[0mt\u001b[0m \u001b[0;34m<=\u001b[0m \u001b[0mstart_date\u001b[0m \u001b[0;34m+\u001b[0m \u001b[0mtau_days\u001b[0m\u001b[0;34m:\u001b[0m\u001b[0;34m\u001b[0m\u001b[0;34m\u001b[0m\u001b[0m\n\u001b[0m\u001b[1;32m      6\u001b[0m         \u001b[0;32mreturn\u001b[0m \u001b[0mpolicy1\u001b[0m\u001b[0;34m\u001b[0m\u001b[0;34m\u001b[0m\u001b[0m\n\u001b[1;32m      7\u001b[0m     \u001b[0;32melif\u001b[0m \u001b[0mstart_date\u001b[0m \u001b[0;34m+\u001b[0m \u001b[0mtau_days\u001b[0m \u001b[0;34m<\u001b[0m \u001b[0mt\u001b[0m \u001b[0;34m<=\u001b[0m \u001b[0mstart_date\u001b[0m \u001b[0;34m+\u001b[0m \u001b[0mtau_days\u001b[0m \u001b[0;34m+\u001b[0m \u001b[0ml_days\u001b[0m\u001b[0;34m:\u001b[0m\u001b[0;34m\u001b[0m\u001b[0;34m\u001b[0m\u001b[0m\n",
      "\u001b[0;31mTypeError\u001b[0m: '<=' not supported between instances of 'float' and 'Timestamp'"
     ]
    }
   ],
   "source": [
    "samples_dict = full_calibration_wave1(model, timeseries, spatial_unit, start_date, end_beta, end_ramp, \n",
    "                                fig_path=fig_path, samples_path=samples_path,\n",
    "                                initN=initN, Nc_total=Nc_total,\n",
<<<<<<< HEAD
    "                                maxiter=100, popsize=200, steps_mcmc=1000)#\n",
=======
    "                                maxiter=5, popsize=5, steps_mcmc=100)\n",
>>>>>>> 0e6b1072
    "\n"
   ]
  },
  {
   "cell_type": "code",
   "execution_count": null,
   "metadata": {
    "ExecuteTime": {
<<<<<<< HEAD
     "end_time": "2020-11-03T08:38:59.605910Z",
     "start_time": "2020-11-03T08:38:59.338145Z"
=======
     "end_time": "2020-11-02T09:51:56.921202Z",
     "start_time": "2020-11-02T09:51:56.874680Z"
>>>>>>> 0e6b1072
    }
   },
   "outputs": [],
   "source": [
<<<<<<< HEAD
    "fig, ax = plt.subplots()\n",
    "pd.Series(samples_dict['beta']).hist(ax=ax)"
=======
    "samples_dict"
>>>>>>> 0e6b1072
   ]
  },
  {
   "cell_type": "code",
   "execution_count": null,
   "metadata": {
    "ExecuteTime": {
<<<<<<< HEAD
     "end_time": "2020-11-03T08:41:06.290544Z",
     "start_time": "2020-11-03T08:40:08.188873Z"
=======
     "end_time": "2020-10-28T21:53:24.340780Z",
     "start_time": "2020-10-28T21:53:21.607494Z"
>>>>>>> 0e6b1072
    },
    "scrolled": false
   },
   "outputs": [],
   "source": [
    "states = [['H_in']]\n",
    "end_date = '2020-07-01'\n",
    "data=[timeseries[start_date:end_ramp].values]\n",
    "\n",
    "fig,ax=plt.subplots()\n",
    "for i in range(200):\n",
    "    idx,model.parameters['beta'] = random.choice(list(enumerate(samples_dict['beta'])))\n",
    "    idx,model.parameters['l'] = random.choice(list(enumerate(samples_dict['l'])))\n",
    "    model.parameters['tau'] = samples_dict['tau'][idx]\n",
    "    model.parameters['policy_time'] = samples_dict['lag_time']\n",
    "    model.parameters['prevention'] = samples_dict['prevention'][idx]\n",
    "    y_model = model.sim(time=end_date, excess_time=samples_dict['lag_time'], start_date=start_date)\n",
    "    ax = plot_fit(y_model,data,start_date,samples_dict['lag_time'],states,end_date=end_date,with_ints=False,ax=ax,plt_kwargs={'color':'blue','linewidth': 2,'alpha': 0.05})\n",
    "\n",
    "data_after_calib = timeseries[pd.to_datetime(end_ramp)+pd.to_timedelta('1d'):end_date]\n",
    "plt.scatter(data_after_calib.index, data_after_calib.values, marker='o',color='red',linestyle='None',facecolors='none')\n",
    "legend_text=['daily \\nhospitalizations']\n",
    "ax.set_xlim('2020-03-10', '2020-07-01')\n",
    "fig.savefig(fig_path+spatial_unit+'.pdf',\n",
    "            bbox_inches='tight', dpi=600)"
   ]
  },
  {
   "cell_type": "markdown",
   "metadata": {},
   "source": [
    "# Step-by-step calibration"
   ]
  },
  {
   "cell_type": "markdown",
   "metadata": {},
   "source": [
<<<<<<< HEAD
=======
    "# Step-by-step calibration per month"
   ]
  },
  {
   "cell_type": "markdown",
   "metadata": {},
   "source": [
>>>>>>> 0e6b1072
    "## Simulation until 1 July"
   ]
  },
  {
   "cell_type": "code",
   "execution_count": null,
   "metadata": {
    "ExecuteTime": {
<<<<<<< HEAD
     "end_time": "2020-11-03T08:39:29.682633Z",
     "start_time": "2020-11-03T08:39:29.605421Z"
=======
     "end_time": "2020-11-02T15:41:26.221465Z",
     "start_time": "2020-11-02T15:41:25.998381Z"
>>>>>>> 0e6b1072
    }
   },
   "outputs": [],
   "source": [
    "# Load the dictionary containing the posterior parameter distributions obtained from calibrating the model to Belgian hospitalization data\n",
    "with open('../data/interim/model_parameters/provinces/Luik_wave1_1000steps_2020-10-28.json', 'r') as fp:\n",
    "    samples_dict_wave1 = json.load(fp)"
   ]
  },
  {
   "cell_type": "code",
   "execution_count": null,
   "metadata": {
    "ExecuteTime": {
<<<<<<< HEAD
     "end_time": "2020-11-03T08:39:39.983397Z",
     "start_time": "2020-11-03T08:39:39.883194Z"
=======
     "end_time": "2020-11-02T15:41:59.106058Z",
     "start_time": "2020-11-02T15:41:59.067059Z"
>>>>>>> 0e6b1072
    }
   },
   "outputs": [],
   "source": [
<<<<<<< HEAD
    "fig, ax = plt.subplots()\n",
    "pd.Series(samples_dict_wave1['beta']).hist(ax=ax)"
=======
    "# Update this parameter here, the rest is updated by draw_sample_COVID19_SEIRD\n",
    "model.parameters['policy_time'] = samples_dict_wave1['lag_time']"
>>>>>>> 0e6b1072
   ]
  },
  {
   "cell_type": "code",
   "execution_count": null,
   "metadata": {
    "ExecuteTime": {
<<<<<<< HEAD
     "end_time": "2020-11-03T07:52:44.577607Z",
     "start_time": "2020-11-03T07:52:44.535637Z"
=======
     "end_time": "2020-11-02T15:42:28.185746Z",
     "start_time": "2020-11-02T15:41:59.249589Z"
>>>>>>> 0e6b1072
    }
   },
   "outputs": [],
   "source": [
<<<<<<< HEAD
    "np.mean(samples_dict_wave1['beta'])"
   ]
  },
  {
   "cell_type": "code",
   "execution_count": null,
   "metadata": {
    "ExecuteTime": {
     "end_time": "2020-11-03T08:04:29.763619Z",
     "start_time": "2020-11-03T08:04:29.707048Z"
    }
   },
   "outputs": [],
   "source": [
    "samples_dict_wave1['lag_time']"
=======
    "out_july = model.sim(time='2020-07-01', excess_time=samples_dict_wave1['lag_time'],start_date='2020-03-15',\n",
    "                   N=100, draw_fcn=draw_sample_COVID19_SEIRD,samples=samples_dict_wave1)\n",
    "states = out_july.isel(time=-1).mean(dim=\"draws\")\n",
    "initial_states_july1 = {key:states[key].values for key in initial_states.keys()}"
>>>>>>> 0e6b1072
   ]
  },
  {
   "cell_type": "code",
   "execution_count": null,
   "metadata": {
    "ExecuteTime": {
<<<<<<< HEAD
     "end_time": "2020-10-30T16:46:49.392786Z",
     "start_time": "2020-10-30T16:46:49.356002Z"
=======
     "end_time": "2020-10-30T16:56:35.394679Z",
     "start_time": "2020-10-30T16:56:35.351424Z"
>>>>>>> 0e6b1072
    }
   },
   "outputs": [],
   "source": [
<<<<<<< HEAD
    "# Update this parameter here, the rest is updated by draw_sample_COVID19_SEIRD\n",
    "model.parameters['policy_time'] = samples_dict_wave1['lag_time']"
   ]
  },
  {
   "cell_type": "code",
   "execution_count": null,
   "metadata": {
    "ExecuteTime": {
     "end_time": "2020-10-30T16:47:19.255536Z",
     "start_time": "2020-10-30T16:46:49.918556Z"
    }
   },
   "outputs": [],
   "source": [
    "out_july = model.sim(time='2020-07-01', excess_time=samples_dict_wave1['lag_time'],start_date='2020-03-15',\n",
    "                   N=100, draw_fcn=draw_sample_COVID19_SEIRD,samples=samples_dict_wave1)\n",
    "states = out_july.isel(time=-1).mean(dim=\"draws\")\n",
    "initial_states_july1 = {key:states[key].values for key in initial_states.keys()}"
=======
    "np.save('../data/interim/prediction_provinces/Luik_initial_states_july1.npy', initial_states_july1)"
   ]
  },
  {
   "cell_type": "markdown",
   "metadata": {},
   "source": [
    "## Calibration month July"
>>>>>>> 0e6b1072
   ]
  },
  {
   "cell_type": "code",
   "execution_count": null,
   "metadata": {
    "ExecuteTime": {
<<<<<<< HEAD
     "end_time": "2020-10-30T16:56:35.394679Z",
     "start_time": "2020-10-30T16:56:35.351424Z"
=======
     "end_time": "2020-10-30T16:56:33.278642Z",
     "start_time": "2020-10-30T16:56:33.224878Z"
>>>>>>> 0e6b1072
    }
   },
   "outputs": [],
   "source": [
<<<<<<< HEAD
    "np.save('../data/interim/prediction_provinces/Luik_initial_states_july1.npy', initial_states_july1)"
   ]
  },
  {
   "cell_type": "markdown",
   "metadata": {},
   "source": [
    "## Calibration month July"
=======
    "initial_states_july1 = np.load('../data/interim/prediction_provinces/Luik_initial_states_july1.npy', allow_pickle=True).item()"
>>>>>>> 0e6b1072
   ]
  },
  {
   "cell_type": "code",
   "execution_count": null,
   "metadata": {
    "ExecuteTime": {
<<<<<<< HEAD
     "end_time": "2020-10-30T16:56:33.278642Z",
     "start_time": "2020-10-30T16:56:33.224878Z"
=======
     "end_time": "2020-10-30T16:48:17.210748Z",
     "start_time": "2020-10-30T16:48:17.160083Z"
>>>>>>> 0e6b1072
    }
   },
   "outputs": [],
   "source": [
<<<<<<< HEAD
    "initial_states_july1 = np.load('../data/interim/prediction_provinces/Luik_initial_states_july1.npy', allow_pickle=True).item()"
=======
    "# Second wave\n",
    "start_date = '2020-07-01'\n",
    "end_beta = '2020-08-01'"
>>>>>>> 0e6b1072
   ]
  },
  {
   "cell_type": "code",
   "execution_count": null,
   "metadata": {
    "ExecuteTime": {
<<<<<<< HEAD
     "end_time": "2020-10-30T16:48:17.210748Z",
     "start_time": "2020-10-30T16:48:17.160083Z"
    }
   },
   "outputs": [],
   "source": [
    "# Second wave\n",
    "start_date = '2020-07-01'\n",
    "end_beta = '2020-08-01'"
   ]
  },
  {
   "cell_type": "code",
   "execution_count": null,
   "metadata": {
    "ExecuteTime": {
     "end_time": "2020-10-30T16:48:18.968763Z",
     "start_time": "2020-10-30T16:48:18.919319Z"
    }
   },
   "outputs": [],
=======
     "end_time": "2020-10-30T16:48:18.968763Z",
     "start_time": "2020-10-30T16:48:18.919319Z"
    }
   },
   "outputs": [],
>>>>>>> 0e6b1072
   "source": [
    "len(Luik_ts.loc[start_date:end_beta])"
   ]
  },
  {
   "cell_type": "code",
   "execution_count": null,
   "metadata": {
    "ExecuteTime": {
     "end_time": "2020-10-30T16:48:20.509851Z",
     "start_time": "2020-10-30T16:48:20.188149Z"
    }
   },
   "outputs": [],
   "source": [
    "# Load the parameters using `get_COVID19_SEIRD_parameters()`.\n",
    "params = model_parameters.get_COVID19_SEIRD_parameters()\n",
    "#model_sept = models.COVID19_SEIRD(initial_states_sept, params)\n",
    "model_july = models.COVID19_SEIRD(initial_states_july1, params)"
   ]
  },
  {
   "cell_type": "code",
   "execution_count": null,
   "metadata": {
    "ExecuteTime": {
     "end_time": "2020-10-30T16:48:20.699738Z",
     "start_time": "2020-10-30T16:48:20.663234Z"
    }
   },
   "outputs": [],
   "source": [
    "# function parameters \n",
    "timeseries = Luik_ts['NEW_IN']\n",
    "spatial_unit = 'Luik_July'"
   ]
  },
  {
   "cell_type": "code",
   "execution_count": null,
   "metadata": {
    "ExecuteTime": {
     "end_time": "2020-10-30T16:48:22.470225Z",
     "start_time": "2020-10-30T16:48:22.432509Z"
    }
   },
   "outputs": [],
   "source": [
    "beta_init = np.mean(samples_dict_wave1['beta'])\n",
    "sigma_data_init = np.mean(samples_dict_wave1['sigma_data'])"
   ]
  },
  {
   "cell_type": "code",
   "execution_count": null,
   "metadata": {
    "ExecuteTime": {
     "end_time": "2020-10-30T16:51:21.133944Z",
     "start_time": "2020-10-30T16:48:26.896155Z"
    },
    "scrolled": true
   },
   "outputs": [],
   "source": [
    "samples_dict = full_calibration_wave2(model_july, timeseries, spatial_unit, start_date, end_beta, \n",
    "                                      beta_init, sigma_data_init, None,None,\n",
    "                                      fig_path=fig_path, samples_path=samples_path,\n",
    "                                      initN=initN, Nc_total=Nc_total,steps_mcmc=1000)"
   ]
  },
  {
   "cell_type": "code",
   "execution_count": null,
   "metadata": {
    "ExecuteTime": {
     "end_time": "2020-10-30T16:52:49.951381Z",
     "start_time": "2020-10-30T16:52:49.843952Z"
    },
    "scrolled": false
   },
   "outputs": [],
   "source": [
    "fig,ax = plt.subplots(figsize=(4,4))\n",
    "pd.Series(samples_dict['beta']).hist(ax=ax)"
   ]
  },
  {
   "cell_type": "code",
   "execution_count": null,
   "metadata": {
    "ExecuteTime": {
     "end_time": "2020-10-30T16:55:10.441581Z",
     "start_time": "2020-10-30T16:54:47.961115Z"
    }
   },
   "outputs": [],
   "source": [
    "states = [['H_in']]\n",
    "end_date = end_beta\n",
    "data=[timeseries[start_date:end_beta].values]\n",
    "\n",
    "fig,ax=plt.subplots(figsize=(8,8))\n",
    "for i in range(200):\n",
    "    idx,model_july.parameters['beta'] = random.choice(list(enumerate(samples_dict['beta'])))\n",
    "    y_model = model_july.sim(time=end_date, excess_time=0, start_date=start_date)\n",
    "    ax = plot_fit(y_model,data,start_date,lag_time=0,states=states,end_date=end_date,\n",
    "                  with_ints=False,ax=ax,plt_kwargs={'color':'blue','linewidth': 2,'alpha': 0.05})\n",
    "plt.setp(plt.gca().xaxis.get_majorticklabels(),'rotation', 0)\n",
    "#data_after_calib = timeseries[pd.to_datetime(end_ramp)+pd.to_timedelta('1d'):end_date]\n",
    "#plt.scatter(data_after_calib.index, data_after_calib.values, marker='o',color='red',linestyle='None',facecolors='none')\n",
    "legend_text=['daily \\nhospitalizations']\n",
    "ax.set_xlim(start_date, end_date)\n",
    "ax.set_ylabel('daily hospitalizations')\n",
    "fig.savefig(fig_path+spatial_unit+'.pdf',\n",
    "            bbox_inches='tight', dpi=600)"
   ]
  },
  {
   "cell_type": "markdown",
   "metadata": {},
   "source": [
    "## Simulation until 1 August"
   ]
  },
  {
   "cell_type": "code",
   "execution_count": null,
   "metadata": {
    "ExecuteTime": {
     "end_time": "2020-10-30T16:57:18.704357Z",
     "start_time": "2020-10-30T16:57:18.651429Z"
    }
   },
   "outputs": [],
   "source": [
    "# Load the dictionary containing the posterior parameter distributions obtained from calibrating the model to Belgian hospitalization data\n",
    "with open('../data/interim/model_parameters/provinces/Luik_July_2020-10-30.json', 'r') as fp:\n",
    "    samples_dict_july = json.load(fp)"
<<<<<<< HEAD
   ]
  },
  {
   "cell_type": "code",
   "execution_count": null,
   "metadata": {
    "ExecuteTime": {
     "end_time": "2020-10-30T16:46:49.392786Z",
     "start_time": "2020-10-30T16:46:49.356002Z"
    }
   },
   "outputs": [],
   "source": [
    "# Update this parameter here, the rest is updated by draw_sample_COVID19_SEIRD\n",
    "# model.parameters['policy_time'] = samples_dict_wave1['lag_time']"
   ]
  },
  {
   "cell_type": "code",
   "execution_count": null,
   "metadata": {
    "ExecuteTime": {
     "end_time": "2020-10-30T17:01:08.718045Z",
     "start_time": "2020-10-30T17:01:03.129460Z"
    }
   },
   "outputs": [],
   "source": [
    "out_aug = model_july.sim(time='2020-08-01', excess_time=0,start_date='2020-07-01',\n",
    "                   N=100, draw_fcn=draw_sample_beta_COVID19_SEIRD,samples=samples_dict_july)\n",
    "states = out_aug.isel(time=-1).mean(dim=\"draws\")\n",
    "initial_states_aug1 = {key:states[key].values for key in initial_states.keys()}"
   ]
  },
  {
   "cell_type": "code",
   "execution_count": null,
   "metadata": {
    "ExecuteTime": {
     "end_time": "2020-10-30T17:01:31.713350Z",
     "start_time": "2020-10-30T17:01:31.672096Z"
    }
   },
   "outputs": [],
   "source": [
    "np.save('../data/interim/prediction_provinces/Luik_initial_states_aug1.npy', initial_states_aug1)"
   ]
  },
  {
   "cell_type": "markdown",
   "metadata": {},
   "source": [
    "## Calibration month August"
   ]
  },
  {
   "cell_type": "code",
   "execution_count": null,
   "metadata": {
    "ExecuteTime": {
     "end_time": "2020-10-30T17:02:03.014165Z",
     "start_time": "2020-10-30T17:02:02.815531Z"
    }
   },
   "outputs": [],
   "source": [
    "initial_states_aug1 = np.load('../data/interim/prediction_provinces/Luik_initial_states_aug1.npy', allow_pickle=True).item()"
=======
>>>>>>> 0e6b1072
   ]
  },
  {
   "cell_type": "code",
   "execution_count": null,
   "metadata": {
    "ExecuteTime": {
<<<<<<< HEAD
     "end_time": "2020-10-30T17:02:09.305370Z",
     "start_time": "2020-10-30T17:02:09.267629Z"
    }
   },
   "outputs": [],
   "source": [
    "# Second wave\n",
    "start_date = '2020-08-01'\n",
    "end_beta = '2020-09-01'"
   ]
  },
  {
   "cell_type": "code",
   "execution_count": null,
   "metadata": {
    "ExecuteTime": {
     "end_time": "2020-10-30T17:02:09.879670Z",
     "start_time": "2020-10-30T17:02:09.837543Z"
    }
   },
   "outputs": [],
   "source": [
    "len(Luik_ts.loc[start_date:end_beta])"
   ]
  },
  {
   "cell_type": "code",
   "execution_count": null,
   "metadata": {
    "ExecuteTime": {
     "end_time": "2020-10-30T17:02:20.592714Z",
     "start_time": "2020-10-30T17:02:20.259567Z"
    }
   },
   "outputs": [],
   "source": [
    "# Load the parameters using `get_COVID19_SEIRD_parameters()`.\n",
    "params = model_parameters.get_COVID19_SEIRD_parameters()\n",
    "#model_sept = models.COVID19_SEIRD(initial_states_sept, params)\n",
    "model_aug = models.COVID19_SEIRD(initial_states_aug1, params)"
   ]
  },
  {
   "cell_type": "code",
   "execution_count": null,
   "metadata": {
    "ExecuteTime": {
     "end_time": "2020-10-30T17:02:24.887844Z",
     "start_time": "2020-10-30T17:02:24.845045Z"
    }
   },
   "outputs": [],
   "source": [
    "# function parameters \n",
    "timeseries = Luik_ts['NEW_IN']\n",
    "spatial_unit = 'Luik_Aug'"
   ]
  },
  {
   "cell_type": "code",
   "execution_count": null,
   "metadata": {
    "ExecuteTime": {
     "end_time": "2020-10-30T17:06:53.236522Z",
     "start_time": "2020-10-30T17:06:53.197798Z"
    }
   },
   "outputs": [],
   "source": [
    "beta_init = np.mean(samples_dict_july['beta'])\n",
    "sigma_data_init = np.mean(samples_dict_wave1['sigma_data'])"
   ]
  },
  {
   "cell_type": "code",
   "execution_count": null,
   "metadata": {
    "ExecuteTime": {
     "end_time": "2020-10-30T17:07:09.535256Z",
     "start_time": "2020-10-30T17:07:09.493727Z"
    }
   },
   "outputs": [],
   "source": [
    "mu_beta, std_beta = norm.fit(samples_dict_july['beta'])\n",
    "mu_sigma_data, std_sigma_data = norm.fit(samples_dict_wave1['sigma_data']) # should be on july!\n",
    "beta_norm_params = (mu_beta, std_beta)\n",
    "sigma_data_norm_params = (mu_sigma_data, std_sigma_data)"
   ]
  },
  {
   "cell_type": "code",
   "execution_count": null,
   "metadata": {
    "ExecuteTime": {
     "end_time": "2020-10-30T17:45:38.944138Z",
     "start_time": "2020-10-30T17:42:39.898370Z"
    }
   },
   "outputs": [],
   "source": [
    "samples_dict = full_calibration_wave2(model_aug, timeseries, spatial_unit, start_date, end_beta, \n",
    "                                      beta_init, sigma_data_init, None, None,\n",
    "                                      fig_path=fig_path, samples_path=samples_path,\n",
    "                                      initN=initN, Nc_total=Nc_total,steps_mcmc=1000)"
   ]
  },
  {
   "cell_type": "code",
   "execution_count": null,
   "metadata": {
    "ExecuteTime": {
     "end_time": "2020-10-30T17:45:56.766698Z",
     "start_time": "2020-10-30T17:45:56.509328Z"
    }
   },
   "outputs": [],
   "source": [
    "fig,ax = plt.subplots(figsize=(4,4))\n",
    "pd.Series(samples_dict['beta']).hist(ax=ax)"
   ]
  },
  {
   "cell_type": "code",
   "execution_count": null,
   "metadata": {
    "ExecuteTime": {
     "end_time": "2020-10-30T17:49:01.217041Z",
     "start_time": "2020-10-30T17:48:58.606651Z"
    }
   },
   "outputs": [],
   "source": [
    "## Deze herrunnen!\n",
    "states = [['H_in']]\n",
    "end_date = end_beta\n",
    "data=[timeseries[start_date:end_beta].values]\n",
    "\n",
    "fig,ax=plt.subplots(figsize=(8,8))\n",
    "for i in range(20):\n",
    "    idx,model_aug.parameters['beta'] = random.choice(list(enumerate(samples_dict_aug['beta'])))\n",
    "    y_model = model_aug.sim(time=end_date, excess_time=0, start_date=start_date)\n",
    "    ax = plot_fit(y_model,data,start_date,lag_time=0,states=states,end_date=end_date,\n",
    "                  with_ints=False,ax=ax,plt_kwargs={'color':'blue','linewidth': 2,'alpha': 0.05})\n",
    "plt.setp(plt.gca().xaxis.get_majorticklabels(),'rotation', 0)\n",
    "#data_after_calib = timeseries[pd.to_datetime(end_ramp)+pd.to_timedelta('1d'):end_date]\n",
    "#plt.scatter(data_after_calib.index, data_after_calib.values, marker='o',color='red',linestyle='None',facecolors='none')\n",
    "legend_text=['daily \\nhospitalizations']\n",
    "ax.set_xlim(start_date, end_date)\n",
    "ax.set_ylabel('daily hospitalizations')\n",
    "# fig.savefig(fig_path+spatial_unit+'.pdf',\n",
    "#             bbox_inches='tight', dpi=600)"
   ]
  },
  {
   "cell_type": "code",
   "execution_count": null,
   "metadata": {},
   "outputs": [],
   "source": []
  },
  {
   "cell_type": "markdown",
   "metadata": {},
   "source": [
    "## Simulation until 1 September"
   ]
  },
  {
   "cell_type": "code",
   "execution_count": null,
   "metadata": {
    "ExecuteTime": {
     "end_time": "2020-10-30T17:51:15.869769Z",
     "start_time": "2020-10-30T17:51:15.655962Z"
    }
   },
   "outputs": [],
   "source": [
    "# Load the dictionary containing the posterior parameter distributions obtained from calibrating the model to Belgian hospitalization data\n",
    "with open('../data/interim/model_parameters/provinces/Luik_Aug_2020-10-30.json', 'r') as fp:\n",
    "    samples_dict_aug = json.load(fp)"
   ]
  },
  {
   "cell_type": "code",
   "execution_count": null,
   "metadata": {
    "ExecuteTime": {
=======
>>>>>>> 0e6b1072
     "end_time": "2020-10-30T16:46:49.392786Z",
     "start_time": "2020-10-30T16:46:49.356002Z"
    }
   },
   "outputs": [],
<<<<<<< HEAD
   "source": [
    "# Update this parameter here, the rest is updated by draw_sample_COVID19_SEIRD\n",
    "# model.parameters['policy_time'] = samples_dict_wave1['lag_time']"
   ]
  },
  {
   "cell_type": "code",
   "execution_count": null,
   "metadata": {
    "ExecuteTime": {
     "end_time": "2020-10-30T17:51:24.928761Z",
     "start_time": "2020-10-30T17:51:19.336448Z"
    }
   },
   "outputs": [],
   "source": [
    "out_sept = model_aug.sim(time='2020-09-01', excess_time=0,start_date='2020-08-01',\n",
    "                   N=100, draw_fcn=draw_sample_beta_COVID19_SEIRD,samples=samples_dict_aug)\n",
    "states = out_sept.isel(time=-1).mean(dim=\"draws\")\n",
    "initial_states_sept1 = {key:states[key].values for key in initial_states.keys()}"
   ]
  },
  {
   "cell_type": "code",
   "execution_count": null,
   "metadata": {
    "ExecuteTime": {
     "end_time": "2020-10-30T17:51:33.711786Z",
     "start_time": "2020-10-30T17:51:33.673224Z"
    }
   },
   "outputs": [],
   "source": [
    "np.save('../data/interim/prediction_provinces/Luik_initial_states_sept1.npy', initial_states_sept1)"
   ]
  },
  {
   "cell_type": "code",
   "execution_count": null,
   "metadata": {
    "ExecuteTime": {
     "end_time": "2020-10-30T17:51:25.318521Z",
     "start_time": "2020-10-30T17:51:25.271583Z"
    }
   },
   "outputs": [],
   "source": [
    "initial_states_sept1"
   ]
  },
  {
   "cell_type": "markdown",
   "metadata": {},
   "source": [
    "## Calibration month September"
   ]
  },
  {
   "cell_type": "code",
   "execution_count": null,
   "metadata": {
    "ExecuteTime": {
     "end_time": "2020-10-30T17:51:58.368440Z",
     "start_time": "2020-10-30T17:51:58.330641Z"
    }
   },
   "outputs": [],
   "source": [
    "initial_states_sept1 = np.load('../data/interim/prediction_provinces/Luik_initial_states_sept1.npy', allow_pickle=True).item()"
   ]
  },
  {
   "cell_type": "code",
   "execution_count": null,
   "metadata": {
    "ExecuteTime": {
     "end_time": "2020-10-30T17:52:06.817390Z",
     "start_time": "2020-10-30T17:52:06.780931Z"
    }
   },
   "outputs": [],
   "source": [
    "# Second wave\n",
    "start_date = '2020-09-01'\n",
    "end_beta = '2020-10-01'"
   ]
  },
  {
   "cell_type": "code",
   "execution_count": null,
   "metadata": {
    "ExecuteTime": {
     "end_time": "2020-10-30T17:52:08.496601Z",
     "start_time": "2020-10-30T17:52:08.455785Z"
    }
   },
   "outputs": [],
   "source": [
    "len(Luik_ts.loc[start_date:end_beta])"
   ]
  },
  {
   "cell_type": "code",
   "execution_count": null,
   "metadata": {
    "ExecuteTime": {
     "end_time": "2020-10-30T17:52:15.480377Z",
     "start_time": "2020-10-30T17:52:15.157707Z"
    }
   },
   "outputs": [],
   "source": [
    "# Load the parameters using `get_COVID19_SEIRD_parameters()`.\n",
    "params = model_parameters.get_COVID19_SEIRD_parameters()\n",
    "#model_sept = models.COVID19_SEIRD(initial_states_sept, params)\n",
    "model_sept = models.COVID19_SEIRD(initial_states_sept1, params)"
   ]
  },
  {
   "cell_type": "code",
   "execution_count": null,
   "metadata": {
    "ExecuteTime": {
     "end_time": "2020-10-30T17:52:18.721870Z",
     "start_time": "2020-10-30T17:52:18.524171Z"
    }
   },
   "outputs": [],
   "source": [
    "# function parameters \n",
    "timeseries = Luik_ts['NEW_IN']\n",
    "spatial_unit = 'Luik_Sept'"
   ]
  },
  {
   "cell_type": "code",
   "execution_count": null,
   "metadata": {
    "ExecuteTime": {
     "end_time": "2020-10-30T18:02:55.232222Z",
     "start_time": "2020-10-30T18:02:55.194458Z"
    }
   },
   "outputs": [],
   "source": [
    "beta_init = 0.03\n",
    "sigma_data_init = np.mean(samples_dict_wave1['sigma_data'])"
   ]
  },
  {
   "cell_type": "code",
   "execution_count": null,
   "metadata": {
    "ExecuteTime": {
     "end_time": "2020-10-30T17:52:31.456104Z",
     "start_time": "2020-10-30T17:52:31.416945Z"
    }
   },
   "outputs": [],
   "source": [
    "# mu_beta, std_beta = norm.fit(samples_dict_aug['beta'])\n",
    "# mu_sigma_data, std_sigma_data = norm.fit(samples_dict_wave1['sigma_data']) # should be on aug!\n",
    "# beta_norm_params = (mu_beta, std_beta)\n",
    "# sigma_data_norm_params = (mu_sigma_data, std_sigma_data)"
   ]
  },
  {
   "cell_type": "code",
   "execution_count": null,
   "metadata": {
    "ExecuteTime": {
     "end_time": "2020-10-30T18:06:18.300489Z",
     "start_time": "2020-10-30T18:02:59.457873Z"
    }
   },
   "outputs": [],
   "source": [
    "samples_dict = full_calibration_wave2(model_aug, timeseries, spatial_unit, start_date, end_beta, \n",
    "                                      beta_init, sigma_data_init, None, None,\n",
    "                                      fig_path=fig_path, samples_path=samples_path,\n",
    "                                      initN=initN, Nc_total=Nc_total,steps_mcmc=1000)"
   ]
  },
  {
   "cell_type": "code",
   "execution_count": null,
   "metadata": {
    "ExecuteTime": {
     "end_time": "2020-10-30T18:07:19.956638Z",
     "start_time": "2020-10-30T18:07:19.689726Z"
    }
   },
   "outputs": [],
   "source": [
    "fig,ax = plt.subplots(figsize=(4,4))\n",
    "pd.Series(samples_dict['beta']).hist(ax=ax)"
   ]
  },
  {
   "cell_type": "code",
   "execution_count": null,
   "metadata": {
    "ExecuteTime": {
     "end_time": "2020-10-30T18:07:28.841956Z",
     "start_time": "2020-10-30T18:07:25.461128Z"
    }
   },
   "outputs": [],
   "source": [
    "states = [['H_in']]\n",
    "end_date = end_beta\n",
    "data=[timeseries[start_date:end_beta].values]\n",
    "\n",
    "fig,ax=plt.subplots(figsize=(8,8))\n",
    "for i in range(20):\n",
    "    idx,model_sept.parameters['beta'] = random.choice(list(enumerate(samples_dict['beta'])))\n",
    "    y_model = model_sept.sim(time=end_date, excess_time=0, start_date=start_date)\n",
    "    ax = plot_fit(y_model,data,start_date,lag_time=0,states=states,end_date=end_date,\n",
    "                  with_ints=False,ax=ax,plt_kwargs={'color':'blue','linewidth': 2,'alpha': 0.05})\n",
    "plt.setp(plt.gca().xaxis.get_majorticklabels(),'rotation', 0)\n",
    "#data_after_calib = timeseries[pd.to_datetime(end_ramp)+pd.to_timedelta('1d'):end_date]\n",
    "#plt.scatter(data_after_calib.index, data_after_calib.values, marker='o',color='red',linestyle='None',facecolors='none')\n",
    "legend_text=['daily \\nhospitalizations']\n",
    "ax.set_xlim(start_date, end_date)\n",
    "ax.set_ylabel('daily hospitalizations')\n",
    "fig.savefig(fig_path+spatial_unit+'.pdf',\n",
    "            bbox_inches='tight', dpi=600)"
   ]
  },
  {
   "cell_type": "markdown",
   "metadata": {
    "heading_collapsed": true
   },
   "source": [
    "# Calibration on entire period"
   ]
  },
  {
   "cell_type": "code",
   "execution_count": null,
   "metadata": {
    "ExecuteTime": {
     "end_time": "2020-10-30T16:44:14.843919Z",
     "start_time": "2020-10-30T16:44:14.621688Z"
    },
    "hidden": true
   },
   "outputs": [],
   "source": [
    "# Load the dictionary containing the posterior parameter distributions obtained from calibrating the model to Belgian hospitalization data\n",
    "with open('../data/interim/model_parameters/provinces/Luik_wave1_1000steps_2020-10-28.json', 'r') as fp:\n",
    "    samples_dict_wave1 = json.load(fp)"
   ]
  },
  {
   "cell_type": "code",
   "execution_count": null,
   "metadata": {
    "ExecuteTime": {
     "end_time": "2020-10-30T16:45:37.460957Z",
     "start_time": "2020-10-30T16:45:37.262893Z"
    },
    "hidden": true
   },
   "outputs": [],
   "source": [
    "initial_states_aug = np.load('../data/interim/prediction_provinces/Luik_initial_states_aug.npy', allow_pickle=True).item()"
   ]
  },
  {
   "cell_type": "code",
   "execution_count": null,
   "metadata": {
    "ExecuteTime": {
     "end_time": "2020-10-30T16:44:15.309723Z",
     "start_time": "2020-10-30T16:44:15.273633Z"
    },
    "hidden": true
   },
   "outputs": [],
   "source": [
    "# Second wave\n",
    "start_date = '2020-08-01'\n",
    "end_beta = '2020-10-25'"
   ]
  },
  {
   "cell_type": "code",
   "execution_count": null,
   "metadata": {
    "ExecuteTime": {
     "end_time": "2020-10-30T16:44:15.991976Z",
     "start_time": "2020-10-30T16:44:15.950040Z"
    },
    "hidden": true
   },
   "outputs": [],
   "source": [
    "len(Luik_ts.loc[start_date:end_beta])"
   ]
  },
  {
   "cell_type": "code",
   "execution_count": null,
   "metadata": {
    "ExecuteTime": {
     "end_time": "2020-10-30T16:45:39.249929Z",
     "start_time": "2020-10-30T16:45:38.927522Z"
    },
    "hidden": true
   },
   "outputs": [],
   "source": [
    "# Load the parameters using `get_COVID19_SEIRD_parameters()`.\n",
    "params = model_parameters.get_COVID19_SEIRD_parameters()\n",
    "#model_sept = models.COVID19_SEIRD(initial_states_sept, params)\n",
    "model_aug = models.COVID19_SEIRD(initial_states_aug, params)"
   ]
  },
  {
   "cell_type": "code",
   "execution_count": null,
   "metadata": {
    "ExecuteTime": {
     "end_time": "2020-10-30T16:45:42.221862Z",
     "start_time": "2020-10-30T16:45:42.185330Z"
    },
    "hidden": true
   },
   "outputs": [],
   "source": [
    "# function parameters \n",
    "timeseries = Luik_ts['NEW_IN']\n",
    "spatial_unit = 'Luik_wave2_from_aug_NVD'\n"
   ]
  },
  {
   "cell_type": "code",
   "execution_count": null,
   "metadata": {
    "ExecuteTime": {
     "end_time": "2020-10-30T16:45:43.424521Z",
     "start_time": "2020-10-30T16:45:43.386749Z"
    },
    "hidden": true
   },
   "outputs": [],
   "source": [
    "mu_beta, std_beta = norm.fit(samples_dict_wave1['beta'])\n",
    "mu_sigma_data, std_sigma_data = norm.fit(samples_dict_wave1['beta'])"
   ]
  },
  {
   "cell_type": "code",
   "execution_count": null,
   "metadata": {
    "ExecuteTime": {
     "end_time": "2020-10-30T16:45:43.499159Z",
     "start_time": "2020-10-30T16:45:43.461809Z"
    },
    "hidden": true
   },
   "outputs": [],
   "source": [
    "beta_init = np.mean(samples_dict_wave1['beta'])\n",
    "sigma_data_init = np.mean(samples_dict_wave1['sigma_data'])\n",
    "beta_norm_params = (mu_beta, std_beta)\n",
    "sigma_data_norm_params = (mu_sigma_data, std_sigma_data)"
   ]
  },
  {
   "cell_type": "code",
   "execution_count": null,
   "metadata": {
    "ExecuteTime": {
     "start_time": "2020-10-30T16:45:57.123Z"
    },
    "hidden": true,
    "scrolled": true
   },
   "outputs": [],
   "source": [
    "samples_dict = full_calibration_wave2(model_aug, timeseries, spatial_unit, start_date, end_beta, \n",
    "                                      beta_init, sigma_data_init, beta_norm_params,sigma_data_norm_params,\n",
    "                                      fig_path=fig_path, samples_path=samples_path,\n",
    "                                      initN=initN, Nc_total=Nc_total,steps_mcmc=500)"
   ]
  },
  {
   "cell_type": "code",
   "execution_count": null,
   "metadata": {
    "ExecuteTime": {
     "end_time": "2020-10-30T15:45:24.407966Z",
     "start_time": "2020-10-30T15:45:24.196743Z"
    },
    "hidden": true
   },
   "outputs": [],
   "source": [
    "# Load the dictionary containing the posterior parameter distributions obtained from calibrating the model to Belgian hospitalization data\n",
    "with open('../data/interim/model_parameters/provinces/Luik_wave2_from_aug_NVD_2020-10-30.json', 'r') as fp:\n",
    "    samples_dict = json.load(fp)\n"
   ]
  },
  {
   "cell_type": "code",
   "execution_count": null,
   "metadata": {
    "ExecuteTime": {
     "end_time": "2020-10-30T16:21:36.785703Z",
     "start_time": "2020-10-30T16:21:36.581443Z"
    },
    "hidden": true
   },
   "outputs": [],
   "source": [
    "pd.Series(samples_dict['beta']).describe()"
   ]
  },
  {
   "cell_type": "code",
   "execution_count": null,
   "metadata": {
    "ExecuteTime": {
     "end_time": "2020-10-30T15:45:55.789033Z",
     "start_time": "2020-10-30T15:45:38.264677Z"
    },
    "hidden": true,
    "scrolled": false
   },
   "outputs": [],
   "source": [
    "states = [['H_in']]\n",
    "end_date = '2021-01-01' #end_beta\n",
    "data=[timeseries[start_date:end_beta].values]\n",
    "\n",
    "fig,ax=plt.subplots(figsize=(8,8))\n",
    "for i in range(20):\n",
    "    idx,model_aug.parameters['beta'] = random.choice(list(enumerate(samples_dict['beta'])))\n",
    "    y_model = model_aug.sim(time=end_date, excess_time=0, start_date=start_date)\n",
    "    ax = plot_fit(y_model,data,start_date,lag_time=0,states=states,end_date=end_date,\n",
    "                  with_ints=False,ax=ax,plt_kwargs={'color':'blue','linewidth': 2,'alpha': 0.05})\n",
    "plt.setp(plt.gca().xaxis.get_majorticklabels(),'rotation', 0)\n",
    "#data_after_calib = timeseries[pd.to_datetime(end_ramp)+pd.to_timedelta('1d'):end_date]\n",
    "#plt.scatter(data_after_calib.index, data_after_calib.values, marker='o',color='red',linestyle='None',facecolors='none')\n",
    "legend_text=['daily \\nhospitalizations']\n",
    "ax.set_xlim('2020-08-01', '2021-01-01')\n",
    "ax.set_ylabel('daily hospitalizations')\n",
    "# fig.savefig(fig_path+spatial_unit+'.pdf',\n",
    "#             bbox_inches='tight', dpi=600)"
   ]
  },
  {
   "cell_type": "code",
   "execution_count": null,
   "metadata": {
    "ExecuteTime": {
     "end_time": "2020-10-29T09:00:39.961180Z",
     "start_time": "2020-10-29T09:00:35.679844Z"
    },
    "hidden": true
   },
   "outputs": [],
   "source": [
    "fig.savefig(fig_path+spatial_unit+'.pdf',\n",
    "            bbox_inches='tight', dpi=600)"
   ]
  },
  {
   "cell_type": "markdown",
   "metadata": {},
   "source": [
    "# Calibration on increasing line"
   ]
  },
  {
   "cell_type": "code",
   "execution_count": null,
   "metadata": {
    "ExecuteTime": {
     "end_time": "2020-11-02T10:29:08.435630Z",
     "start_time": "2020-11-02T10:29:08.368416Z"
    }
   },
   "outputs": [],
   "source": [
    "# Load the dictionary containing the posterior parameter distributions obtained from calibrating the model to Belgian hospitalization data\n",
    "with open('../data/interim/model_parameters/provinces/Luik_wave1_1000steps_2020-10-28.json', 'r') as fp:\n",
    "    samples_dict_wave1 = json.load(fp)"
   ]
  },
  {
   "cell_type": "code",
   "execution_count": null,
   "metadata": {
    "ExecuteTime": {
     "end_time": "2020-11-02T10:29:08.835877Z",
     "start_time": "2020-11-02T10:29:08.786568Z"
    }
   },
   "outputs": [],
   "source": [
    "def policies_until_september(t,param,start_date,policy_time,policy1,policy2,policy3,policy4,policy5,\n",
    "                               policy6,policy7,policy8,policy9,policy10,l,tau,prevention):\n",
    "\n",
    "    tau_days = pd.to_timedelta(tau, unit='D')\n",
    "    l_days = pd.to_timedelta(l, unit='D')\n",
    "    t1 = pd.to_datetime('2020-05-04') # reopening industry\n",
    "    t2 = pd.to_datetime('2020-05-06') # merging of two bubbels\n",
    "    t3 = pd.to_datetime('2020-05-11') # reopening of businesses\n",
    "    t4 = pd.to_datetime('2020-05-18') # partial reopening schools\n",
    "    t5 = pd.to_datetime('2020-06-04') # reopening schools, bars, restaurants\n",
    "    t6 = pd.to_datetime('2020-07-01') # school holidays, gatherings 15 people, cultural event\n",
    "    t7 = pd.to_datetime('2020-07-31') # ?\n",
    "    t8 = pd.to_datetime('2020-07-31') # opening schools\n",
    "    \n",
    "    if t <= start_date + tau_days:\n",
    "        return policy1\n",
    "    elif start_date + tau_days < t <= start_date + tau_days + l_days:\n",
    "        return ramp_fun(policy1, policy2, t, tau_days, l, start_date)\n",
    "    elif start_date + tau_days + l_days < t <= t1: \n",
    "        return prevention*policy2\n",
    "    elif t1 < t <= t2:\n",
    "        return prevention*policy3\n",
    "    elif t2 < t <= t3:\n",
    "        return prevention*policy4\n",
    "    elif t3 < t <= t4:\n",
    "        return prevention*policy5\n",
    "    elif t4 < t <= t5:\n",
    "        return prevention*policy6\n",
    "    elif t5 < t <= t6:\n",
    "        return prevention*policy7\n",
    "    elif t6 < t <= t7:\n",
    "        return prevention*policy8\n",
    "    elif t7 < t <= t8:\n",
    "        return prevention*policy9\n",
    "    elif t8 < t:\n",
    "        return prevention*policy10"
   ]
  },
  {
   "cell_type": "code",
   "execution_count": null,
   "metadata": {
    "ExecuteTime": {
     "end_time": "2020-11-02T10:29:10.994356Z",
     "start_time": "2020-11-02T10:29:10.657242Z"
    }
   },
   "outputs": [],
   "source": [
    "# Load the model parameters using `get_COVID19_SEIRD_parameters()`.\n",
    "params = model_parameters.get_COVID19_SEIRD_parameters()\n",
    "\n",
    "params.update({'policy1': Nc_total,\n",
    "              'policy2': 1.0*Nc_home + (1-0.60)*Nc_work + (1-0.70)*Nc_transport + (1-0.30)*Nc_others + (1-0.80)*Nc_leisure,\n",
    "              'policy3': 1.0*Nc_home + (1-0.50)*Nc_work + (1-0.60)*Nc_transport + (1-0.30)*Nc_others + (1-0.70)*Nc_leisure,\n",
    "              'policy4': 1.0*Nc_home + (1-0.40)*Nc_work + (1-0.55)*Nc_transport + (1-0.25)*Nc_others + (1-0.65)*Nc_leisure,\n",
    "              'policy5': 1.0*Nc_home + (1-0.30)*Nc_work + (1-0.50)*Nc_transport + (1-0.20)*Nc_others + (1-0.60)*Nc_leisure,\n",
    "              'policy6': 1.0*Nc_home + (1-0.30)*Nc_work + (1-0.45)*Nc_transport + (1-0.15)*Nc_others + (1-0.85)*Nc_schools + (1-0.50)*Nc_leisure,\n",
    "              'policy7': 1.0*Nc_home + (1-0.25)*Nc_work + (1-0.35)*Nc_transport + (1-0.10)*Nc_others + (1-0.35)*Nc_schools + (1-0.30)*Nc_leisure,\n",
    "              'policy8': 1.0*Nc_home + (1-0.20)*Nc_work + (1-0.25)*Nc_transport + (1-0.05)*Nc_others + (1-0.30)*Nc_leisure,\n",
    "              'policy9': 1.0*Nc_home + (1-0.30)*Nc_work + (1-0.35)*Nc_transport + (1-0.15)*Nc_others + (1-0.40)*Nc_leisure,\n",
    "              'policy10': 1.0*Nc_home + (1-0.00)*Nc_work + (1-0.00)*Nc_transport + (1-0.00)*Nc_others + (1-0.00)*Nc_schools + (1-0.00)*Nc_leisure,\n",
    "              'policy_time': samples_dict_wave1['lag_time'],\n",
    "              'l': 1,\n",
    "              'tau': 5,\n",
    "              'prevention': 0.5,\n",
    "              'start_date':pd.to_datetime('2020-03-15')})\n",
    "\n",
    "# Define the initial condition: one exposed inidividual in every age category\n",
    "initial_states = {'S': initN, 'E': np.ones(levels)}\n",
    "# Initialize the model\n",
    "model = models.COVID19_SEIRD(initial_states, params, time_dependent_parameters={'Nc': policies_until_september})"
   ]
  },
  {
   "cell_type": "code",
   "execution_count": null,
   "metadata": {
    "ExecuteTime": {
     "end_time": "2020-10-30T16:47:19.255536Z",
     "start_time": "2020-10-30T16:46:49.918556Z"
    }
   },
   "outputs": [],
   "source": [
    "out_sept28 = model.sim(time='2020-09-28', excess_time=samples_dict_wave1['lag_time'],start_date='2020-03-15',\n",
    "                   N=100, draw_fcn=draw_sample_COVID19_SEIRD,samples=samples_dict_wave1)\n",
    "states = out_sept28.isel(time=-1).mean(dim=\"draws\")\n",
    "initial_states_sept28 = {key:states[key].values for key in initial_states.keys()}"
   ]
  },
  {
   "cell_type": "code",
   "execution_count": null,
   "metadata": {
    "ExecuteTime": {
     "end_time": "2020-10-30T16:56:35.394679Z",
     "start_time": "2020-10-30T16:56:35.351424Z"
    }
   },
   "outputs": [],
   "source": [
    "np.save('../data/interim/prediction_provinces/Luik_initial_states_july1.npy', initial_states_july1)"
   ]
  },
  {
   "cell_type": "code",
   "execution_count": null,
   "metadata": {},
   "outputs": [],
   "source": []
  },
  {
   "cell_type": "markdown",
   "metadata": {},
=======
>>>>>>> 0e6b1072
   "source": [
    "# Update this parameter here, the rest is updated by draw_sample_COVID19_SEIRD\n",
    "# model.parameters['policy_time'] = samples_dict_wave1['lag_time']"
   ]
  },
  {
   "cell_type": "code",
   "execution_count": null,
   "metadata": {
    "ExecuteTime": {
     "end_time": "2020-10-30T17:01:08.718045Z",
     "start_time": "2020-10-30T17:01:03.129460Z"
    }
   },
   "outputs": [],
   "source": [
    "out_aug = model_july.sim(time='2020-08-01', excess_time=0,start_date='2020-07-01',\n",
    "                   N=100, draw_fcn=draw_sample_beta_COVID19_SEIRD,samples=samples_dict_july)\n",
    "states = out_aug.isel(time=-1).mean(dim=\"draws\")\n",
    "initial_states_aug1 = {key:states[key].values for key in initial_states.keys()}"
   ]
  },
  {
   "cell_type": "code",
   "execution_count": null,
   "metadata": {
    "ExecuteTime": {
     "end_time": "2020-10-30T17:01:31.713350Z",
     "start_time": "2020-10-30T17:01:31.672096Z"
    }
   },
   "outputs": [],
   "source": [
    "np.save('../data/interim/prediction_provinces/Luik_initial_states_aug1.npy', initial_states_aug1)"
   ]
  },
  {
   "cell_type": "markdown",
   "metadata": {},
   "source": [
    "## Calibration month August"
   ]
  },
  {
   "cell_type": "code",
   "execution_count": null,
   "metadata": {
    "ExecuteTime": {
     "end_time": "2020-10-30T17:02:03.014165Z",
     "start_time": "2020-10-30T17:02:02.815531Z"
    }
   },
   "outputs": [],
   "source": [
    "initial_states_aug1 = np.load('../data/interim/prediction_provinces/Luik_initial_states_aug1.npy', allow_pickle=True).item()"
   ]
  },
  {
   "cell_type": "code",
   "execution_count": null,
   "metadata": {
    "ExecuteTime": {
     "end_time": "2020-10-30T17:02:09.305370Z",
     "start_time": "2020-10-30T17:02:09.267629Z"
    }
   },
   "outputs": [],
   "source": [
    "# Second wave\n",
    "start_date = '2020-08-01'\n",
    "end_beta = '2020-09-01'"
   ]
  },
  {
   "cell_type": "code",
   "execution_count": null,
   "metadata": {
    "ExecuteTime": {
     "end_time": "2020-10-30T17:02:09.879670Z",
     "start_time": "2020-10-30T17:02:09.837543Z"
    }
   },
   "outputs": [],
   "source": [
    "len(Luik_ts.loc[start_date:end_beta])"
   ]
  },
  {
   "cell_type": "code",
   "execution_count": null,
   "metadata": {
    "ExecuteTime": {
     "end_time": "2020-10-30T17:02:20.592714Z",
     "start_time": "2020-10-30T17:02:20.259567Z"
    }
   },
   "outputs": [],
   "source": [
    "# Load the parameters using `get_COVID19_SEIRD_parameters()`.\n",
    "params = model_parameters.get_COVID19_SEIRD_parameters()\n",
    "#model_sept = models.COVID19_SEIRD(initial_states_sept, params)\n",
    "model_aug = models.COVID19_SEIRD(initial_states_aug1, params)"
   ]
  },
  {
   "cell_type": "code",
   "execution_count": null,
   "metadata": {
    "ExecuteTime": {
     "end_time": "2020-10-30T17:02:24.887844Z",
     "start_time": "2020-10-30T17:02:24.845045Z"
    }
   },
   "outputs": [],
   "source": [
    "# function parameters \n",
    "timeseries = Luik_ts['NEW_IN']\n",
    "spatial_unit = 'Luik_Aug'"
   ]
  },
  {
   "cell_type": "code",
   "execution_count": null,
   "metadata": {
    "ExecuteTime": {
     "end_time": "2020-10-30T17:06:53.236522Z",
     "start_time": "2020-10-30T17:06:53.197798Z"
    }
   },
   "outputs": [],
   "source": [
    "beta_init = np.mean(samples_dict_july['beta'])\n",
    "sigma_data_init = np.mean(samples_dict_wave1['sigma_data'])"
   ]
  },
  {
   "cell_type": "code",
   "execution_count": null,
   "metadata": {
    "ExecuteTime": {
     "end_time": "2020-10-30T17:07:09.535256Z",
     "start_time": "2020-10-30T17:07:09.493727Z"
    }
   },
   "outputs": [],
   "source": [
    "mu_beta, std_beta = norm.fit(samples_dict_july['beta'])\n",
    "mu_sigma_data, std_sigma_data = norm.fit(samples_dict_wave1['sigma_data']) # should be on july!\n",
    "beta_norm_params = (mu_beta, std_beta)\n",
    "sigma_data_norm_params = (mu_sigma_data, std_sigma_data)"
   ]
  },
  {
   "cell_type": "code",
   "execution_count": null,
   "metadata": {
    "ExecuteTime": {
     "end_time": "2020-10-30T17:45:38.944138Z",
     "start_time": "2020-10-30T17:42:39.898370Z"
    }
   },
   "outputs": [],
   "source": [
    "samples_dict = full_calibration_wave2(model_aug, timeseries, spatial_unit, start_date, end_beta, \n",
    "                                      beta_init, sigma_data_init, None, None,\n",
    "                                      fig_path=fig_path, samples_path=samples_path,\n",
    "                                      initN=initN, Nc_total=Nc_total,steps_mcmc=1000)"
   ]
  },
  {
   "cell_type": "code",
   "execution_count": null,
   "metadata": {
    "ExecuteTime": {
     "end_time": "2020-10-30T17:45:56.766698Z",
     "start_time": "2020-10-30T17:45:56.509328Z"
    }
   },
   "outputs": [],
   "source": [
    "fig,ax = plt.subplots(figsize=(4,4))\n",
    "pd.Series(samples_dict['beta']).hist(ax=ax)"
   ]
  },
  {
   "cell_type": "code",
   "execution_count": null,
   "metadata": {
    "ExecuteTime": {
     "end_time": "2020-10-30T17:49:01.217041Z",
     "start_time": "2020-10-30T17:48:58.606651Z"
    }
   },
   "outputs": [],
   "source": [
    "## Deze herrunnen!\n",
    "states = [['H_in']]\n",
    "end_date = end_beta\n",
    "data=[timeseries[start_date:end_beta].values]\n",
    "\n",
    "fig,ax=plt.subplots(figsize=(8,8))\n",
    "for i in range(20):\n",
    "    idx,model_aug.parameters['beta'] = random.choice(list(enumerate(samples_dict_aug['beta'])))\n",
    "    y_model = model_aug.sim(time=end_date, excess_time=0, start_date=start_date)\n",
    "    ax = plot_fit(y_model,data,start_date,lag_time=0,states=states,end_date=end_date,\n",
    "                  with_ints=False,ax=ax,plt_kwargs={'color':'blue','linewidth': 2,'alpha': 0.05})\n",
    "plt.setp(plt.gca().xaxis.get_majorticklabels(),'rotation', 0)\n",
    "#data_after_calib = timeseries[pd.to_datetime(end_ramp)+pd.to_timedelta('1d'):end_date]\n",
    "#plt.scatter(data_after_calib.index, data_after_calib.values, marker='o',color='red',linestyle='None',facecolors='none')\n",
    "legend_text=['daily \\nhospitalizations']\n",
    "ax.set_xlim(start_date, end_date)\n",
    "ax.set_ylabel('daily hospitalizations')\n",
    "# fig.savefig(fig_path+spatial_unit+'.pdf',\n",
    "#             bbox_inches='tight', dpi=600)"
   ]
  },
  {
   "cell_type": "code",
   "execution_count": null,
   "metadata": {},
   "outputs": [],
   "source": []
  },
  {
   "cell_type": "markdown",
   "metadata": {},
   "source": [
    "## Simulation until 1 September"
   ]
  },
  {
   "cell_type": "code",
   "execution_count": null,
   "metadata": {
    "ExecuteTime": {
     "end_time": "2020-10-30T17:51:15.869769Z",
     "start_time": "2020-10-30T17:51:15.655962Z"
    }
   },
   "outputs": [],
   "source": [
    "# Load the dictionary containing the posterior parameter distributions obtained from calibrating the model to Belgian hospitalization data\n",
    "with open('../data/interim/model_parameters/provinces/Luik_Aug_2020-10-30.json', 'r') as fp:\n",
    "    samples_dict_aug = json.load(fp)"
   ]
  },
  {
   "cell_type": "code",
   "execution_count": null,
   "metadata": {
    "ExecuteTime": {
     "end_time": "2020-10-30T16:46:49.392786Z",
     "start_time": "2020-10-30T16:46:49.356002Z"
    }
   },
   "outputs": [],
   "source": [
    "# Update this parameter here, the rest is updated by draw_sample_COVID19_SEIRD\n",
    "# model.parameters['policy_time'] = samples_dict_wave1['lag_time']"
   ]
  },
  {
   "cell_type": "code",
   "execution_count": null,
   "metadata": {
    "ExecuteTime": {
     "end_time": "2020-10-30T17:51:24.928761Z",
     "start_time": "2020-10-30T17:51:19.336448Z"
    }
   },
   "outputs": [],
   "source": [
    "out_sept = model_aug.sim(time='2020-09-01', excess_time=0,start_date='2020-08-01',\n",
    "                   N=100, draw_fcn=draw_sample_beta_COVID19_SEIRD,samples=samples_dict_aug)\n",
    "states = out_sept.isel(time=-1).mean(dim=\"draws\")\n",
    "initial_states_sept1 = {key:states[key].values for key in initial_states.keys()}"
   ]
  },
  {
   "cell_type": "code",
   "execution_count": null,
   "metadata": {
    "ExecuteTime": {
     "end_time": "2020-10-30T17:51:33.711786Z",
     "start_time": "2020-10-30T17:51:33.673224Z"
    }
   },
   "outputs": [],
   "source": [
    "np.save('../data/interim/prediction_provinces/Luik_initial_states_sept1.npy', initial_states_sept1)"
   ]
  },
  {
   "cell_type": "code",
   "execution_count": null,
   "metadata": {
    "ExecuteTime": {
     "end_time": "2020-10-30T17:51:25.318521Z",
     "start_time": "2020-10-30T17:51:25.271583Z"
    }
   },
   "outputs": [],
   "source": [
    "initial_states_sept1"
   ]
  },
  {
   "cell_type": "markdown",
   "metadata": {},
   "source": [
    "## Calibration month September"
   ]
  },
  {
   "cell_type": "code",
   "execution_count": null,
   "metadata": {
    "ExecuteTime": {
     "end_time": "2020-10-30T17:51:58.368440Z",
     "start_time": "2020-10-30T17:51:58.330641Z"
    }
   },
   "outputs": [],
   "source": [
    "initial_states_sept1 = np.load('../data/interim/prediction_provinces/Luik_initial_states_sept1.npy', allow_pickle=True).item()"
   ]
  },
  {
   "cell_type": "code",
   "execution_count": null,
   "metadata": {
    "ExecuteTime": {
     "end_time": "2020-10-30T17:52:06.817390Z",
     "start_time": "2020-10-30T17:52:06.780931Z"
    }
   },
   "outputs": [],
   "source": [
    "# Second wave\n",
    "start_date = '2020-09-01'\n",
    "end_beta = '2020-10-01'"
   ]
  },
  {
   "cell_type": "code",
   "execution_count": null,
   "metadata": {
    "ExecuteTime": {
     "end_time": "2020-10-30T17:52:08.496601Z",
     "start_time": "2020-10-30T17:52:08.455785Z"
    }
   },
   "outputs": [],
   "source": [
    "len(Luik_ts.loc[start_date:end_beta])"
   ]
  },
  {
   "cell_type": "code",
   "execution_count": null,
   "metadata": {
    "ExecuteTime": {
     "end_time": "2020-10-30T17:52:15.480377Z",
     "start_time": "2020-10-30T17:52:15.157707Z"
    }
   },
   "outputs": [],
   "source": [
    "# Load the parameters using `get_COVID19_SEIRD_parameters()`.\n",
    "params = model_parameters.get_COVID19_SEIRD_parameters()\n",
    "#model_sept = models.COVID19_SEIRD(initial_states_sept, params)\n",
    "model_sept = models.COVID19_SEIRD(initial_states_sept1, params)"
   ]
  },
  {
   "cell_type": "code",
   "execution_count": null,
   "metadata": {
    "ExecuteTime": {
     "end_time": "2020-10-30T17:52:18.721870Z",
     "start_time": "2020-10-30T17:52:18.524171Z"
    }
   },
   "outputs": [],
   "source": [
    "# function parameters \n",
    "timeseries = Luik_ts['NEW_IN']\n",
    "spatial_unit = 'Luik_Sept'"
   ]
  },
  {
   "cell_type": "code",
   "execution_count": null,
   "metadata": {
    "ExecuteTime": {
     "end_time": "2020-10-30T18:02:55.232222Z",
     "start_time": "2020-10-30T18:02:55.194458Z"
    }
   },
   "outputs": [],
   "source": [
    "beta_init = 0.03\n",
    "sigma_data_init = np.mean(samples_dict_wave1['sigma_data'])"
   ]
  },
  {
   "cell_type": "code",
   "execution_count": null,
   "metadata": {
    "ExecuteTime": {
     "end_time": "2020-10-30T17:52:31.456104Z",
     "start_time": "2020-10-30T17:52:31.416945Z"
    }
   },
   "outputs": [],
   "source": [
    "# mu_beta, std_beta = norm.fit(samples_dict_aug['beta'])\n",
    "# mu_sigma_data, std_sigma_data = norm.fit(samples_dict_wave1['sigma_data']) # should be on aug!\n",
    "# beta_norm_params = (mu_beta, std_beta)\n",
    "# sigma_data_norm_params = (mu_sigma_data, std_sigma_data)"
   ]
  },
  {
   "cell_type": "code",
   "execution_count": null,
   "metadata": {
    "ExecuteTime": {
     "end_time": "2020-10-30T18:06:18.300489Z",
     "start_time": "2020-10-30T18:02:59.457873Z"
    }
   },
   "outputs": [],
   "source": [
    "samples_dict = full_calibration_wave2(model_aug, timeseries, spatial_unit, start_date, end_beta, \n",
    "                                      beta_init, sigma_data_init, None, None,\n",
    "                                      fig_path=fig_path, samples_path=samples_path,\n",
    "                                      initN=initN, Nc_total=Nc_total,steps_mcmc=1000)"
   ]
  },
  {
   "cell_type": "code",
   "execution_count": null,
   "metadata": {
    "ExecuteTime": {
     "end_time": "2020-10-30T18:07:19.956638Z",
     "start_time": "2020-10-30T18:07:19.689726Z"
    }
   },
   "outputs": [],
   "source": [
    "fig,ax = plt.subplots(figsize=(4,4))\n",
    "pd.Series(samples_dict['beta']).hist(ax=ax)"
   ]
  },
  {
   "cell_type": "code",
   "execution_count": null,
   "metadata": {
    "ExecuteTime": {
     "end_time": "2020-10-30T18:07:28.841956Z",
     "start_time": "2020-10-30T18:07:25.461128Z"
    }
   },
   "outputs": [],
   "source": [
    "states = [['H_in']]\n",
    "end_date = end_beta\n",
    "data=[timeseries[start_date:end_beta].values]\n",
    "\n",
    "fig,ax=plt.subplots(figsize=(8,8))\n",
    "for i in range(20):\n",
    "    idx,model_sept.parameters['beta'] = random.choice(list(enumerate(samples_dict['beta'])))\n",
    "    y_model = model_sept.sim(time=end_date, excess_time=0, start_date=start_date)\n",
    "    ax = plot_fit(y_model,data,start_date,lag_time=0,states=states,end_date=end_date,\n",
    "                  with_ints=False,ax=ax,plt_kwargs={'color':'blue','linewidth': 2,'alpha': 0.05})\n",
    "plt.setp(plt.gca().xaxis.get_majorticklabels(),'rotation', 0)\n",
    "#data_after_calib = timeseries[pd.to_datetime(end_ramp)+pd.to_timedelta('1d'):end_date]\n",
    "#plt.scatter(data_after_calib.index, data_after_calib.values, marker='o',color='red',linestyle='None',facecolors='none')\n",
    "legend_text=['daily \\nhospitalizations']\n",
    "ax.set_xlim(start_date, end_date)\n",
    "ax.set_ylabel('daily hospitalizations')\n",
    "fig.savefig(fig_path+spatial_unit+'.pdf',\n",
    "            bbox_inches='tight', dpi=600)"
   ]
  },
  {
   "cell_type": "markdown",
   "metadata": {},
   "source": [
    "# Step-by-step per policy"
   ]
  },
  {
   "cell_type": "code",
   "execution_count": null,
   "metadata": {},
   "outputs": [],
   "source": []
  },
  {
   "cell_type": "code",
   "execution_count": null,
   "metadata": {},
   "outputs": [],
   "source": []
  },
  {
   "cell_type": "code",
   "execution_count": null,
   "metadata": {},
   "outputs": [],
   "source": []
  },
  {
   "cell_type": "code",
   "execution_count": null,
   "metadata": {},
   "outputs": [],
   "source": []
  },
  {
   "cell_type": "markdown",
   "metadata": {},
   "source": [
    "# Calibration on entire period"
   ]
  },
  {
   "cell_type": "code",
   "execution_count": null,
   "metadata": {
    "ExecuteTime": {
     "end_time": "2020-10-30T16:44:14.843919Z",
     "start_time": "2020-10-30T16:44:14.621688Z"
    }
   },
   "outputs": [],
   "source": [
    "# Load the dictionary containing the posterior parameter distributions obtained from calibrating the model to Belgian hospitalization data\n",
    "with open('../data/interim/model_parameters/provinces/Luik_wave1_1000steps_2020-10-28.json', 'r') as fp:\n",
    "    samples_dict_wave1 = json.load(fp)"
   ]
  },
  {
   "cell_type": "code",
   "execution_count": null,
   "metadata": {
    "ExecuteTime": {
     "end_time": "2020-10-30T16:45:37.460957Z",
     "start_time": "2020-10-30T16:45:37.262893Z"
    }
   },
   "outputs": [],
   "source": [
    "initial_states_aug = np.load('../data/interim/prediction_provinces/Luik_initial_states_aug.npy', allow_pickle=True).item()"
   ]
  },
  {
   "cell_type": "code",
   "execution_count": null,
   "metadata": {
    "ExecuteTime": {
     "end_time": "2020-10-30T16:44:15.309723Z",
     "start_time": "2020-10-30T16:44:15.273633Z"
    }
   },
   "outputs": [],
   "source": [
    "# Second wave\n",
    "start_date = '2020-08-01'\n",
    "end_beta = '2020-10-25'"
   ]
  },
  {
   "cell_type": "code",
   "execution_count": null,
   "metadata": {
    "ExecuteTime": {
     "end_time": "2020-10-30T16:44:15.991976Z",
     "start_time": "2020-10-30T16:44:15.950040Z"
    }
   },
   "outputs": [],
   "source": [
    "len(Luik_ts.loc[start_date:end_beta])"
   ]
  },
  {
   "cell_type": "code",
   "execution_count": null,
   "metadata": {
    "ExecuteTime": {
     "end_time": "2020-10-30T16:45:39.249929Z",
     "start_time": "2020-10-30T16:45:38.927522Z"
    }
   },
   "outputs": [],
   "source": [
    "# Load the parameters using `get_COVID19_SEIRD_parameters()`.\n",
    "params = model_parameters.get_COVID19_SEIRD_parameters()\n",
    "#model_sept = models.COVID19_SEIRD(initial_states_sept, params)\n",
    "model_aug = models.COVID19_SEIRD(initial_states_aug, params)"
   ]
  },
  {
   "cell_type": "code",
   "execution_count": null,
   "metadata": {
    "ExecuteTime": {
     "end_time": "2020-10-30T16:45:42.221862Z",
     "start_time": "2020-10-30T16:45:42.185330Z"
    }
   },
   "outputs": [],
   "source": [
    "# function parameters \n",
    "timeseries = Luik_ts['NEW_IN']\n",
    "spatial_unit = 'Luik_wave2_from_aug_NVD'\n"
   ]
  },
  {
   "cell_type": "code",
   "execution_count": null,
   "metadata": {
    "ExecuteTime": {
     "end_time": "2020-10-30T16:45:43.424521Z",
     "start_time": "2020-10-30T16:45:43.386749Z"
    }
   },
   "outputs": [],
   "source": [
    "mu_beta, std_beta = norm.fit(samples_dict_wave1['beta'])\n",
    "mu_sigma_data, std_sigma_data = norm.fit(samples_dict_wave1['beta'])"
   ]
  },
  {
   "cell_type": "code",
   "execution_count": null,
   "metadata": {
    "ExecuteTime": {
     "end_time": "2020-10-30T16:45:43.499159Z",
     "start_time": "2020-10-30T16:45:43.461809Z"
    }
   },
   "outputs": [],
   "source": [
    "beta_init = np.mean(samples_dict_wave1['beta'])\n",
    "sigma_data_init = np.mean(samples_dict_wave1['sigma_data'])\n",
    "beta_norm_params = (mu_beta, std_beta)\n",
    "sigma_data_norm_params = (mu_sigma_data, std_sigma_data)"
   ]
  },
  {
   "cell_type": "code",
   "execution_count": null,
   "metadata": {
    "ExecuteTime": {
     "start_time": "2020-10-30T16:45:57.123Z"
    },
    "scrolled": true
   },
   "outputs": [],
   "source": [
    "samples_dict = full_calibration_wave2(model_aug, timeseries, spatial_unit, start_date, end_beta, \n",
    "                                      beta_init, sigma_data_init, beta_norm_params,sigma_data_norm_params,\n",
    "                                      fig_path=fig_path, samples_path=samples_path,\n",
    "                                      initN=initN, Nc_total=Nc_total,steps_mcmc=500)"
   ]
  },
  {
   "cell_type": "code",
   "execution_count": null,
   "metadata": {
    "ExecuteTime": {
     "end_time": "2020-10-30T15:45:24.407966Z",
     "start_time": "2020-10-30T15:45:24.196743Z"
    }
   },
   "outputs": [],
   "source": [
    "# Load the dictionary containing the posterior parameter distributions obtained from calibrating the model to Belgian hospitalization data\n",
    "with open('../data/interim/model_parameters/provinces/Luik_wave2_from_aug_NVD_2020-10-30.json', 'r') as fp:\n",
    "    samples_dict = json.load(fp)\n"
   ]
  },
  {
   "cell_type": "code",
   "execution_count": null,
   "metadata": {
    "ExecuteTime": {
     "end_time": "2020-10-30T16:21:36.785703Z",
     "start_time": "2020-10-30T16:21:36.581443Z"
    }
   },
   "outputs": [],
   "source": [
    "pd.Series(samples_dict['beta']).describe()"
   ]
  },
  {
   "cell_type": "code",
   "execution_count": null,
   "metadata": {
    "ExecuteTime": {
     "end_time": "2020-10-30T15:45:55.789033Z",
     "start_time": "2020-10-30T15:45:38.264677Z"
    },
    "scrolled": false
   },
   "outputs": [],
   "source": [
    "states = [['H_in']]\n",
    "end_date = '2021-01-01' #end_beta\n",
    "data=[timeseries[start_date:end_beta].values]\n",
    "\n",
    "fig,ax=plt.subplots(figsize=(8,8))\n",
    "for i in range(20):\n",
    "    idx,model_aug.parameters['beta'] = random.choice(list(enumerate(samples_dict['beta'])))\n",
    "    y_model = model_aug.sim(time=end_date, excess_time=0, start_date=start_date)\n",
    "    ax = plot_fit(y_model,data,start_date,lag_time=0,states=states,end_date=end_date,\n",
    "                  with_ints=False,ax=ax,plt_kwargs={'color':'blue','linewidth': 2,'alpha': 0.05})\n",
    "plt.setp(plt.gca().xaxis.get_majorticklabels(),'rotation', 0)\n",
    "#data_after_calib = timeseries[pd.to_datetime(end_ramp)+pd.to_timedelta('1d'):end_date]\n",
    "#plt.scatter(data_after_calib.index, data_after_calib.values, marker='o',color='red',linestyle='None',facecolors='none')\n",
    "legend_text=['daily \\nhospitalizations']\n",
    "ax.set_xlim('2020-08-01', '2021-01-01')\n",
    "ax.set_ylabel('daily hospitalizations')\n",
    "# fig.savefig(fig_path+spatial_unit+'.pdf',\n",
    "#             bbox_inches='tight', dpi=600)"
   ]
  },
  {
   "cell_type": "code",
   "execution_count": null,
   "metadata": {
    "ExecuteTime": {
     "end_time": "2020-10-29T09:00:39.961180Z",
     "start_time": "2020-10-29T09:00:35.679844Z"
    }
   },
   "outputs": [],
   "source": [
    "fig.savefig(fig_path+spatial_unit+'.pdf',\n",
    "            bbox_inches='tight', dpi=600)"
   ]
  },
  {
   "cell_type": "markdown",
   "metadata": {},
   "source": [
    "# Calibration on increasing line"
   ]
  },
  {
   "cell_type": "markdown",
   "metadata": {},
   "source": [
    "## Simulation until 28 September"
   ]
  },
  {
   "cell_type": "code",
   "execution_count": null,
   "metadata": {
    "ExecuteTime": {
     "end_time": "2020-11-02T15:44:24.001235Z",
     "start_time": "2020-11-02T15:44:23.935429Z"
    }
   },
   "outputs": [],
   "source": [
    "# Load the dictionary containing the posterior parameter distributions obtained from calibrating the model to Belgian hospitalization data\n",
    "with open('../data/interim/model_parameters/provinces/Luik_wave1_1000steps_2020-10-28.json', 'r') as fp:\n",
    "    samples_dict_wave1 = json.load(fp)"
   ]
  },
  {
   "cell_type": "code",
   "execution_count": null,
   "metadata": {
    "ExecuteTime": {
     "end_time": "2020-11-02T15:44:24.291342Z",
     "start_time": "2020-11-02T15:44:24.243592Z"
    }
   },
   "outputs": [],
   "source": [
    "def policies_until_september(t,param,start_date,policy_time,policy1,policy2,policy3,policy4,policy5,\n",
    "                               policy6,policy7,policy8,policy9,policy10,l,tau,prevention):\n",
    "\n",
    "    tau_days = pd.to_timedelta(tau, unit='D')\n",
    "    l_days = pd.to_timedelta(l, unit='D')\n",
    "    t1 = pd.to_datetime('2020-05-04') # reopening industry\n",
    "    t2 = pd.to_datetime('2020-05-06') # merging of two bubbels\n",
    "    t3 = pd.to_datetime('2020-05-11') # reopening of businesses\n",
    "    t4 = pd.to_datetime('2020-05-18') # partial reopening schools\n",
    "    t5 = pd.to_datetime('2020-06-04') # reopening schools, bars, restaurants\n",
    "    t6 = pd.to_datetime('2020-07-01') # school holidays, gatherings 15 people, cultural event\n",
    "    t7 = pd.to_datetime('2020-07-31') # ?\n",
    "    t8 = pd.to_datetime('2020-07-31') # opening schools\n",
    "    \n",
    "    if t <= start_date + tau_days:\n",
    "        return policy1\n",
    "    elif start_date + tau_days < t <= start_date + tau_days + l_days:\n",
    "        return ramp_fun(policy1, policy2, t, tau_days, l, start_date)\n",
    "    elif start_date + tau_days + l_days < t <= t1: \n",
    "        return prevention*policy2\n",
    "    elif t1 < t <= t2:\n",
    "        return prevention*policy3\n",
    "    elif t2 < t <= t3:\n",
    "        return prevention*policy4\n",
    "    elif t3 < t <= t4:\n",
    "        return prevention*policy5\n",
    "    elif t4 < t <= t5:\n",
    "        return prevention*policy6\n",
    "    elif t5 < t <= t6:\n",
    "        return prevention*policy7\n",
    "    elif t6 < t <= t7:\n",
    "        return prevention*policy8\n",
    "    elif t7 < t <= t8:\n",
    "        return prevention*policy9\n",
    "    elif t8 < t:\n",
    "        return prevention*policy10"
   ]
  },
  {
   "cell_type": "code",
   "execution_count": null,
   "metadata": {
    "ExecuteTime": {
     "end_time": "2020-11-02T15:44:26.722906Z",
     "start_time": "2020-11-02T15:44:26.385073Z"
    }
   },
   "outputs": [],
   "source": [
    "# Load the model parameters using `get_COVID19_SEIRD_parameters()`.\n",
    "params = model_parameters.get_COVID19_SEIRD_parameters()\n",
    "\n",
    "params.update({'policy1': Nc_total,\n",
    "              'policy2': 1.0*Nc_home + (1-0.60)*Nc_work + (1-0.70)*Nc_transport + (1-0.30)*Nc_others + (1-0.80)*Nc_leisure,\n",
    "              'policy3': 1.0*Nc_home + (1-0.50)*Nc_work + (1-0.60)*Nc_transport + (1-0.30)*Nc_others + (1-0.70)*Nc_leisure,\n",
    "              'policy4': 1.0*Nc_home + (1-0.40)*Nc_work + (1-0.55)*Nc_transport + (1-0.25)*Nc_others + (1-0.65)*Nc_leisure,\n",
    "              'policy5': 1.0*Nc_home + (1-0.30)*Nc_work + (1-0.50)*Nc_transport + (1-0.20)*Nc_others + (1-0.60)*Nc_leisure,\n",
    "              'policy6': 1.0*Nc_home + (1-0.30)*Nc_work + (1-0.45)*Nc_transport + (1-0.15)*Nc_others + (1-0.85)*Nc_schools + (1-0.50)*Nc_leisure,\n",
    "              'policy7': 1.0*Nc_home + (1-0.25)*Nc_work + (1-0.35)*Nc_transport + (1-0.10)*Nc_others + (1-0.35)*Nc_schools + (1-0.30)*Nc_leisure,\n",
    "              'policy8': 1.0*Nc_home + (1-0.20)*Nc_work + (1-0.25)*Nc_transport + (1-0.05)*Nc_others + (1-0.30)*Nc_leisure,\n",
    "              'policy9': 1.0*Nc_home + (1-0.30)*Nc_work + (1-0.35)*Nc_transport + (1-0.15)*Nc_others + (1-0.40)*Nc_leisure,\n",
    "              'policy10': 1.0*Nc_home + (1-0.00)*Nc_work + (1-0.00)*Nc_transport + (1-0.00)*Nc_others + (1-0.00)*Nc_schools + (1-0.00)*Nc_leisure,\n",
    "              'policy_time': samples_dict_wave1['lag_time'],\n",
    "              'l': 1,\n",
    "              'tau': 5,\n",
    "              'prevention': 0.5,\n",
    "              'start_date':pd.to_datetime('2020-03-15')})\n",
    "\n",
    "# Define the initial condition: one exposed inidividual in every age category\n",
    "initial_states = {'S': initN, 'E': np.ones(levels)}\n",
    "# Initialize the model\n",
    "model = models.COVID19_SEIRD(initial_states, params, time_dependent_parameters={'Nc': policies_until_september})"
   ]
  },
  {
   "cell_type": "code",
   "execution_count": null,
   "metadata": {
    "ExecuteTime": {
     "end_time": "2020-11-02T15:48:36.848216Z",
     "start_time": "2020-11-02T15:48:23.074244Z"
    },
    "scrolled": false
   },
   "outputs": [],
   "source": [
    "states = [['H_in']]\n",
    "end_date = '2020-09-28'\n",
    "data=[timeseries[start_date:end_ramp].values]\n",
    "\n",
    "fig,ax=plt.subplots()\n",
    "for i in range(10):\n",
    "    idx,model.parameters['beta'] = random.choice(list(enumerate(samples_dict_wave1['beta'])))\n",
    "    idx,model.parameters['l'] = random.choice(list(enumerate(samples_dict_wave1['l'])))\n",
    "    model.parameters['tau'] = samples_dict_wave1['tau'][idx]\n",
    "    model.parameters['policy_time'] = samples_dict_wave1['lag_time']\n",
    "    model.parameters['prevention'] = samples_dict_wave1['prevention'][idx]\n",
    "    y_model = model.sim(time=end_date, excess_time=samples_dict_wave1['lag_time'], start_date=start_date)\n",
    "    ax = plot_fit(y_model,data,start_date,samples_dict_wave1['lag_time'],states,end_date=end_date,with_ints=False,ax=ax,plt_kwargs={'color':'blue','linewidth': 2,'alpha': 0.05})\n",
    "\n",
    "data_after_calib = timeseries[pd.to_datetime(end_ramp)+pd.to_timedelta('1d'):end_date]\n",
    "plt.scatter(data_after_calib.index, data_after_calib.values, marker='o',color='red',linestyle='None',facecolors='none')\n",
    "legend_text=['daily \\nhospitalizations']\n",
    "ax.set_xlim('2020-03-10', end_date)\n",
    "# fig.savefig(fig_path+spatial_unit+'.pdf',\n",
    "#             bbox_inches='tight', dpi=600)"
   ]
  },
  {
   "cell_type": "code",
   "execution_count": null,
   "metadata": {
    "ExecuteTime": {
     "end_time": "2020-11-02T15:46:43.828470Z",
     "start_time": "2020-11-02T15:44:37.663801Z"
    }
   },
   "outputs": [],
   "source": [
    "out_sept28 = model.sim(time='2020-09-28', excess_time=samples_dict_wave1['lag_time'],start_date='2020-03-15',\n",
    "                   N=100, draw_fcn=draw_sample_COVID19_SEIRD,samples=samples_dict_wave1)\n",
    "states = out_sept28.isel(time=-1).mean(dim=\"draws\")\n",
    "initial_states_sept28 = {key:states[key].values for key in initial_states.keys()}"
   ]
  },
  {
   "cell_type": "code",
   "execution_count": null,
   "metadata": {
    "ExecuteTime": {
     "end_time": "2020-11-02T15:46:50.030828Z",
     "start_time": "2020-11-02T15:46:49.826066Z"
    }
   },
   "outputs": [],
   "source": [
    "np.save('../data/interim/prediction_provinces/Luik_initial_states_sept28.npy', initial_states_sept28)"
   ]
  },
  {
   "cell_type": "markdown",
   "metadata": {},
   "source": [
    "## Calibration 28 Sept - 25 Oct"
   ]
  },
  {
   "cell_type": "code",
   "execution_count": null,
   "metadata": {
    "ExecuteTime": {
     "end_time": "2020-11-02T15:51:16.647929Z",
     "start_time": "2020-11-02T15:51:16.412113Z"
    }
   },
   "outputs": [],
   "source": [
    "# Load the dictionary containing the posterior parameter distributions obtained from calibrating the model to Belgian hospitalization data\n",
    "with open('../data/interim/model_parameters/provinces/Luik_wave1_1000steps_2020-10-28.json', 'r') as fp:\n",
    "    samples_dict_wave1 = json.load(fp)"
   ]
  },
  {
   "cell_type": "code",
   "execution_count": null,
   "metadata": {
    "ExecuteTime": {
     "end_time": "2020-11-02T15:51:23.823970Z",
     "start_time": "2020-11-02T15:51:23.785943Z"
    }
   },
   "outputs": [],
   "source": [
    "initial_states_sept28 = np.load('../data/interim/prediction_provinces/Luik_initial_states_sept28.npy', allow_pickle=True).item()"
   ]
  },
  {
   "cell_type": "code",
   "execution_count": null,
   "metadata": {
    "ExecuteTime": {
     "end_time": "2020-11-02T15:51:39.499622Z",
     "start_time": "2020-11-02T15:51:39.463012Z"
    }
   },
   "outputs": [],
   "source": [
    "# Second wave\n",
    "start_date = '2020-09-28'\n",
    "end_beta = '2020-10-25'"
   ]
  },
  {
   "cell_type": "code",
   "execution_count": null,
   "metadata": {
    "ExecuteTime": {
     "end_time": "2020-11-02T15:51:40.118393Z",
     "start_time": "2020-11-02T15:51:40.077638Z"
    }
   },
   "outputs": [],
   "source": [
    "len(Luik_ts.loc[start_date:end_beta])"
   ]
  },
  {
   "cell_type": "code",
   "execution_count": null,
   "metadata": {
    "ExecuteTime": {
     "end_time": "2020-11-02T15:52:00.200858Z",
     "start_time": "2020-11-02T15:51:59.878393Z"
    }
   },
   "outputs": [],
   "source": [
    "# Load the parameters using `get_COVID19_SEIRD_parameters()`.\n",
    "params = model_parameters.get_COVID19_SEIRD_parameters()\n",
    "model = models.COVID19_SEIRD(initial_states_sept28, params)"
   ]
  },
  {
   "cell_type": "code",
   "execution_count": null,
   "metadata": {
    "ExecuteTime": {
     "end_time": "2020-11-02T15:52:09.607934Z",
     "start_time": "2020-11-02T15:52:09.570306Z"
    }
   },
   "outputs": [],
   "source": [
    "# function parameters \n",
    "timeseries = Luik_ts['NEW_IN']\n",
    "spatial_unit = 'Luik_wave2_from_Sept28'\n"
   ]
  },
  {
   "cell_type": "code",
   "execution_count": null,
   "metadata": {
    "ExecuteTime": {
     "end_time": "2020-10-30T16:45:43.424521Z",
     "start_time": "2020-10-30T16:45:43.386749Z"
    }
   },
   "outputs": [],
   "source": [
    "mu_beta, std_beta = norm.fit(samples_dict_wave1['beta'])\n",
    "mu_sigma_data, std_sigma_data = norm.fit(samples_dict_wave1['beta'])\n",
    "beta_norm_params = (mu_beta, std_beta)\n",
    "sigma_data_norm_params = (mu_sigma_data, std_sigma_data)"
   ]
  },
  {
   "cell_type": "code",
   "execution_count": null,
   "metadata": {
    "ExecuteTime": {
     "end_time": "2020-11-02T15:52:39.377508Z",
     "start_time": "2020-11-02T15:52:39.184860Z"
    }
   },
   "outputs": [],
   "source": [
    "beta_init = np.mean(samples_dict_wave1['beta'])\n",
    "sigma_data_init = np.mean(samples_dict_wave1['sigma_data'])"
   ]
  },
  {
   "cell_type": "code",
   "execution_count": null,
   "metadata": {
    "ExecuteTime": {
     "end_time": "2020-11-02T15:58:24.981496Z",
     "start_time": "2020-11-02T15:55:19.116624Z"
    },
    "scrolled": true
   },
   "outputs": [],
   "source": [
    "samples_dict = full_calibration_wave2(model, timeseries, spatial_unit, start_date, end_beta, \n",
    "                                      beta_init, sigma_data_init, None,None,\n",
    "                                      fig_path=fig_path, samples_path=samples_path,\n",
    "                                      initN=initN, Nc_total=Nc_total,steps_mcmc=1000)"
   ]
  },
  {
   "cell_type": "code",
   "execution_count": null,
   "metadata": {
    "ExecuteTime": {
     "end_time": "2020-11-02T15:59:12.787668Z",
     "start_time": "2020-11-02T15:59:12.535365Z"
    }
   },
   "outputs": [],
   "source": [
    "fig,ax = plt.subplots(figsize=(4,4))\n",
    "pd.Series(samples_dict['beta']).hist(ax=ax)"
   ]
  },
  {
   "cell_type": "code",
   "execution_count": null,
   "metadata": {
    "ExecuteTime": {
     "end_time": "2020-11-02T16:17:07.688868Z",
     "start_time": "2020-11-02T16:16:42.610662Z"
    },
    "scrolled": false
   },
   "outputs": [],
   "source": [
    "states = [['H_in']]\n",
    "end_date = '2020-11-01' #end_beta\n",
    "data=[timeseries[start_date:end_beta].values]\n",
    "\n",
    "fig,ax=plt.subplots(figsize=(8,8))\n",
    "for i in range(200):\n",
    "    idx,model.parameters['beta'] = random.choice(list(enumerate(samples_dict['beta'])))\n",
    "    y_model = model.sim(time=end_date, excess_time=0, start_date=start_date)\n",
    "    ax = plot_fit(y_model,data,start_date,lag_time=0,states=states,end_date=end_date,\n",
    "                  with_ints=False,ax=ax,plt_kwargs={'color':'blue','linewidth': 2,'alpha': 0.05})\n",
    "plt.setp(plt.gca().xaxis.get_majorticklabels(),'rotation', 0)\n",
    "#data_after_calib = timeseries[pd.to_datetime(end_ramp)+pd.to_timedelta('1d'):end_date]\n",
    "#plt.scatter(data_after_calib.index, data_after_calib.values, marker='o',color='red',linestyle='None',facecolors='none')\n",
    "legend_text=['daily \\nhospitalizations']\n",
    "ax.set_xlim(start_date, end_date)\n",
    "ax.set_ylabel('daily hospitalizations')\n",
    "# fig.savefig(fig_path+spatial_unit+'.pdf',\n",
    "#             bbox_inches='tight', dpi=600)"
   ]
  },
  {
   "cell_type": "code",
   "execution_count": null,
   "metadata": {},
   "outputs": [],
   "source": []
  }
 ],
 "metadata": {
  "kernelspec": {
   "display_name": "COVID19",
   "language": "python",
   "name": "python3"
  },
  "language_info": {
   "codemirror_mode": {
    "name": "ipython",
    "version": 3
   },
   "file_extension": ".py",
   "mimetype": "text/x-python",
   "name": "python",
   "nbconvert_exporter": "python",
   "pygments_lexer": "ipython3",
   "version": "3.7.7"
  },
  "toc": {
   "base_numbering": 1,
   "nav_menu": {},
   "number_sections": true,
   "sideBar": true,
   "skip_h1_title": false,
   "title_cell": "Table of Contents",
   "title_sidebar": "Contents",
   "toc_cell": false,
   "toc_position": {
    "height": "calc(100% - 180px)",
    "left": "10px",
    "top": "150px",
    "width": "288px"
   },
   "toc_section_display": true,
   "toc_window_display": true
  }
 },
 "nbformat": 4,
 "nbformat_minor": 4
}<|MERGE_RESOLUTION|>--- conflicted
+++ resolved
@@ -22,16 +22,11 @@
   },
   {
    "cell_type": "code",
-   "execution_count": null,
-   "metadata": {
-    "ExecuteTime": {
-<<<<<<< HEAD
-     "end_time": "2020-11-03T08:52:59.251006Z",
-     "start_time": "2020-11-03T08:52:59.004832Z"
-=======
+   "execution_count": 1,
+   "metadata": {
+    "ExecuteTime": {
      "end_time": "2020-11-03T07:02:28.792310Z",
      "start_time": "2020-11-03T07:02:26.404331Z"
->>>>>>> 0e6b1072
     }
    },
    "outputs": [],
@@ -81,13 +76,8 @@
    "execution_count": null,
    "metadata": {
     "ExecuteTime": {
-<<<<<<< HEAD
-     "end_time": "2020-11-03T08:52:59.291566Z",
-     "start_time": "2020-11-03T08:52:59.253538Z"
-=======
      "end_time": "2020-11-02T10:28:53.233506Z",
      "start_time": "2020-11-02T10:28:53.198636Z"
->>>>>>> 0e6b1072
     }
    },
    "outputs": [],
@@ -111,13 +101,8 @@
    "execution_count": 2,
    "metadata": {
     "ExecuteTime": {
-<<<<<<< HEAD
-     "end_time": "2020-11-03T08:52:59.330361Z",
-     "start_time": "2020-11-03T08:52:59.294181Z"
-=======
      "end_time": "2020-11-03T07:02:30.819329Z",
      "start_time": "2020-11-03T07:02:30.714956Z"
->>>>>>> 0e6b1072
     }
    },
    "outputs": [],
@@ -127,19 +112,11 @@
   },
   {
    "cell_type": "code",
-<<<<<<< HEAD
-   "execution_count": null,
-   "metadata": {
-    "ExecuteTime": {
-     "end_time": "2020-11-03T08:52:59.385055Z",
-     "start_time": "2020-11-03T08:52:59.332756Z"
-=======
    "execution_count": 3,
    "metadata": {
     "ExecuteTime": {
      "end_time": "2020-11-03T07:02:31.283343Z",
      "start_time": "2020-11-03T07:02:31.233187Z"
->>>>>>> 0e6b1072
     }
    },
    "outputs": [],
@@ -153,13 +130,8 @@
    "execution_count": 4,
    "metadata": {
     "ExecuteTime": {
-<<<<<<< HEAD
-     "end_time": "2020-11-03T08:52:59.423698Z",
-     "start_time": "2020-11-03T08:52:59.387061Z"
-=======
      "end_time": "2020-11-03T07:02:31.715743Z",
      "start_time": "2020-11-03T07:02:31.679581Z"
->>>>>>> 0e6b1072
     }
    },
    "outputs": [],
@@ -169,19 +141,11 @@
   },
   {
    "cell_type": "code",
-<<<<<<< HEAD
-   "execution_count": null,
-   "metadata": {
-    "ExecuteTime": {
-     "end_time": "2020-11-03T08:52:59.465081Z",
-     "start_time": "2020-11-03T08:52:59.425703Z"
-=======
    "execution_count": 5,
    "metadata": {
     "ExecuteTime": {
      "end_time": "2020-11-03T07:02:32.049518Z",
      "start_time": "2020-11-03T07:02:32.010400Z"
->>>>>>> 0e6b1072
     },
     "scrolled": true
    },
@@ -195,20 +159,15 @@
    "execution_count": null,
    "metadata": {
     "ExecuteTime": {
-<<<<<<< HEAD
-     "end_time": "2020-11-03T08:52:59.505128Z",
-     "start_time": "2020-11-03T08:52:59.467238Z"
-=======
      "end_time": "2020-11-02T16:04:22.903218Z",
      "start_time": "2020-11-02T16:04:22.706408Z"
->>>>>>> 0e6b1072
-    }
-   },
-   "outputs": [],
-   "source": [
-    "# fig,ax = plt.subplots()\n",
-    "# Luik_ts.reset_index() .plot('DATE','NEW_IN', logy=True, ax=ax)\n",
-    "# ax.set_xlim('2020-08-01', '2020-11-01')"
+    }
+   },
+   "outputs": [],
+   "source": [
+    "fig,ax = plt.subplots()\n",
+    "Luik_ts.reset_index() .plot('DATE','NEW_IN', logy=True, ax=ax)\n",
+    "ax.set_xlim('2020-08-01', '2020-11-01')"
    ]
   },
   {
@@ -220,19 +179,11 @@
   },
   {
    "cell_type": "code",
-<<<<<<< HEAD
-   "execution_count": null,
-   "metadata": {
-    "ExecuteTime": {
-     "end_time": "2020-11-03T08:52:59.825597Z",
-     "start_time": "2020-11-03T08:52:59.508598Z"
-=======
    "execution_count": 6,
    "metadata": {
     "ExecuteTime": {
      "end_time": "2020-11-03T07:02:36.498465Z",
      "start_time": "2020-11-03T07:02:36.171058Z"
->>>>>>> 0e6b1072
     }
    },
    "outputs": [],
@@ -248,19 +199,11 @@
   },
   {
    "cell_type": "code",
-<<<<<<< HEAD
-   "execution_count": null,
-   "metadata": {
-    "ExecuteTime": {
-     "end_time": "2020-11-03T08:52:59.866963Z",
-     "start_time": "2020-11-03T08:52:59.827971Z"
-=======
    "execution_count": 7,
    "metadata": {
     "ExecuteTime": {
      "end_time": "2020-11-03T07:02:36.537201Z",
      "start_time": "2020-11-03T07:02:36.500690Z"
->>>>>>> 0e6b1072
     }
    },
    "outputs": [],
@@ -271,19 +214,11 @@
   },
   {
    "cell_type": "code",
-<<<<<<< HEAD
-   "execution_count": null,
-   "metadata": {
-    "ExecuteTime": {
-     "end_time": "2020-11-03T08:52:59.907053Z",
-     "start_time": "2020-11-03T08:52:59.869052Z"
-=======
    "execution_count": 8,
    "metadata": {
     "ExecuteTime": {
      "end_time": "2020-11-03T07:02:36.752381Z",
      "start_time": "2020-11-03T07:02:36.714110Z"
->>>>>>> 0e6b1072
     }
    },
    "outputs": [],
@@ -321,19 +256,11 @@
   },
   {
    "cell_type": "code",
-<<<<<<< HEAD
-   "execution_count": null,
-   "metadata": {
-    "ExecuteTime": {
-     "end_time": "2020-11-03T08:52:59.946886Z",
-     "start_time": "2020-11-03T08:52:59.909257Z"
-=======
    "execution_count": 9,
    "metadata": {
     "ExecuteTime": {
      "end_time": "2020-11-03T07:02:39.713664Z",
      "start_time": "2020-11-03T07:02:39.675750Z"
->>>>>>> 0e6b1072
     }
    },
    "outputs": [],
@@ -349,19 +276,11 @@
   },
   {
    "cell_type": "code",
-<<<<<<< HEAD
-   "execution_count": null,
-   "metadata": {
-    "ExecuteTime": {
-     "end_time": "2020-11-03T08:52:59.989788Z",
-     "start_time": "2020-11-03T08:52:59.949070Z"
-=======
    "execution_count": 10,
    "metadata": {
     "ExecuteTime": {
      "end_time": "2020-11-03T07:02:39.942123Z",
      "start_time": "2020-11-03T07:02:39.902275Z"
->>>>>>> 0e6b1072
     }
    },
    "outputs": [],
@@ -380,19 +299,11 @@
   },
   {
    "cell_type": "code",
-<<<<<<< HEAD
-   "execution_count": null,
-   "metadata": {
-    "ExecuteTime": {
-     "end_time": "2020-11-03T08:53:00.319955Z",
-     "start_time": "2020-11-03T08:52:59.992020Z"
-=======
    "execution_count": 11,
    "metadata": {
     "ExecuteTime": {
      "end_time": "2020-11-03T07:02:40.453733Z",
      "start_time": "2020-11-03T07:02:40.129967Z"
->>>>>>> 0e6b1072
     }
    },
    "outputs": [],
@@ -413,29 +324,17 @@
   },
   {
    "cell_type": "code",
-<<<<<<< HEAD
-   "execution_count": null,
-   "metadata": {
-    "ExecuteTime": {
-     "end_time": "2020-11-03T08:53:00.360555Z",
-     "start_time": "2020-11-03T08:53:00.322014Z"
-=======
    "execution_count": 12,
    "metadata": {
     "ExecuteTime": {
      "end_time": "2020-11-03T07:02:41.716683Z",
      "start_time": "2020-11-03T07:02:41.679966Z"
->>>>>>> 0e6b1072
     }
    },
    "outputs": [],
    "source": [
     "timeseries = Luik_ts['NEW_IN']\n",
-<<<<<<< HEAD
-    "spatial_unit = 'Luik_wave1'"
-=======
     "spatial_unit = 'Luik_wave1_test'\n"
->>>>>>> 0e6b1072
    ]
   },
   {
@@ -450,13 +349,8 @@
    "execution_count": 13,
    "metadata": {
     "ExecuteTime": {
-<<<<<<< HEAD
-     "end_time": "2020-11-03T08:53:00.399210Z",
-     "start_time": "2020-11-03T08:53:00.362702Z"
-=======
      "end_time": "2020-11-03T07:02:42.712655Z",
      "start_time": "2020-11-03T07:02:42.675598Z"
->>>>>>> 0e6b1072
     }
    },
    "outputs": [],
@@ -472,13 +366,8 @@
    "execution_count": null,
    "metadata": {
     "ExecuteTime": {
-<<<<<<< HEAD
-     "end_time": "2020-11-03T08:53:00.456362Z",
-     "start_time": "2020-11-03T08:53:00.401346Z"
-=======
      "end_time": "2020-10-28T21:26:10.282866Z",
      "start_time": "2020-10-28T21:26:10.233888Z"
->>>>>>> 0e6b1072
     }
    },
    "outputs": [],
@@ -491,13 +380,8 @@
    "execution_count": null,
    "metadata": {
     "ExecuteTime": {
-<<<<<<< HEAD
-     "end_time": "2020-11-03T08:53:00.505746Z",
-     "start_time": "2020-11-03T08:53:00.458873Z"
-=======
      "end_time": "2020-10-28T21:26:10.866668Z",
      "start_time": "2020-10-28T21:26:10.824324Z"
->>>>>>> 0e6b1072
     }
    },
    "outputs": [],
@@ -510,13 +394,8 @@
    "execution_count": null,
    "metadata": {
     "ExecuteTime": {
-<<<<<<< HEAD
-     "end_time": "2020-11-03T08:53:00.545899Z",
-     "start_time": "2020-11-03T08:53:00.507935Z"
-=======
      "end_time": "2020-10-28T11:20:55.462246Z",
      "start_time": "2020-10-28T11:20:55.424200Z"
->>>>>>> 0e6b1072
     }
    },
    "outputs": [],
@@ -532,13 +411,8 @@
    "execution_count": 14,
    "metadata": {
     "ExecuteTime": {
-<<<<<<< HEAD
-     "end_time": "2020-11-03T08:54:44.278957Z",
-     "start_time": "2020-11-03T08:53:02.302881Z"
-=======
      "end_time": "2020-11-03T07:02:47.296120Z",
      "start_time": "2020-11-03T07:02:46.094104Z"
->>>>>>> 0e6b1072
     }
    },
    "outputs": [
@@ -586,11 +460,7 @@
     "samples_dict = full_calibration_wave1(model, timeseries, spatial_unit, start_date, end_beta, end_ramp, \n",
     "                                fig_path=fig_path, samples_path=samples_path,\n",
     "                                initN=initN, Nc_total=Nc_total,\n",
-<<<<<<< HEAD
-    "                                maxiter=100, popsize=200, steps_mcmc=1000)#\n",
-=======
     "                                maxiter=5, popsize=5, steps_mcmc=100)\n",
->>>>>>> 0e6b1072
     "\n"
    ]
   },
@@ -599,37 +469,22 @@
    "execution_count": null,
    "metadata": {
     "ExecuteTime": {
-<<<<<<< HEAD
-     "end_time": "2020-11-03T08:38:59.605910Z",
-     "start_time": "2020-11-03T08:38:59.338145Z"
-=======
      "end_time": "2020-11-02T09:51:56.921202Z",
      "start_time": "2020-11-02T09:51:56.874680Z"
->>>>>>> 0e6b1072
-    }
-   },
-   "outputs": [],
-   "source": [
-<<<<<<< HEAD
-    "fig, ax = plt.subplots()\n",
-    "pd.Series(samples_dict['beta']).hist(ax=ax)"
-=======
+    }
+   },
+   "outputs": [],
+   "source": [
     "samples_dict"
->>>>>>> 0e6b1072
-   ]
-  },
-  {
-   "cell_type": "code",
-   "execution_count": null,
-   "metadata": {
-    "ExecuteTime": {
-<<<<<<< HEAD
-     "end_time": "2020-11-03T08:41:06.290544Z",
-     "start_time": "2020-11-03T08:40:08.188873Z"
-=======
+   ]
+  },
+  {
+   "cell_type": "code",
+   "execution_count": null,
+   "metadata": {
+    "ExecuteTime": {
      "end_time": "2020-10-28T21:53:24.340780Z",
      "start_time": "2020-10-28T21:53:21.607494Z"
->>>>>>> 0e6b1072
     },
     "scrolled": false
    },
@@ -640,7 +495,7 @@
     "data=[timeseries[start_date:end_ramp].values]\n",
     "\n",
     "fig,ax=plt.subplots()\n",
-    "for i in range(200):\n",
+    "for i in range(10):\n",
     "    idx,model.parameters['beta'] = random.choice(list(enumerate(samples_dict['beta'])))\n",
     "    idx,model.parameters['l'] = random.choice(list(enumerate(samples_dict['l'])))\n",
     "    model.parameters['tau'] = samples_dict['tau'][idx]\n",
@@ -653,31 +508,21 @@
     "plt.scatter(data_after_calib.index, data_after_calib.values, marker='o',color='red',linestyle='None',facecolors='none')\n",
     "legend_text=['daily \\nhospitalizations']\n",
     "ax.set_xlim('2020-03-10', '2020-07-01')\n",
-    "fig.savefig(fig_path+spatial_unit+'.pdf',\n",
-    "            bbox_inches='tight', dpi=600)"
+    "# fig.savefig(fig_path+spatial_unit+'.pdf',\n",
+    "#             bbox_inches='tight', dpi=600)"
    ]
   },
   {
    "cell_type": "markdown",
    "metadata": {},
    "source": [
-    "# Step-by-step calibration"
+    "# Step-by-step calibration per month"
    ]
   },
   {
    "cell_type": "markdown",
    "metadata": {},
    "source": [
-<<<<<<< HEAD
-=======
-    "# Step-by-step calibration per month"
-   ]
-  },
-  {
-   "cell_type": "markdown",
-   "metadata": {},
-   "source": [
->>>>>>> 0e6b1072
     "## Simulation until 1 July"
    ]
   },
@@ -686,13 +531,8 @@
    "execution_count": null,
    "metadata": {
     "ExecuteTime": {
-<<<<<<< HEAD
-     "end_time": "2020-11-03T08:39:29.682633Z",
-     "start_time": "2020-11-03T08:39:29.605421Z"
-=======
      "end_time": "2020-11-02T15:41:26.221465Z",
      "start_time": "2020-11-02T15:41:25.998381Z"
->>>>>>> 0e6b1072
     }
    },
    "outputs": [],
@@ -707,103 +547,44 @@
    "execution_count": null,
    "metadata": {
     "ExecuteTime": {
-<<<<<<< HEAD
-     "end_time": "2020-11-03T08:39:39.983397Z",
-     "start_time": "2020-11-03T08:39:39.883194Z"
-=======
      "end_time": "2020-11-02T15:41:59.106058Z",
      "start_time": "2020-11-02T15:41:59.067059Z"
->>>>>>> 0e6b1072
-    }
-   },
-   "outputs": [],
-   "source": [
-<<<<<<< HEAD
-    "fig, ax = plt.subplots()\n",
-    "pd.Series(samples_dict_wave1['beta']).hist(ax=ax)"
-=======
+    }
+   },
+   "outputs": [],
+   "source": [
     "# Update this parameter here, the rest is updated by draw_sample_COVID19_SEIRD\n",
     "model.parameters['policy_time'] = samples_dict_wave1['lag_time']"
->>>>>>> 0e6b1072
-   ]
-  },
-  {
-   "cell_type": "code",
-   "execution_count": null,
-   "metadata": {
-    "ExecuteTime": {
-<<<<<<< HEAD
-     "end_time": "2020-11-03T07:52:44.577607Z",
-     "start_time": "2020-11-03T07:52:44.535637Z"
-=======
+   ]
+  },
+  {
+   "cell_type": "code",
+   "execution_count": null,
+   "metadata": {
+    "ExecuteTime": {
      "end_time": "2020-11-02T15:42:28.185746Z",
      "start_time": "2020-11-02T15:41:59.249589Z"
->>>>>>> 0e6b1072
-    }
-   },
-   "outputs": [],
-   "source": [
-<<<<<<< HEAD
-    "np.mean(samples_dict_wave1['beta'])"
-   ]
-  },
-  {
-   "cell_type": "code",
-   "execution_count": null,
-   "metadata": {
-    "ExecuteTime": {
-     "end_time": "2020-11-03T08:04:29.763619Z",
-     "start_time": "2020-11-03T08:04:29.707048Z"
-    }
-   },
-   "outputs": [],
-   "source": [
-    "samples_dict_wave1['lag_time']"
-=======
+    }
+   },
+   "outputs": [],
+   "source": [
     "out_july = model.sim(time='2020-07-01', excess_time=samples_dict_wave1['lag_time'],start_date='2020-03-15',\n",
     "                   N=100, draw_fcn=draw_sample_COVID19_SEIRD,samples=samples_dict_wave1)\n",
     "states = out_july.isel(time=-1).mean(dim=\"draws\")\n",
     "initial_states_july1 = {key:states[key].values for key in initial_states.keys()}"
->>>>>>> 0e6b1072
-   ]
-  },
-  {
-   "cell_type": "code",
-   "execution_count": null,
-   "metadata": {
-    "ExecuteTime": {
-<<<<<<< HEAD
-     "end_time": "2020-10-30T16:46:49.392786Z",
-     "start_time": "2020-10-30T16:46:49.356002Z"
-=======
+   ]
+  },
+  {
+   "cell_type": "code",
+   "execution_count": null,
+   "metadata": {
+    "ExecuteTime": {
      "end_time": "2020-10-30T16:56:35.394679Z",
      "start_time": "2020-10-30T16:56:35.351424Z"
->>>>>>> 0e6b1072
-    }
-   },
-   "outputs": [],
-   "source": [
-<<<<<<< HEAD
-    "# Update this parameter here, the rest is updated by draw_sample_COVID19_SEIRD\n",
-    "model.parameters['policy_time'] = samples_dict_wave1['lag_time']"
-   ]
-  },
-  {
-   "cell_type": "code",
-   "execution_count": null,
-   "metadata": {
-    "ExecuteTime": {
-     "end_time": "2020-10-30T16:47:19.255536Z",
-     "start_time": "2020-10-30T16:46:49.918556Z"
-    }
-   },
-   "outputs": [],
-   "source": [
-    "out_july = model.sim(time='2020-07-01', excess_time=samples_dict_wave1['lag_time'],start_date='2020-03-15',\n",
-    "                   N=100, draw_fcn=draw_sample_COVID19_SEIRD,samples=samples_dict_wave1)\n",
-    "states = out_july.isel(time=-1).mean(dim=\"draws\")\n",
-    "initial_states_july1 = {key:states[key].values for key in initial_states.keys()}"
-=======
+    }
+   },
+   "outputs": [],
+   "source": [
     "np.save('../data/interim/prediction_provinces/Luik_initial_states_july1.npy', initial_states_july1)"
    ]
   },
@@ -812,79 +593,36 @@
    "metadata": {},
    "source": [
     "## Calibration month July"
->>>>>>> 0e6b1072
-   ]
-  },
-  {
-   "cell_type": "code",
-   "execution_count": null,
-   "metadata": {
-    "ExecuteTime": {
-<<<<<<< HEAD
-     "end_time": "2020-10-30T16:56:35.394679Z",
-     "start_time": "2020-10-30T16:56:35.351424Z"
-=======
+   ]
+  },
+  {
+   "cell_type": "code",
+   "execution_count": null,
+   "metadata": {
+    "ExecuteTime": {
      "end_time": "2020-10-30T16:56:33.278642Z",
      "start_time": "2020-10-30T16:56:33.224878Z"
->>>>>>> 0e6b1072
-    }
-   },
-   "outputs": [],
-   "source": [
-<<<<<<< HEAD
-    "np.save('../data/interim/prediction_provinces/Luik_initial_states_july1.npy', initial_states_july1)"
-   ]
-  },
-  {
-   "cell_type": "markdown",
-   "metadata": {},
-   "source": [
-    "## Calibration month July"
-=======
+    }
+   },
+   "outputs": [],
+   "source": [
     "initial_states_july1 = np.load('../data/interim/prediction_provinces/Luik_initial_states_july1.npy', allow_pickle=True).item()"
->>>>>>> 0e6b1072
-   ]
-  },
-  {
-   "cell_type": "code",
-   "execution_count": null,
-   "metadata": {
-    "ExecuteTime": {
-<<<<<<< HEAD
-     "end_time": "2020-10-30T16:56:33.278642Z",
-     "start_time": "2020-10-30T16:56:33.224878Z"
-=======
+   ]
+  },
+  {
+   "cell_type": "code",
+   "execution_count": null,
+   "metadata": {
+    "ExecuteTime": {
      "end_time": "2020-10-30T16:48:17.210748Z",
      "start_time": "2020-10-30T16:48:17.160083Z"
->>>>>>> 0e6b1072
-    }
-   },
-   "outputs": [],
-   "source": [
-<<<<<<< HEAD
-    "initial_states_july1 = np.load('../data/interim/prediction_provinces/Luik_initial_states_july1.npy', allow_pickle=True).item()"
-=======
+    }
+   },
+   "outputs": [],
+   "source": [
     "# Second wave\n",
     "start_date = '2020-07-01'\n",
     "end_beta = '2020-08-01'"
->>>>>>> 0e6b1072
-   ]
-  },
-  {
-   "cell_type": "code",
-   "execution_count": null,
-   "metadata": {
-    "ExecuteTime": {
-<<<<<<< HEAD
-     "end_time": "2020-10-30T16:48:17.210748Z",
-     "start_time": "2020-10-30T16:48:17.160083Z"
-    }
-   },
-   "outputs": [],
-   "source": [
-    "# Second wave\n",
-    "start_date = '2020-07-01'\n",
-    "end_beta = '2020-08-01'"
    ]
   },
   {
@@ -897,13 +635,6 @@
     }
    },
    "outputs": [],
-=======
-     "end_time": "2020-10-30T16:48:18.968763Z",
-     "start_time": "2020-10-30T16:48:18.919319Z"
-    }
-   },
-   "outputs": [],
->>>>>>> 0e6b1072
    "source": [
     "len(Luik_ts.loc[start_date:end_beta])"
    ]
@@ -1042,7 +773,6 @@
     "# Load the dictionary containing the posterior parameter distributions obtained from calibrating the model to Belgian hospitalization data\n",
     "with open('../data/interim/model_parameters/provinces/Luik_July_2020-10-30.json', 'r') as fp:\n",
     "    samples_dict_july = json.load(fp)"
-<<<<<<< HEAD
    ]
   },
   {
@@ -1110,16 +840,13 @@
    "outputs": [],
    "source": [
     "initial_states_aug1 = np.load('../data/interim/prediction_provinces/Luik_initial_states_aug1.npy', allow_pickle=True).item()"
-=======
->>>>>>> 0e6b1072
-   ]
-  },
-  {
-   "cell_type": "code",
-   "execution_count": null,
-   "metadata": {
-    "ExecuteTime": {
-<<<<<<< HEAD
+   ]
+  },
+  {
+   "cell_type": "code",
+   "execution_count": null,
+   "metadata": {
+    "ExecuteTime": {
      "end_time": "2020-10-30T17:02:09.305370Z",
      "start_time": "2020-10-30T17:02:09.267629Z"
     }
@@ -1309,14 +1036,11 @@
    "execution_count": null,
    "metadata": {
     "ExecuteTime": {
-=======
->>>>>>> 0e6b1072
      "end_time": "2020-10-30T16:46:49.392786Z",
      "start_time": "2020-10-30T16:46:49.356002Z"
     }
    },
    "outputs": [],
-<<<<<<< HEAD
    "source": [
     "# Update this parameter here, the rest is updated by draw_sample_COVID19_SEIRD\n",
     "# model.parameters['policy_time'] = samples_dict_wave1['lag_time']"
@@ -1548,9 +1272,42 @@
   },
   {
    "cell_type": "markdown",
-   "metadata": {
-    "heading_collapsed": true
-   },
+   "metadata": {},
+   "source": [
+    "# Step-by-step per policy"
+   ]
+  },
+  {
+   "cell_type": "code",
+   "execution_count": null,
+   "metadata": {},
+   "outputs": [],
+   "source": []
+  },
+  {
+   "cell_type": "code",
+   "execution_count": null,
+   "metadata": {},
+   "outputs": [],
+   "source": []
+  },
+  {
+   "cell_type": "code",
+   "execution_count": null,
+   "metadata": {},
+   "outputs": [],
+   "source": []
+  },
+  {
+   "cell_type": "code",
+   "execution_count": null,
+   "metadata": {},
+   "outputs": [],
+   "source": []
+  },
+  {
+   "cell_type": "markdown",
+   "metadata": {},
    "source": [
     "# Calibration on entire period"
    ]
@@ -1562,8 +1319,7 @@
     "ExecuteTime": {
      "end_time": "2020-10-30T16:44:14.843919Z",
      "start_time": "2020-10-30T16:44:14.621688Z"
-    },
-    "hidden": true
+    }
    },
    "outputs": [],
    "source": [
@@ -1579,8 +1335,7 @@
     "ExecuteTime": {
      "end_time": "2020-10-30T16:45:37.460957Z",
      "start_time": "2020-10-30T16:45:37.262893Z"
-    },
-    "hidden": true
+    }
    },
    "outputs": [],
    "source": [
@@ -1594,8 +1349,7 @@
     "ExecuteTime": {
      "end_time": "2020-10-30T16:44:15.309723Z",
      "start_time": "2020-10-30T16:44:15.273633Z"
-    },
-    "hidden": true
+    }
    },
    "outputs": [],
    "source": [
@@ -1611,8 +1365,7 @@
     "ExecuteTime": {
      "end_time": "2020-10-30T16:44:15.991976Z",
      "start_time": "2020-10-30T16:44:15.950040Z"
-    },
-    "hidden": true
+    }
    },
    "outputs": [],
    "source": [
@@ -1626,8 +1379,7 @@
     "ExecuteTime": {
      "end_time": "2020-10-30T16:45:39.249929Z",
      "start_time": "2020-10-30T16:45:38.927522Z"
-    },
-    "hidden": true
+    }
    },
    "outputs": [],
    "source": [
@@ -1644,8 +1396,7 @@
     "ExecuteTime": {
      "end_time": "2020-10-30T16:45:42.221862Z",
      "start_time": "2020-10-30T16:45:42.185330Z"
-    },
-    "hidden": true
+    }
    },
    "outputs": [],
    "source": [
@@ -1661,8 +1412,7 @@
     "ExecuteTime": {
      "end_time": "2020-10-30T16:45:43.424521Z",
      "start_time": "2020-10-30T16:45:43.386749Z"
-    },
-    "hidden": true
+    }
    },
    "outputs": [],
    "source": [
@@ -1677,8 +1427,7 @@
     "ExecuteTime": {
      "end_time": "2020-10-30T16:45:43.499159Z",
      "start_time": "2020-10-30T16:45:43.461809Z"
-    },
-    "hidden": true
+    }
    },
    "outputs": [],
    "source": [
@@ -1695,7 +1444,6 @@
     "ExecuteTime": {
      "start_time": "2020-10-30T16:45:57.123Z"
     },
-    "hidden": true,
     "scrolled": true
    },
    "outputs": [],
@@ -1713,8 +1461,7 @@
     "ExecuteTime": {
      "end_time": "2020-10-30T15:45:24.407966Z",
      "start_time": "2020-10-30T15:45:24.196743Z"
-    },
-    "hidden": true
+    }
    },
    "outputs": [],
    "source": [
@@ -1730,8 +1477,7 @@
     "ExecuteTime": {
      "end_time": "2020-10-30T16:21:36.785703Z",
      "start_time": "2020-10-30T16:21:36.581443Z"
-    },
-    "hidden": true
+    }
    },
    "outputs": [],
    "source": [
@@ -1746,7 +1492,6 @@
      "end_time": "2020-10-30T15:45:55.789033Z",
      "start_time": "2020-10-30T15:45:38.264677Z"
     },
-    "hidden": true,
     "scrolled": false
    },
    "outputs": [],
@@ -1778,8 +1523,7 @@
     "ExecuteTime": {
      "end_time": "2020-10-29T09:00:39.961180Z",
      "start_time": "2020-10-29T09:00:35.679844Z"
-    },
-    "hidden": true
+    }
    },
    "outputs": [],
    "source": [
@@ -1795,12 +1539,19 @@
    ]
   },
   {
-   "cell_type": "code",
-   "execution_count": null,
-   "metadata": {
-    "ExecuteTime": {
-     "end_time": "2020-11-02T10:29:08.435630Z",
-     "start_time": "2020-11-02T10:29:08.368416Z"
+   "cell_type": "markdown",
+   "metadata": {},
+   "source": [
+    "## Simulation until 28 September"
+   ]
+  },
+  {
+   "cell_type": "code",
+   "execution_count": null,
+   "metadata": {
+    "ExecuteTime": {
+     "end_time": "2020-11-02T15:44:24.001235Z",
+     "start_time": "2020-11-02T15:44:23.935429Z"
     }
    },
    "outputs": [],
@@ -1815,8 +1566,8 @@
    "execution_count": null,
    "metadata": {
     "ExecuteTime": {
-     "end_time": "2020-11-02T10:29:08.835877Z",
-     "start_time": "2020-11-02T10:29:08.786568Z"
+     "end_time": "2020-11-02T15:44:24.291342Z",
+     "start_time": "2020-11-02T15:44:24.243592Z"
     }
    },
    "outputs": [],
@@ -1864,8 +1615,8 @@
    "execution_count": null,
    "metadata": {
     "ExecuteTime": {
-     "end_time": "2020-11-02T10:29:10.994356Z",
-     "start_time": "2020-11-02T10:29:10.657242Z"
+     "end_time": "2020-11-02T15:44:26.722906Z",
+     "start_time": "2020-11-02T15:44:26.385073Z"
     }
    },
    "outputs": [],
@@ -1900,910 +1651,6 @@
    "execution_count": null,
    "metadata": {
     "ExecuteTime": {
-     "end_time": "2020-10-30T16:47:19.255536Z",
-     "start_time": "2020-10-30T16:46:49.918556Z"
-    }
-   },
-   "outputs": [],
-   "source": [
-    "out_sept28 = model.sim(time='2020-09-28', excess_time=samples_dict_wave1['lag_time'],start_date='2020-03-15',\n",
-    "                   N=100, draw_fcn=draw_sample_COVID19_SEIRD,samples=samples_dict_wave1)\n",
-    "states = out_sept28.isel(time=-1).mean(dim=\"draws\")\n",
-    "initial_states_sept28 = {key:states[key].values for key in initial_states.keys()}"
-   ]
-  },
-  {
-   "cell_type": "code",
-   "execution_count": null,
-   "metadata": {
-    "ExecuteTime": {
-     "end_time": "2020-10-30T16:56:35.394679Z",
-     "start_time": "2020-10-30T16:56:35.351424Z"
-    }
-   },
-   "outputs": [],
-   "source": [
-    "np.save('../data/interim/prediction_provinces/Luik_initial_states_july1.npy', initial_states_july1)"
-   ]
-  },
-  {
-   "cell_type": "code",
-   "execution_count": null,
-   "metadata": {},
-   "outputs": [],
-   "source": []
-  },
-  {
-   "cell_type": "markdown",
-   "metadata": {},
-=======
->>>>>>> 0e6b1072
-   "source": [
-    "# Update this parameter here, the rest is updated by draw_sample_COVID19_SEIRD\n",
-    "# model.parameters['policy_time'] = samples_dict_wave1['lag_time']"
-   ]
-  },
-  {
-   "cell_type": "code",
-   "execution_count": null,
-   "metadata": {
-    "ExecuteTime": {
-     "end_time": "2020-10-30T17:01:08.718045Z",
-     "start_time": "2020-10-30T17:01:03.129460Z"
-    }
-   },
-   "outputs": [],
-   "source": [
-    "out_aug = model_july.sim(time='2020-08-01', excess_time=0,start_date='2020-07-01',\n",
-    "                   N=100, draw_fcn=draw_sample_beta_COVID19_SEIRD,samples=samples_dict_july)\n",
-    "states = out_aug.isel(time=-1).mean(dim=\"draws\")\n",
-    "initial_states_aug1 = {key:states[key].values for key in initial_states.keys()}"
-   ]
-  },
-  {
-   "cell_type": "code",
-   "execution_count": null,
-   "metadata": {
-    "ExecuteTime": {
-     "end_time": "2020-10-30T17:01:31.713350Z",
-     "start_time": "2020-10-30T17:01:31.672096Z"
-    }
-   },
-   "outputs": [],
-   "source": [
-    "np.save('../data/interim/prediction_provinces/Luik_initial_states_aug1.npy', initial_states_aug1)"
-   ]
-  },
-  {
-   "cell_type": "markdown",
-   "metadata": {},
-   "source": [
-    "## Calibration month August"
-   ]
-  },
-  {
-   "cell_type": "code",
-   "execution_count": null,
-   "metadata": {
-    "ExecuteTime": {
-     "end_time": "2020-10-30T17:02:03.014165Z",
-     "start_time": "2020-10-30T17:02:02.815531Z"
-    }
-   },
-   "outputs": [],
-   "source": [
-    "initial_states_aug1 = np.load('../data/interim/prediction_provinces/Luik_initial_states_aug1.npy', allow_pickle=True).item()"
-   ]
-  },
-  {
-   "cell_type": "code",
-   "execution_count": null,
-   "metadata": {
-    "ExecuteTime": {
-     "end_time": "2020-10-30T17:02:09.305370Z",
-     "start_time": "2020-10-30T17:02:09.267629Z"
-    }
-   },
-   "outputs": [],
-   "source": [
-    "# Second wave\n",
-    "start_date = '2020-08-01'\n",
-    "end_beta = '2020-09-01'"
-   ]
-  },
-  {
-   "cell_type": "code",
-   "execution_count": null,
-   "metadata": {
-    "ExecuteTime": {
-     "end_time": "2020-10-30T17:02:09.879670Z",
-     "start_time": "2020-10-30T17:02:09.837543Z"
-    }
-   },
-   "outputs": [],
-   "source": [
-    "len(Luik_ts.loc[start_date:end_beta])"
-   ]
-  },
-  {
-   "cell_type": "code",
-   "execution_count": null,
-   "metadata": {
-    "ExecuteTime": {
-     "end_time": "2020-10-30T17:02:20.592714Z",
-     "start_time": "2020-10-30T17:02:20.259567Z"
-    }
-   },
-   "outputs": [],
-   "source": [
-    "# Load the parameters using `get_COVID19_SEIRD_parameters()`.\n",
-    "params = model_parameters.get_COVID19_SEIRD_parameters()\n",
-    "#model_sept = models.COVID19_SEIRD(initial_states_sept, params)\n",
-    "model_aug = models.COVID19_SEIRD(initial_states_aug1, params)"
-   ]
-  },
-  {
-   "cell_type": "code",
-   "execution_count": null,
-   "metadata": {
-    "ExecuteTime": {
-     "end_time": "2020-10-30T17:02:24.887844Z",
-     "start_time": "2020-10-30T17:02:24.845045Z"
-    }
-   },
-   "outputs": [],
-   "source": [
-    "# function parameters \n",
-    "timeseries = Luik_ts['NEW_IN']\n",
-    "spatial_unit = 'Luik_Aug'"
-   ]
-  },
-  {
-   "cell_type": "code",
-   "execution_count": null,
-   "metadata": {
-    "ExecuteTime": {
-     "end_time": "2020-10-30T17:06:53.236522Z",
-     "start_time": "2020-10-30T17:06:53.197798Z"
-    }
-   },
-   "outputs": [],
-   "source": [
-    "beta_init = np.mean(samples_dict_july['beta'])\n",
-    "sigma_data_init = np.mean(samples_dict_wave1['sigma_data'])"
-   ]
-  },
-  {
-   "cell_type": "code",
-   "execution_count": null,
-   "metadata": {
-    "ExecuteTime": {
-     "end_time": "2020-10-30T17:07:09.535256Z",
-     "start_time": "2020-10-30T17:07:09.493727Z"
-    }
-   },
-   "outputs": [],
-   "source": [
-    "mu_beta, std_beta = norm.fit(samples_dict_july['beta'])\n",
-    "mu_sigma_data, std_sigma_data = norm.fit(samples_dict_wave1['sigma_data']) # should be on july!\n",
-    "beta_norm_params = (mu_beta, std_beta)\n",
-    "sigma_data_norm_params = (mu_sigma_data, std_sigma_data)"
-   ]
-  },
-  {
-   "cell_type": "code",
-   "execution_count": null,
-   "metadata": {
-    "ExecuteTime": {
-     "end_time": "2020-10-30T17:45:38.944138Z",
-     "start_time": "2020-10-30T17:42:39.898370Z"
-    }
-   },
-   "outputs": [],
-   "source": [
-    "samples_dict = full_calibration_wave2(model_aug, timeseries, spatial_unit, start_date, end_beta, \n",
-    "                                      beta_init, sigma_data_init, None, None,\n",
-    "                                      fig_path=fig_path, samples_path=samples_path,\n",
-    "                                      initN=initN, Nc_total=Nc_total,steps_mcmc=1000)"
-   ]
-  },
-  {
-   "cell_type": "code",
-   "execution_count": null,
-   "metadata": {
-    "ExecuteTime": {
-     "end_time": "2020-10-30T17:45:56.766698Z",
-     "start_time": "2020-10-30T17:45:56.509328Z"
-    }
-   },
-   "outputs": [],
-   "source": [
-    "fig,ax = plt.subplots(figsize=(4,4))\n",
-    "pd.Series(samples_dict['beta']).hist(ax=ax)"
-   ]
-  },
-  {
-   "cell_type": "code",
-   "execution_count": null,
-   "metadata": {
-    "ExecuteTime": {
-     "end_time": "2020-10-30T17:49:01.217041Z",
-     "start_time": "2020-10-30T17:48:58.606651Z"
-    }
-   },
-   "outputs": [],
-   "source": [
-    "## Deze herrunnen!\n",
-    "states = [['H_in']]\n",
-    "end_date = end_beta\n",
-    "data=[timeseries[start_date:end_beta].values]\n",
-    "\n",
-    "fig,ax=plt.subplots(figsize=(8,8))\n",
-    "for i in range(20):\n",
-    "    idx,model_aug.parameters['beta'] = random.choice(list(enumerate(samples_dict_aug['beta'])))\n",
-    "    y_model = model_aug.sim(time=end_date, excess_time=0, start_date=start_date)\n",
-    "    ax = plot_fit(y_model,data,start_date,lag_time=0,states=states,end_date=end_date,\n",
-    "                  with_ints=False,ax=ax,plt_kwargs={'color':'blue','linewidth': 2,'alpha': 0.05})\n",
-    "plt.setp(plt.gca().xaxis.get_majorticklabels(),'rotation', 0)\n",
-    "#data_after_calib = timeseries[pd.to_datetime(end_ramp)+pd.to_timedelta('1d'):end_date]\n",
-    "#plt.scatter(data_after_calib.index, data_after_calib.values, marker='o',color='red',linestyle='None',facecolors='none')\n",
-    "legend_text=['daily \\nhospitalizations']\n",
-    "ax.set_xlim(start_date, end_date)\n",
-    "ax.set_ylabel('daily hospitalizations')\n",
-    "# fig.savefig(fig_path+spatial_unit+'.pdf',\n",
-    "#             bbox_inches='tight', dpi=600)"
-   ]
-  },
-  {
-   "cell_type": "code",
-   "execution_count": null,
-   "metadata": {},
-   "outputs": [],
-   "source": []
-  },
-  {
-   "cell_type": "markdown",
-   "metadata": {},
-   "source": [
-    "## Simulation until 1 September"
-   ]
-  },
-  {
-   "cell_type": "code",
-   "execution_count": null,
-   "metadata": {
-    "ExecuteTime": {
-     "end_time": "2020-10-30T17:51:15.869769Z",
-     "start_time": "2020-10-30T17:51:15.655962Z"
-    }
-   },
-   "outputs": [],
-   "source": [
-    "# Load the dictionary containing the posterior parameter distributions obtained from calibrating the model to Belgian hospitalization data\n",
-    "with open('../data/interim/model_parameters/provinces/Luik_Aug_2020-10-30.json', 'r') as fp:\n",
-    "    samples_dict_aug = json.load(fp)"
-   ]
-  },
-  {
-   "cell_type": "code",
-   "execution_count": null,
-   "metadata": {
-    "ExecuteTime": {
-     "end_time": "2020-10-30T16:46:49.392786Z",
-     "start_time": "2020-10-30T16:46:49.356002Z"
-    }
-   },
-   "outputs": [],
-   "source": [
-    "# Update this parameter here, the rest is updated by draw_sample_COVID19_SEIRD\n",
-    "# model.parameters['policy_time'] = samples_dict_wave1['lag_time']"
-   ]
-  },
-  {
-   "cell_type": "code",
-   "execution_count": null,
-   "metadata": {
-    "ExecuteTime": {
-     "end_time": "2020-10-30T17:51:24.928761Z",
-     "start_time": "2020-10-30T17:51:19.336448Z"
-    }
-   },
-   "outputs": [],
-   "source": [
-    "out_sept = model_aug.sim(time='2020-09-01', excess_time=0,start_date='2020-08-01',\n",
-    "                   N=100, draw_fcn=draw_sample_beta_COVID19_SEIRD,samples=samples_dict_aug)\n",
-    "states = out_sept.isel(time=-1).mean(dim=\"draws\")\n",
-    "initial_states_sept1 = {key:states[key].values for key in initial_states.keys()}"
-   ]
-  },
-  {
-   "cell_type": "code",
-   "execution_count": null,
-   "metadata": {
-    "ExecuteTime": {
-     "end_time": "2020-10-30T17:51:33.711786Z",
-     "start_time": "2020-10-30T17:51:33.673224Z"
-    }
-   },
-   "outputs": [],
-   "source": [
-    "np.save('../data/interim/prediction_provinces/Luik_initial_states_sept1.npy', initial_states_sept1)"
-   ]
-  },
-  {
-   "cell_type": "code",
-   "execution_count": null,
-   "metadata": {
-    "ExecuteTime": {
-     "end_time": "2020-10-30T17:51:25.318521Z",
-     "start_time": "2020-10-30T17:51:25.271583Z"
-    }
-   },
-   "outputs": [],
-   "source": [
-    "initial_states_sept1"
-   ]
-  },
-  {
-   "cell_type": "markdown",
-   "metadata": {},
-   "source": [
-    "## Calibration month September"
-   ]
-  },
-  {
-   "cell_type": "code",
-   "execution_count": null,
-   "metadata": {
-    "ExecuteTime": {
-     "end_time": "2020-10-30T17:51:58.368440Z",
-     "start_time": "2020-10-30T17:51:58.330641Z"
-    }
-   },
-   "outputs": [],
-   "source": [
-    "initial_states_sept1 = np.load('../data/interim/prediction_provinces/Luik_initial_states_sept1.npy', allow_pickle=True).item()"
-   ]
-  },
-  {
-   "cell_type": "code",
-   "execution_count": null,
-   "metadata": {
-    "ExecuteTime": {
-     "end_time": "2020-10-30T17:52:06.817390Z",
-     "start_time": "2020-10-30T17:52:06.780931Z"
-    }
-   },
-   "outputs": [],
-   "source": [
-    "# Second wave\n",
-    "start_date = '2020-09-01'\n",
-    "end_beta = '2020-10-01'"
-   ]
-  },
-  {
-   "cell_type": "code",
-   "execution_count": null,
-   "metadata": {
-    "ExecuteTime": {
-     "end_time": "2020-10-30T17:52:08.496601Z",
-     "start_time": "2020-10-30T17:52:08.455785Z"
-    }
-   },
-   "outputs": [],
-   "source": [
-    "len(Luik_ts.loc[start_date:end_beta])"
-   ]
-  },
-  {
-   "cell_type": "code",
-   "execution_count": null,
-   "metadata": {
-    "ExecuteTime": {
-     "end_time": "2020-10-30T17:52:15.480377Z",
-     "start_time": "2020-10-30T17:52:15.157707Z"
-    }
-   },
-   "outputs": [],
-   "source": [
-    "# Load the parameters using `get_COVID19_SEIRD_parameters()`.\n",
-    "params = model_parameters.get_COVID19_SEIRD_parameters()\n",
-    "#model_sept = models.COVID19_SEIRD(initial_states_sept, params)\n",
-    "model_sept = models.COVID19_SEIRD(initial_states_sept1, params)"
-   ]
-  },
-  {
-   "cell_type": "code",
-   "execution_count": null,
-   "metadata": {
-    "ExecuteTime": {
-     "end_time": "2020-10-30T17:52:18.721870Z",
-     "start_time": "2020-10-30T17:52:18.524171Z"
-    }
-   },
-   "outputs": [],
-   "source": [
-    "# function parameters \n",
-    "timeseries = Luik_ts['NEW_IN']\n",
-    "spatial_unit = 'Luik_Sept'"
-   ]
-  },
-  {
-   "cell_type": "code",
-   "execution_count": null,
-   "metadata": {
-    "ExecuteTime": {
-     "end_time": "2020-10-30T18:02:55.232222Z",
-     "start_time": "2020-10-30T18:02:55.194458Z"
-    }
-   },
-   "outputs": [],
-   "source": [
-    "beta_init = 0.03\n",
-    "sigma_data_init = np.mean(samples_dict_wave1['sigma_data'])"
-   ]
-  },
-  {
-   "cell_type": "code",
-   "execution_count": null,
-   "metadata": {
-    "ExecuteTime": {
-     "end_time": "2020-10-30T17:52:31.456104Z",
-     "start_time": "2020-10-30T17:52:31.416945Z"
-    }
-   },
-   "outputs": [],
-   "source": [
-    "# mu_beta, std_beta = norm.fit(samples_dict_aug['beta'])\n",
-    "# mu_sigma_data, std_sigma_data = norm.fit(samples_dict_wave1['sigma_data']) # should be on aug!\n",
-    "# beta_norm_params = (mu_beta, std_beta)\n",
-    "# sigma_data_norm_params = (mu_sigma_data, std_sigma_data)"
-   ]
-  },
-  {
-   "cell_type": "code",
-   "execution_count": null,
-   "metadata": {
-    "ExecuteTime": {
-     "end_time": "2020-10-30T18:06:18.300489Z",
-     "start_time": "2020-10-30T18:02:59.457873Z"
-    }
-   },
-   "outputs": [],
-   "source": [
-    "samples_dict = full_calibration_wave2(model_aug, timeseries, spatial_unit, start_date, end_beta, \n",
-    "                                      beta_init, sigma_data_init, None, None,\n",
-    "                                      fig_path=fig_path, samples_path=samples_path,\n",
-    "                                      initN=initN, Nc_total=Nc_total,steps_mcmc=1000)"
-   ]
-  },
-  {
-   "cell_type": "code",
-   "execution_count": null,
-   "metadata": {
-    "ExecuteTime": {
-     "end_time": "2020-10-30T18:07:19.956638Z",
-     "start_time": "2020-10-30T18:07:19.689726Z"
-    }
-   },
-   "outputs": [],
-   "source": [
-    "fig,ax = plt.subplots(figsize=(4,4))\n",
-    "pd.Series(samples_dict['beta']).hist(ax=ax)"
-   ]
-  },
-  {
-   "cell_type": "code",
-   "execution_count": null,
-   "metadata": {
-    "ExecuteTime": {
-     "end_time": "2020-10-30T18:07:28.841956Z",
-     "start_time": "2020-10-30T18:07:25.461128Z"
-    }
-   },
-   "outputs": [],
-   "source": [
-    "states = [['H_in']]\n",
-    "end_date = end_beta\n",
-    "data=[timeseries[start_date:end_beta].values]\n",
-    "\n",
-    "fig,ax=plt.subplots(figsize=(8,8))\n",
-    "for i in range(20):\n",
-    "    idx,model_sept.parameters['beta'] = random.choice(list(enumerate(samples_dict['beta'])))\n",
-    "    y_model = model_sept.sim(time=end_date, excess_time=0, start_date=start_date)\n",
-    "    ax = plot_fit(y_model,data,start_date,lag_time=0,states=states,end_date=end_date,\n",
-    "                  with_ints=False,ax=ax,plt_kwargs={'color':'blue','linewidth': 2,'alpha': 0.05})\n",
-    "plt.setp(plt.gca().xaxis.get_majorticklabels(),'rotation', 0)\n",
-    "#data_after_calib = timeseries[pd.to_datetime(end_ramp)+pd.to_timedelta('1d'):end_date]\n",
-    "#plt.scatter(data_after_calib.index, data_after_calib.values, marker='o',color='red',linestyle='None',facecolors='none')\n",
-    "legend_text=['daily \\nhospitalizations']\n",
-    "ax.set_xlim(start_date, end_date)\n",
-    "ax.set_ylabel('daily hospitalizations')\n",
-    "fig.savefig(fig_path+spatial_unit+'.pdf',\n",
-    "            bbox_inches='tight', dpi=600)"
-   ]
-  },
-  {
-   "cell_type": "markdown",
-   "metadata": {},
-   "source": [
-    "# Step-by-step per policy"
-   ]
-  },
-  {
-   "cell_type": "code",
-   "execution_count": null,
-   "metadata": {},
-   "outputs": [],
-   "source": []
-  },
-  {
-   "cell_type": "code",
-   "execution_count": null,
-   "metadata": {},
-   "outputs": [],
-   "source": []
-  },
-  {
-   "cell_type": "code",
-   "execution_count": null,
-   "metadata": {},
-   "outputs": [],
-   "source": []
-  },
-  {
-   "cell_type": "code",
-   "execution_count": null,
-   "metadata": {},
-   "outputs": [],
-   "source": []
-  },
-  {
-   "cell_type": "markdown",
-   "metadata": {},
-   "source": [
-    "# Calibration on entire period"
-   ]
-  },
-  {
-   "cell_type": "code",
-   "execution_count": null,
-   "metadata": {
-    "ExecuteTime": {
-     "end_time": "2020-10-30T16:44:14.843919Z",
-     "start_time": "2020-10-30T16:44:14.621688Z"
-    }
-   },
-   "outputs": [],
-   "source": [
-    "# Load the dictionary containing the posterior parameter distributions obtained from calibrating the model to Belgian hospitalization data\n",
-    "with open('../data/interim/model_parameters/provinces/Luik_wave1_1000steps_2020-10-28.json', 'r') as fp:\n",
-    "    samples_dict_wave1 = json.load(fp)"
-   ]
-  },
-  {
-   "cell_type": "code",
-   "execution_count": null,
-   "metadata": {
-    "ExecuteTime": {
-     "end_time": "2020-10-30T16:45:37.460957Z",
-     "start_time": "2020-10-30T16:45:37.262893Z"
-    }
-   },
-   "outputs": [],
-   "source": [
-    "initial_states_aug = np.load('../data/interim/prediction_provinces/Luik_initial_states_aug.npy', allow_pickle=True).item()"
-   ]
-  },
-  {
-   "cell_type": "code",
-   "execution_count": null,
-   "metadata": {
-    "ExecuteTime": {
-     "end_time": "2020-10-30T16:44:15.309723Z",
-     "start_time": "2020-10-30T16:44:15.273633Z"
-    }
-   },
-   "outputs": [],
-   "source": [
-    "# Second wave\n",
-    "start_date = '2020-08-01'\n",
-    "end_beta = '2020-10-25'"
-   ]
-  },
-  {
-   "cell_type": "code",
-   "execution_count": null,
-   "metadata": {
-    "ExecuteTime": {
-     "end_time": "2020-10-30T16:44:15.991976Z",
-     "start_time": "2020-10-30T16:44:15.950040Z"
-    }
-   },
-   "outputs": [],
-   "source": [
-    "len(Luik_ts.loc[start_date:end_beta])"
-   ]
-  },
-  {
-   "cell_type": "code",
-   "execution_count": null,
-   "metadata": {
-    "ExecuteTime": {
-     "end_time": "2020-10-30T16:45:39.249929Z",
-     "start_time": "2020-10-30T16:45:38.927522Z"
-    }
-   },
-   "outputs": [],
-   "source": [
-    "# Load the parameters using `get_COVID19_SEIRD_parameters()`.\n",
-    "params = model_parameters.get_COVID19_SEIRD_parameters()\n",
-    "#model_sept = models.COVID19_SEIRD(initial_states_sept, params)\n",
-    "model_aug = models.COVID19_SEIRD(initial_states_aug, params)"
-   ]
-  },
-  {
-   "cell_type": "code",
-   "execution_count": null,
-   "metadata": {
-    "ExecuteTime": {
-     "end_time": "2020-10-30T16:45:42.221862Z",
-     "start_time": "2020-10-30T16:45:42.185330Z"
-    }
-   },
-   "outputs": [],
-   "source": [
-    "# function parameters \n",
-    "timeseries = Luik_ts['NEW_IN']\n",
-    "spatial_unit = 'Luik_wave2_from_aug_NVD'\n"
-   ]
-  },
-  {
-   "cell_type": "code",
-   "execution_count": null,
-   "metadata": {
-    "ExecuteTime": {
-     "end_time": "2020-10-30T16:45:43.424521Z",
-     "start_time": "2020-10-30T16:45:43.386749Z"
-    }
-   },
-   "outputs": [],
-   "source": [
-    "mu_beta, std_beta = norm.fit(samples_dict_wave1['beta'])\n",
-    "mu_sigma_data, std_sigma_data = norm.fit(samples_dict_wave1['beta'])"
-   ]
-  },
-  {
-   "cell_type": "code",
-   "execution_count": null,
-   "metadata": {
-    "ExecuteTime": {
-     "end_time": "2020-10-30T16:45:43.499159Z",
-     "start_time": "2020-10-30T16:45:43.461809Z"
-    }
-   },
-   "outputs": [],
-   "source": [
-    "beta_init = np.mean(samples_dict_wave1['beta'])\n",
-    "sigma_data_init = np.mean(samples_dict_wave1['sigma_data'])\n",
-    "beta_norm_params = (mu_beta, std_beta)\n",
-    "sigma_data_norm_params = (mu_sigma_data, std_sigma_data)"
-   ]
-  },
-  {
-   "cell_type": "code",
-   "execution_count": null,
-   "metadata": {
-    "ExecuteTime": {
-     "start_time": "2020-10-30T16:45:57.123Z"
-    },
-    "scrolled": true
-   },
-   "outputs": [],
-   "source": [
-    "samples_dict = full_calibration_wave2(model_aug, timeseries, spatial_unit, start_date, end_beta, \n",
-    "                                      beta_init, sigma_data_init, beta_norm_params,sigma_data_norm_params,\n",
-    "                                      fig_path=fig_path, samples_path=samples_path,\n",
-    "                                      initN=initN, Nc_total=Nc_total,steps_mcmc=500)"
-   ]
-  },
-  {
-   "cell_type": "code",
-   "execution_count": null,
-   "metadata": {
-    "ExecuteTime": {
-     "end_time": "2020-10-30T15:45:24.407966Z",
-     "start_time": "2020-10-30T15:45:24.196743Z"
-    }
-   },
-   "outputs": [],
-   "source": [
-    "# Load the dictionary containing the posterior parameter distributions obtained from calibrating the model to Belgian hospitalization data\n",
-    "with open('../data/interim/model_parameters/provinces/Luik_wave2_from_aug_NVD_2020-10-30.json', 'r') as fp:\n",
-    "    samples_dict = json.load(fp)\n"
-   ]
-  },
-  {
-   "cell_type": "code",
-   "execution_count": null,
-   "metadata": {
-    "ExecuteTime": {
-     "end_time": "2020-10-30T16:21:36.785703Z",
-     "start_time": "2020-10-30T16:21:36.581443Z"
-    }
-   },
-   "outputs": [],
-   "source": [
-    "pd.Series(samples_dict['beta']).describe()"
-   ]
-  },
-  {
-   "cell_type": "code",
-   "execution_count": null,
-   "metadata": {
-    "ExecuteTime": {
-     "end_time": "2020-10-30T15:45:55.789033Z",
-     "start_time": "2020-10-30T15:45:38.264677Z"
-    },
-    "scrolled": false
-   },
-   "outputs": [],
-   "source": [
-    "states = [['H_in']]\n",
-    "end_date = '2021-01-01' #end_beta\n",
-    "data=[timeseries[start_date:end_beta].values]\n",
-    "\n",
-    "fig,ax=plt.subplots(figsize=(8,8))\n",
-    "for i in range(20):\n",
-    "    idx,model_aug.parameters['beta'] = random.choice(list(enumerate(samples_dict['beta'])))\n",
-    "    y_model = model_aug.sim(time=end_date, excess_time=0, start_date=start_date)\n",
-    "    ax = plot_fit(y_model,data,start_date,lag_time=0,states=states,end_date=end_date,\n",
-    "                  with_ints=False,ax=ax,plt_kwargs={'color':'blue','linewidth': 2,'alpha': 0.05})\n",
-    "plt.setp(plt.gca().xaxis.get_majorticklabels(),'rotation', 0)\n",
-    "#data_after_calib = timeseries[pd.to_datetime(end_ramp)+pd.to_timedelta('1d'):end_date]\n",
-    "#plt.scatter(data_after_calib.index, data_after_calib.values, marker='o',color='red',linestyle='None',facecolors='none')\n",
-    "legend_text=['daily \\nhospitalizations']\n",
-    "ax.set_xlim('2020-08-01', '2021-01-01')\n",
-    "ax.set_ylabel('daily hospitalizations')\n",
-    "# fig.savefig(fig_path+spatial_unit+'.pdf',\n",
-    "#             bbox_inches='tight', dpi=600)"
-   ]
-  },
-  {
-   "cell_type": "code",
-   "execution_count": null,
-   "metadata": {
-    "ExecuteTime": {
-     "end_time": "2020-10-29T09:00:39.961180Z",
-     "start_time": "2020-10-29T09:00:35.679844Z"
-    }
-   },
-   "outputs": [],
-   "source": [
-    "fig.savefig(fig_path+spatial_unit+'.pdf',\n",
-    "            bbox_inches='tight', dpi=600)"
-   ]
-  },
-  {
-   "cell_type": "markdown",
-   "metadata": {},
-   "source": [
-    "# Calibration on increasing line"
-   ]
-  },
-  {
-   "cell_type": "markdown",
-   "metadata": {},
-   "source": [
-    "## Simulation until 28 September"
-   ]
-  },
-  {
-   "cell_type": "code",
-   "execution_count": null,
-   "metadata": {
-    "ExecuteTime": {
-     "end_time": "2020-11-02T15:44:24.001235Z",
-     "start_time": "2020-11-02T15:44:23.935429Z"
-    }
-   },
-   "outputs": [],
-   "source": [
-    "# Load the dictionary containing the posterior parameter distributions obtained from calibrating the model to Belgian hospitalization data\n",
-    "with open('../data/interim/model_parameters/provinces/Luik_wave1_1000steps_2020-10-28.json', 'r') as fp:\n",
-    "    samples_dict_wave1 = json.load(fp)"
-   ]
-  },
-  {
-   "cell_type": "code",
-   "execution_count": null,
-   "metadata": {
-    "ExecuteTime": {
-     "end_time": "2020-11-02T15:44:24.291342Z",
-     "start_time": "2020-11-02T15:44:24.243592Z"
-    }
-   },
-   "outputs": [],
-   "source": [
-    "def policies_until_september(t,param,start_date,policy_time,policy1,policy2,policy3,policy4,policy5,\n",
-    "                               policy6,policy7,policy8,policy9,policy10,l,tau,prevention):\n",
-    "\n",
-    "    tau_days = pd.to_timedelta(tau, unit='D')\n",
-    "    l_days = pd.to_timedelta(l, unit='D')\n",
-    "    t1 = pd.to_datetime('2020-05-04') # reopening industry\n",
-    "    t2 = pd.to_datetime('2020-05-06') # merging of two bubbels\n",
-    "    t3 = pd.to_datetime('2020-05-11') # reopening of businesses\n",
-    "    t4 = pd.to_datetime('2020-05-18') # partial reopening schools\n",
-    "    t5 = pd.to_datetime('2020-06-04') # reopening schools, bars, restaurants\n",
-    "    t6 = pd.to_datetime('2020-07-01') # school holidays, gatherings 15 people, cultural event\n",
-    "    t7 = pd.to_datetime('2020-07-31') # ?\n",
-    "    t8 = pd.to_datetime('2020-07-31') # opening schools\n",
-    "    \n",
-    "    if t <= start_date + tau_days:\n",
-    "        return policy1\n",
-    "    elif start_date + tau_days < t <= start_date + tau_days + l_days:\n",
-    "        return ramp_fun(policy1, policy2, t, tau_days, l, start_date)\n",
-    "    elif start_date + tau_days + l_days < t <= t1: \n",
-    "        return prevention*policy2\n",
-    "    elif t1 < t <= t2:\n",
-    "        return prevention*policy3\n",
-    "    elif t2 < t <= t3:\n",
-    "        return prevention*policy4\n",
-    "    elif t3 < t <= t4:\n",
-    "        return prevention*policy5\n",
-    "    elif t4 < t <= t5:\n",
-    "        return prevention*policy6\n",
-    "    elif t5 < t <= t6:\n",
-    "        return prevention*policy7\n",
-    "    elif t6 < t <= t7:\n",
-    "        return prevention*policy8\n",
-    "    elif t7 < t <= t8:\n",
-    "        return prevention*policy9\n",
-    "    elif t8 < t:\n",
-    "        return prevention*policy10"
-   ]
-  },
-  {
-   "cell_type": "code",
-   "execution_count": null,
-   "metadata": {
-    "ExecuteTime": {
-     "end_time": "2020-11-02T15:44:26.722906Z",
-     "start_time": "2020-11-02T15:44:26.385073Z"
-    }
-   },
-   "outputs": [],
-   "source": [
-    "# Load the model parameters using `get_COVID19_SEIRD_parameters()`.\n",
-    "params = model_parameters.get_COVID19_SEIRD_parameters()\n",
-    "\n",
-    "params.update({'policy1': Nc_total,\n",
-    "              'policy2': 1.0*Nc_home + (1-0.60)*Nc_work + (1-0.70)*Nc_transport + (1-0.30)*Nc_others + (1-0.80)*Nc_leisure,\n",
-    "              'policy3': 1.0*Nc_home + (1-0.50)*Nc_work + (1-0.60)*Nc_transport + (1-0.30)*Nc_others + (1-0.70)*Nc_leisure,\n",
-    "              'policy4': 1.0*Nc_home + (1-0.40)*Nc_work + (1-0.55)*Nc_transport + (1-0.25)*Nc_others + (1-0.65)*Nc_leisure,\n",
-    "              'policy5': 1.0*Nc_home + (1-0.30)*Nc_work + (1-0.50)*Nc_transport + (1-0.20)*Nc_others + (1-0.60)*Nc_leisure,\n",
-    "              'policy6': 1.0*Nc_home + (1-0.30)*Nc_work + (1-0.45)*Nc_transport + (1-0.15)*Nc_others + (1-0.85)*Nc_schools + (1-0.50)*Nc_leisure,\n",
-    "              'policy7': 1.0*Nc_home + (1-0.25)*Nc_work + (1-0.35)*Nc_transport + (1-0.10)*Nc_others + (1-0.35)*Nc_schools + (1-0.30)*Nc_leisure,\n",
-    "              'policy8': 1.0*Nc_home + (1-0.20)*Nc_work + (1-0.25)*Nc_transport + (1-0.05)*Nc_others + (1-0.30)*Nc_leisure,\n",
-    "              'policy9': 1.0*Nc_home + (1-0.30)*Nc_work + (1-0.35)*Nc_transport + (1-0.15)*Nc_others + (1-0.40)*Nc_leisure,\n",
-    "              'policy10': 1.0*Nc_home + (1-0.00)*Nc_work + (1-0.00)*Nc_transport + (1-0.00)*Nc_others + (1-0.00)*Nc_schools + (1-0.00)*Nc_leisure,\n",
-    "              'policy_time': samples_dict_wave1['lag_time'],\n",
-    "              'l': 1,\n",
-    "              'tau': 5,\n",
-    "              'prevention': 0.5,\n",
-    "              'start_date':pd.to_datetime('2020-03-15')})\n",
-    "\n",
-    "# Define the initial condition: one exposed inidividual in every age category\n",
-    "initial_states = {'S': initN, 'E': np.ones(levels)}\n",
-    "# Initialize the model\n",
-    "model = models.COVID19_SEIRD(initial_states, params, time_dependent_parameters={'Nc': policies_until_september})"
-   ]
-  },
-  {
-   "cell_type": "code",
-   "execution_count": null,
-   "metadata": {
-    "ExecuteTime": {
      "end_time": "2020-11-02T15:48:36.848216Z",
      "start_time": "2020-11-02T15:48:23.074244Z"
     },
