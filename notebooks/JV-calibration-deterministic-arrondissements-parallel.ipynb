--- conflicted
+++ resolved
@@ -499,18 +499,12 @@
   },
   {
    "cell_type": "code",
-<<<<<<< HEAD
    "execution_count": 11,
    "metadata": {
     "ExecuteTime": {
      "end_time": "2020-09-07T07:16:48.096574Z",
      "start_time": "2020-09-07T06:53:44.394088Z"
-=======
-   "execution_count": null,
-   "metadata": {
-    "ExecuteTime": {
-     "start_time": "2020-09-07T06:53:44.392Z"
->>>>>>> aa0d7292
+
     }
    },
    "outputs": [
@@ -593,7 +587,6 @@
      "text": [
       "/Applications/miniconda3/envs/work/lib/python3.8/site-packages/emcee/moves/red_blue.py:99: RuntimeWarning: invalid value encountered in double_scalars\n",
       "  lnpdiff = f + nlp - state.log_prob[j]\n",
-<<<<<<< HEAD
       "100%|██████████| 10000/10000 [21:54<00:00,  7.61it/s] \n"
      ]
     },
@@ -608,9 +601,7 @@
       "\u001b[0;32m<ipython-input-10-f9ae403d9c40>\u001b[0m in \u001b[0;36mrun_me_parallel\u001b[0;34m(arr)\u001b[0m\n\u001b[1;32m      1\u001b[0m \u001b[0;32mdef\u001b[0m \u001b[0mrun_me_parallel\u001b[0m\u001b[0;34m(\u001b[0m\u001b[0marr\u001b[0m\u001b[0;34m)\u001b[0m\u001b[0;34m:\u001b[0m\u001b[0;34m\u001b[0m\u001b[0;34m\u001b[0m\u001b[0m\n\u001b[1;32m      2\u001b[0m     \u001b[0marrond_ts\u001b[0m \u001b[0;34m=\u001b[0m \u001b[0mnonpublic_ts\u001b[0m\u001b[0;34m.\u001b[0m\u001b[0mpivot\u001b[0m\u001b[0;34m(\u001b[0m\u001b[0mindex\u001b[0m\u001b[0;34m=\u001b[0m\u001b[0;34m'DATE'\u001b[0m\u001b[0;34m,\u001b[0m \u001b[0mcolumns\u001b[0m\u001b[0;34m=\u001b[0m\u001b[0;34m'NIS'\u001b[0m\u001b[0;34m,\u001b[0m \u001b[0mvalues\u001b[0m\u001b[0;34m=\u001b[0m\u001b[0;34m'hospitalised_IN'\u001b[0m\u001b[0;34m)\u001b[0m\u001b[0;34m[\u001b[0m\u001b[0marr\u001b[0m\u001b[0;34m]\u001b[0m\u001b[0;34m\u001b[0m\u001b[0;34m\u001b[0m\u001b[0m\n\u001b[0;32m----> 3\u001b[0;31m     samples_dict = full_calibration(model, arrond_ts, arr, start_date, end_beta, end_ramp, \n\u001b[0m\u001b[1;32m      4\u001b[0m                                 fig_path, samples_path)\n\u001b[1;32m      5\u001b[0m                                 \u001b[0;31m#maxiter=10, popsize=10, steps_mcmc=250)\u001b[0m\u001b[0;34m\u001b[0m\u001b[0;34m\u001b[0m\u001b[0;34m\u001b[0m\u001b[0m\n",
       "\u001b[0;32m~/OneDrive - UGent/Corona_Postdoc/COVID19-Model/src/covid19model/optimization/run_optimization.py\u001b[0m in \u001b[0;36mfull_calibration\u001b[0;34m(model, timeseries, spatial_unit, start_date, end_beta, end_ramp, fig_path, samples_path, maxiter, popsize, steps_mcmc)\u001b[0m\n\u001b[1;32m     98\u001b[0m \u001b[0;34m\u001b[0m\u001b[0m\n\u001b[1;32m     99\u001b[0m     \u001b[0mtraceplot\u001b[0m\u001b[0;34m(\u001b[0m\u001b[0msamples_beta\u001b[0m\u001b[0;34m,\u001b[0m\u001b[0mlabels\u001b[0m\u001b[0;34m=\u001b[0m\u001b[0;34m[\u001b[0m\u001b[0;34m'$\\sigma_{data}$'\u001b[0m\u001b[0;34m,\u001b[0m\u001b[0;34m'$\\\\beta$'\u001b[0m\u001b[0;34m]\u001b[0m\u001b[0;34m,\u001b[0m\u001b[0mplt_kwargs\u001b[0m\u001b[0;34m=\u001b[0m\u001b[0;34m{\u001b[0m\u001b[0;34m'linewidth'\u001b[0m\u001b[0;34m:\u001b[0m\u001b[0;36m2\u001b[0m\u001b[0;34m,\u001b[0m\u001b[0;34m'color'\u001b[0m\u001b[0;34m:\u001b[0m \u001b[0;34m'red'\u001b[0m\u001b[0;34m,\u001b[0m\u001b[0;34m'alpha'\u001b[0m\u001b[0;34m:\u001b[0m \u001b[0;36m0.15\u001b[0m\u001b[0;34m}\u001b[0m\u001b[0;34m)\u001b[0m\u001b[0;34m\u001b[0m\u001b[0;34m\u001b[0m\u001b[0m\n\u001b[0;32m--> 100\u001b[0;31m     plt.savefig(fig_path+'traceplots/beta_'+spatial_unit+'_'+str(datetime.date.today())+'.pdf',\n\u001b[0m\u001b[1;32m    101\u001b[0m                 dpi=600, bbox_inches='tight')\n\u001b[1;32m    102\u001b[0m \u001b[0;34m\u001b[0m\u001b[0m\n",
       "\u001b[0;31mTypeError\u001b[0m: can only concatenate str (not \"int\") to str"
-=======
-      " 73%|███████▎  | 7258/10000 [15:56<07:33,  6.05it/s]  "
->>>>>>> aa0d7292
+
      ]
     }
    ],
