--- conflicted
+++ resolved
@@ -194,11 +194,7 @@
     # A good guess
     theta = [0.42, 0.42, 0.55, 1.35, 1.7, 0.18]         
     # Nelder-mead
-<<<<<<< HEAD
-    step = len(bounds)*[0.01,]
-=======
     #step = len(bounds)*[0.01,]
->>>>>>> 06e07ff1
     #theta = nelder_mead.optimize(objective_function, np.array(theta), step, kwargs={'simulation_kwargs':{'warmup': warmup}},
     #                        processes=processes, max_iter=n_pso)[0]
 
