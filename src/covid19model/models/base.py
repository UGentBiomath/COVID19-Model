import inspect
import itertools

import numpy as np
from scipy.integrate import solve_ivp
import xarray
import pandas as pd
from collections import OrderedDict
import copy
from .utils import read_coordinates_nis

class BaseModel:
    """
    Initialise the models

    Parameters
    ----------
    To initialise the model, provide following inputs:

    states : dictionary
        contains the initial values of all non-zero model states
        e.g. {'S': N, 'E': np.ones(n_stratification)} with N being the total population and n_stratifications the number of stratified layers
        initialising zeros is thus not required
    parameters : dictionary
        containing the values of all parameters (both stratified and not)
        these can be obtained with the function parameters.get_COVID19_SEIRD_parameters()
    time_dependent_parameters : dictionary, optional
        Optionally specify a function for time-dependent parameters. The
        signature of the function should be ``fun(t, states, param, ...)`` taking
        the time, the initial parameter value, and potentially additional
        keyword argument, and should return the new parameter value for
        time `t`.
    """

    state_names = None
    parameter_names = None
    parameters_stratified_names = None
    stratification = None
    apply_compliance_to = None
    coordinates = None
    state_2d = None

    def __init__(self, states, parameters, time_dependent_parameters=None,
                 discrete=False, spatial=None):
        self.parameters = parameters
        self.initial_states = states
        self.time_dependent_parameters = time_dependent_parameters
        self.discrete = discrete
        self.spatial = spatial

        if self.stratification:
            self.stratification_size = []
            for axis in self.stratification:
                if not axis in parameters:
                    raise ValueError(
                        "stratification parameter '{0}' is missing from the specified "
                        "parameters dictionary".format(axis)
                    )
                self.stratification_size.append(parameters[axis].shape[0])
        else:
            self.stratification_size = [1]

        if time_dependent_parameters:
            self._validate_time_dependent_parameters()
        else:
            self._function_parameters = []

        self._validate()

        # Added to use 2D states
        if self.state_2d:
            self.split_point = (len(self.state_names) - 1) * self.stratification_size[0]

    def _fill_initial_state_with_zero(self):
        for state in self.state_names:
            if state in self.initial_states:
                state_values = self.initial_states[state]

    def _validate_parameter_function(self, func):
        # Validate the function passed to time_dependent_parameters
        sig = inspect.signature(func)
        keywords = list(sig.parameters.keys())
        if keywords[0] != "t":
            raise ValueError(
                "The first parameter of the parameter function should be 't'"
            )
<<<<<<< HEAD
        if keywords[1] != "param":
            raise ValueError(
                "The second parameter of the parameter function should be named 'param'"
            )
        return keywords[2:]            
=======
        if keywords[1] != "states":
            raise ValueError(
                "The second parameter of the parameter function should be 'states'"
            )
        if keywords[2] != "param":
            raise ValueError(
                "The second parameter of the parameter function should be 'param'"
            )
        else:
            return keywords[3:]
>>>>>>> 20b5c219

    def _validate_time_dependent_parameters(self):
        # Validate arguments of compliance definition
        extra_params = []
<<<<<<< HEAD

        #all_param_names = self.parameter_names + self.parameters_stratified_names
=======
>>>>>>> 20b5c219

        all_param_names = self.parameter_names.copy()

        for lst in self.parameters_stratified_names:
            all_param_names.extend(lst)

        if self.stratification:
            all_param_names.extend(self.stratification)

        for param, func in self.time_dependent_parameters.items():
            if param not in all_param_names:
                raise ValueError(
                    "The specified time-dependent parameter '{0}' is not an "
                    "existing model parameter".format(param))
            kwds = self._validate_parameter_function(func)
            extra_params.append(kwds)
<<<<<<< HEAD
=======

>>>>>>> 20b5c219
        self._function_parameters = extra_params

    def _validate(self):
        """
        This does some basic validation of the model + initialization:

        1) Validation of the integrate function to ensure it matches with
        the specified `state_names`, `parameter_names`, etc.
        This is actually a validation of the model class itself, but it is
        easier to do this only on initialization of a model instance.

        2) Validation of the actual initialization with initial values for the
        states and parameter values.
        TODO: For now, we require that those are passed in the exact same
        order, but this requirement could in principle be relaxed, if we ensure
        to pass the states and parameters as keyword arguments and not as
        positional arguments to the `integrate` function.

        """
        # Validate Model class definition (the integrate function)
        sig = inspect.signature(self.integrate)
        keywords = list(sig.parameters.keys())
        if keywords[0] != "t":
            raise ValueError(
                "The first parameter of the 'integrate' function should be 't'"
            )
        N_states = len(self.state_names)
        integrate_states = keywords[1 : 1 + N_states]
        if integrate_states != self.state_names:
            raise ValueError(
                "The states in the 'integrate' function definition do not match "
                "the state_names: {0} vs {1}".format(integrate_states, self.state_names)
            )

        integrate_params = keywords[1 + N_states :]
        specified_params = self.parameter_names.copy()

        if self.parameters_stratified_names:
            for stratified_names in self.parameters_stratified_names:
                if stratified_names:
                    specified_params += stratified_names

        if self.stratification:
            specified_params += self.stratification

        if integrate_params != specified_params:
            raise ValueError(
                "The parameters in the 'integrate' function definition do not match "
                "the parameter_names + parameters_stratified_names + stratification: "
                "{0} vs {1}".format(integrate_params, specified_params)
            )

        # additional parameters from time-dependent parameter functions
        # are added to specified_params after the above check

        if self._function_parameters:
            extra_params = [item for sublist in self._function_parameters for item in sublist]

            # TODO check that it doesn't duplicate any existing parameter (completed?)
            # Line below removes duplicate arguments in time dependent parameter functions
            extra_params = OrderedDict((x, True) for x in extra_params).keys()
            specified_params += extra_params
            len_before = len(specified_params)
            # Line below removes duplicate arguments with integrate defenition
            specified_params = OrderedDict((x, True) for x in specified_params).keys()
            len_after = len(specified_params)
            # Line below computes number of integrate arguments used in time dependent parameter functions
            n_duplicates = len_before - len_after
            self._n_function_params = len(extra_params) - n_duplicates
        else:
            self._n_function_params = 0

        # Validate the params
        if set(self.parameters.keys()) != set(specified_params):
            raise ValueError(
                "The specified parameters don't exactly match the predefined parameters. "
                "Redundant parameters: {0}. Missing parameters: {1}".format(
                set(self.parameters.keys()).difference(set(specified_params)),
                set(specified_params).difference(set(self.parameters.keys())))
            )

        self.parameters = {param: self.parameters[param] for param in specified_params}

        # Validate the initial_states / stratified params having the correct length

        def validate_stratified_parameters(values, name, object_name,i):
            values = np.asarray(values)
            if values.ndim != 1:
                raise ValueError(
                    "A {obj} value should be a 1D array, but {obj} '{name}' has "
                    "dimension {val}".format(
                        obj=object_name, name=name, val=values.ndim
                    )
                )
            if len(values) != self.stratification_size[i]:
                raise ValueError(
                    "The stratification parameter '{strat}' indicates a "
                    "stratification size of {strat_size}, but {obj} '{name}' "
                    "has length {val}".format(
                        strat=self.stratification[i], strat_size=self.stratification_size[i],
                        obj=object_name, name=name, val=len(values)
                    )
                )

        def validate_initial_states(values, name, object_name):
            values = np.asarray(values)
            if self.state_2d:
                if name in self.state_2d:
                    if list(values.shape) != [self.stratification_size[0],self.stratification_size[0]]:
                        raise ValueError(
                            "{obj} {name} was defined as a two-dimensional state "
                            "but has size {size}, instead of {desired_size}"
                            .format(obj=object_name,name=name,size=list(values.shape),desired_size=[self.stratification_size[0],self.stratification_size[0]])
                            )
            else:
                if list(values.shape) != self.stratification_size:
                    raise ValueError(
                        "The stratification parameters '{strat}' indicates a "
                        "stratification size of {strat_size}, but {obj} '{name}' "
                        "has length {val}".format(
                            strat=self.stratification, strat_size=self.stratification_size,
                            obj=object_name, name=name, val=list(values.shape)
                        )
                    )

        # the size of the stratified parameters
        if self.parameters_stratified_names:
            i = 0
            for stratified_names in self.parameters_stratified_names:
                if stratified_names:
                    for param in stratified_names:
                        validate_stratified_parameters(
                            self.parameters[param], param, "stratified parameter",i
                        )
                i = i + 1

        # the size of the initial states + fill in defaults
        for state in self.state_names:
            if state in self.initial_states:
                # if present, check that the length is correct
                validate_initial_states(
                    self.initial_states[state], state, "initial state"
                )

            else:
                # otherwise add default of 0
                self.initial_states[state] = np.zeros(self.stratification_size)

        # validate the states (using `set` to ignore order)
        if set(self.initial_states.keys()) != set(self.state_names):
            raise ValueError(
                "The specified initial states don't exactly match the predefined states"
            )
        # sort the initial states to match the state_names
        self.initial_states = {state: self.initial_states[state] for state in self.state_names}

        spatial_options = {'mun', 'arr', 'prov'}
        if self.spatial:
            # verify wether the spatial parameter value is OK
            if self.spatial not in spatial_options:
                raise ValueError(
                    f"'spatial={self.spatial}' is not a valid choice. Choose from '{spatial_options}'"
                )
<<<<<<< HEAD
        
        # if coordinates contain 'place', the coordinates are taken from read_coordinates_nis, which needs a spatial argumen
        #elif self.coordinates and ('place' in self.coordinates):
        #    raise ValueError(
        #        f"'spatial' argument in model initialisation cannot be None. Choose from '{spatial_options}' in order to load NIS coordinates into the xarray output"
        #    )
=======
        # if coordinates contain 'place', the coordinates are taken from read_coordinates_nis, which needs a spatial argument
        elif self.coordinates and ('place' in self.coordinates):
            raise ValueError(
                f"'spatial' argument in model initialisation cannot be None. Choose from '{spatial_options}' in order to load NIS coordinates into the xarray output"
            )

        # Call integrate function with initial values to check if the function returns all states
        fun = self._create_fun(None)
        y0 = list(itertools.chain(*self.initial_states.values()))
        while np.array(y0).ndim > 1:
            y0 = list(itertools.chain(*y0))
        check = True
        try:
            result = fun(pd.Timestamp('2020-09-01'), np.array(y0), self.parameters)
        except:
            try:
                result = fun(1, np.array(y0), self.parameters)
            except:
                check = False
        if check:
            if len(result) != len(y0):
                raise ValueError(
                    "The return value of the integrate function does not have the correct length."
                )
                
>>>>>>> 20b5c219

    @staticmethod
    def integrate():
        """to overwrite in subclasses"""
        raise NotImplementedError

    def _create_fun(self, actual_start_date):
        """Convert integrate statement to scipy-compatible function"""

        def func(t, y, pars={}):
            """As used by scipy -> flattend in, flattend out"""

            # for the moment assume sequence of parameters, vars,... is correct
            size_lst=[len(self.state_names)]
            for size in self.stratification_size:
                size_lst.append(size)
            y_reshaped = y.reshape(tuple(size_lst))

            state_params = dict(zip(self.state_names, y_reshaped))

            # update time-dependent parameter values
            params = pars.copy()

            if self.time_dependent_parameters:
                if actual_start_date is not None:
                    date = self.int_to_date(actual_start_date, t)
                else:
                    date = t
                for i, (param, param_func) in enumerate(self.time_dependent_parameters.items()):
                    func_params = {key: params[key] for key in self._function_parameters[i]}
<<<<<<< HEAD
                    params[param] = func(date, pars[param], **func_params)
=======
                    params[param] = param_func(date, state_params, pars[param], **func_params)
>>>>>>> 20b5c219

                model_pars = list(params.values())[:-self._n_function_params]
<<<<<<< HEAD

            if not self.state_2d:
                # for the moment assume sequence of parameters, vars,... is correct
                size_lst=[len(self.state_names)]
                for size in self.stratification_size:
                    size_lst.append(size)
                y_reshaped = y.reshape(tuple(size_lst))
                dstates = self.integrate(t, *y_reshaped, *model_pars)
                return np.array(dstates).flatten()
            else:
                # incoming y -> different reshape for 1D vs 2D variables  (2)
                y_1d, y_2d = np.split(y, [self.split_point])
                y_1d = y_1d.reshape(((len(self.state_names) - 1), self.stratification_size[0]))
                y_2d = y_2d.reshape((self.stratification_size[0], self.stratification_size[0]))
                dstates = self.integrate(t, *y_1d, y_2d, *model_pars)
                return np.concatenate([np.array(state).flatten() for state in dstates])
=======
            else:
                model_pars = list(params.values())
            

            dstates = self.integrate(t, *y_reshaped, *model_pars)
            return np.array(dstates).flatten()
>>>>>>> 20b5c219

        return func


    def _sim_single(self, time, actual_start_date=None):
        """"""
        fun = self._create_fun(actual_start_date)

        t0, t1 = time
        t_eval = np.arange(start=t0, stop=t1 + 1, step=1)
        
        if self.state_2d:
            for state in self.state_2d:
                self.initial_states[state] = self.initial_states[state].flatten()

        # Initial conditions must be one long list of values
        y0 = list(itertools.chain(*self.initial_states.values()))
        while np.array(y0).ndim > 1:
            y0 = list(itertools.chain(*y0))

        if self.discrete == False:
            output = solve_ivp(fun, time,
                           y0,
                           args=[self.parameters], t_eval=t_eval)
        else:
            output = self.solve_discrete(fun,time,list(itertools.chain(*self.initial_states.values())),
                            args=self.parameters)

        # map to variable names
        return self._output_to_xarray_dataset(output, actual_start_date)

    def solve_discrete(self,fun,time,y,args):
        # Preparations
        y=np.asarray(y) # otherwise error in func : y.reshape does not work
        y=np.reshape(y,[y.size,1])
        y_prev=y
        # Iteration loop
        t_lst=[time[0]]
        t = time[0]
        while t < time[1]:
            out = fun(t,y_prev,args)
            y_prev=out
            out = np.reshape(out,[out.size,1])
            y = np.append(y,out,axis=1)
            t = t + 1
            t_lst.append(t)
        # Make a dictionary with output
        output = {
            'y':    y,
            't':    t_lst
        }
        return output

    def date_to_diff(self, actual_start_date, end_date):
        """
        Convert date string to int (i.e. number of days since day 0 of simulation,
        which is warmup days before actual_start_date)
        """
        return int((pd.to_datetime(end_date)-pd.to_datetime(actual_start_date))/pd.to_timedelta('1D'))

    def int_to_date(self, actual_start_date, t):
        date = actual_start_date + pd.Timedelta(t, unit='D')
        return date

    def sim(self, time, warmup=0, start_date=None, N=1, draw_fcn=None, samples=None, to_sample=['beta','l','tau','prevention'], verbose=False):

        """
        Run a model simulation for the given time period. Can optionally perform N repeated simulations of time days.
        Can use samples drawn using MCMC to perform the repeated simulations.


        Parameters
        ----------
        time : int, list of int [start, stop], string or timestamp
            The start and stop time for the simulation run.
            If an int is specified, it is interpreted as [0, time].
            If a string or timestamp is specified, this is interpreted as the end time of the simulation

        warmup : int
            Number of days for model warm-up

        start_date : str or timestamp
            Model starts to run on start_date - warmup

        N : int
            Number of repeated simulations (useful for stochastic models). One by default.

        draw_fcn : function
            A function which takes as its input the dictionary of model parameters 
            and the dictionary of sampled parameter values and assings these samples to the model parameter dictionary ad random.
            # TO DO: verify draw_fcn

        samples : dictionary
            Sample dictionary used by draw_fcn.
            # TO DO: should not be included if draw_fcn is not None. How can this be made more elegant?

        to_sample : list
            list of parameters to sample by draw_fcn, default ['beta','l','tau','prevention']

        Returns
        -------
        xarray.Dataset

        """


        if start_date is not None:
            actual_start_date = pd.Timestamp(start_date) - pd.Timedelta(warmup, unit='D')
        else:
            actual_start_date = None

        if isinstance(time, int):
            time = [0, time]

        elif isinstance(time, list):
            time = time

        elif isinstance(time, (str, pd.Timestamp)):
            if not isinstance(start_date, (str, pd.Timestamp)):
                raise TypeError(
                    'start_date needs to be string or timestamp, not None'
                )
            time = [0, self.date_to_diff(actual_start_date, time)]

        else:
            raise TypeError(
                    'time must be int, list of ints [start, stop], string or timestamp'
                )
        # Copy parameter dictionary --> dict is global
        cp = copy.deepcopy(self.parameters)
        # Perform first simulation as preallocation
        if verbose==True:
            print(f"Simulating draw 1/{N}", end='\x1b[1K\r') # end statement overwrites entire line
        if draw_fcn:
            self.parameters = draw_fcn(self.parameters,samples)
        out = self._sim_single(time, actual_start_date)
        # Repeat N - 1 times and concatenate
        for n in range(N-1):
            if verbose==True:
                print(f"Simulating draw {n+2}/{N}", end='\x1b[1K\r')

            if draw_fcn:

                self.parameters = draw_fcn(self.parameters,samples)
            out = xarray.concat([out, self._sim_single(time, actual_start_date)], "draws")

        # Reset parameter dictionary
        self.parameters = cp

        return out

    def _output_to_xarray_dataset(self, output, actual_start_date=None):
        """
        Convert array (returned by scipy) to an xarray Dataset with variable names
        """

        if self.stratification:
            dims = self.stratification.copy()
        else:
            dims = []
        dims.append('time')

        if actual_start_date is not None:
            time = actual_start_date + pd.to_timedelta(output["t"], unit='D')
        else:
            time = output["t"]

        coords = {
            "time": time,
        }

        if self.stratification:
            for i in range(len(self.stratification)):
                if self.coordinates:
                    #if (self.coordinates[i] == 'place') and self.spatial:
                    #    coords.update({self.stratification[i] : read_coordinates_nis(spatial=self.spatial)})
                    if self.coordinates[i] is not None:
                        coords.update({self.stratification[i]: self.coordinates[i]})
                else:
                    coords.update({self.stratification[i]: np.arange(self.stratification_size[i])})

        size_lst = [len(self.state_names)]
        if self.stratification:
            for size in self.stratification_size:
                size_lst.append(size)
        size_lst.append(len(output["t"]))

        if not self.state_2d:
            y_reshaped = output["y"].reshape(tuple(size_lst))
            zip_star = zip(self.state_names, y_reshaped)
        else:
            # assuming only 1 2D variable!
            size_lst[0] = size_lst[0]-1
            y_1d, y_2d = np.split(output["y"], [self.split_point])
            y_1d_reshaped = y_1d.reshape(tuple(size_lst))
            y_2d_reshaped = y_2d.reshape(self.stratification_size[0], self.stratification_size[0],len(output["t"]))
            zip_star=zip(self.state_names[:-1],y_1d_reshaped)

        data = {}
        for var, arr in zip_star:
            xarr = xarray.DataArray(arr, coords=coords, dims=dims)
            data[var] = xarr
        
        if self.state_2d:
            xarr = xarray.DataArray(y_2d_reshaped,coords=coords,dims=[self.stratification[0],self.stratification[0],'time'])
            data[self.state_names[-1]] = xarr

        attrs = {'parameters': dict(self.parameters)}
        return xarray.Dataset(data, attrs=attrs)<|MERGE_RESOLUTION|>--- conflicted
+++ resolved
@@ -84,13 +84,6 @@
             raise ValueError(
                 "The first parameter of the parameter function should be 't'"
             )
-<<<<<<< HEAD
-        if keywords[1] != "param":
-            raise ValueError(
-                "The second parameter of the parameter function should be named 'param'"
-            )
-        return keywords[2:]            
-=======
         if keywords[1] != "states":
             raise ValueError(
                 "The second parameter of the parameter function should be 'states'"
@@ -101,16 +94,10 @@
             )
         else:
             return keywords[3:]
->>>>>>> 20b5c219
 
     def _validate_time_dependent_parameters(self):
         # Validate arguments of compliance definition
         extra_params = []
-<<<<<<< HEAD
-
-        #all_param_names = self.parameter_names + self.parameters_stratified_names
-=======
->>>>>>> 20b5c219
 
         all_param_names = self.parameter_names.copy()
 
@@ -127,10 +114,7 @@
                     "existing model parameter".format(param))
             kwds = self._validate_parameter_function(func)
             extra_params.append(kwds)
-<<<<<<< HEAD
-=======
-
->>>>>>> 20b5c219
+
         self._function_parameters = extra_params
 
     def _validate(self):
@@ -294,19 +278,12 @@
                 raise ValueError(
                     f"'spatial={self.spatial}' is not a valid choice. Choose from '{spatial_options}'"
                 )
-<<<<<<< HEAD
         
         # if coordinates contain 'place', the coordinates are taken from read_coordinates_nis, which needs a spatial argumen
         #elif self.coordinates and ('place' in self.coordinates):
         #    raise ValueError(
         #        f"'spatial' argument in model initialisation cannot be None. Choose from '{spatial_options}' in order to load NIS coordinates into the xarray output"
         #    )
-=======
-        # if coordinates contain 'place', the coordinates are taken from read_coordinates_nis, which needs a spatial argument
-        elif self.coordinates and ('place' in self.coordinates):
-            raise ValueError(
-                f"'spatial' argument in model initialisation cannot be None. Choose from '{spatial_options}' in order to load NIS coordinates into the xarray output"
-            )
 
         # Call integrate function with initial values to check if the function returns all states
         fun = self._create_fun(None)
@@ -327,7 +304,6 @@
                     "The return value of the integrate function does not have the correct length."
                 )
                 
->>>>>>> 20b5c219
 
     @staticmethod
     def integrate():
@@ -358,14 +334,13 @@
                     date = t
                 for i, (param, param_func) in enumerate(self.time_dependent_parameters.items()):
                     func_params = {key: params[key] for key in self._function_parameters[i]}
-<<<<<<< HEAD
-                    params[param] = func(date, pars[param], **func_params)
-=======
                     params[param] = param_func(date, state_params, pars[param], **func_params)
->>>>>>> 20b5c219
-
-                model_pars = list(params.values())[:-self._n_function_params]
-<<<<<<< HEAD
+
+            if self._n_function_params > 0:
+	            model_pars = list(params.values())[:-self._n_function_params]
+            else:
+	            model_pars = list(params.values())
+
 
             if not self.state_2d:
                 # for the moment assume sequence of parameters, vars,... is correct
@@ -382,14 +357,6 @@
                 y_2d = y_2d.reshape((self.stratification_size[0], self.stratification_size[0]))
                 dstates = self.integrate(t, *y_1d, y_2d, *model_pars)
                 return np.concatenate([np.array(state).flatten() for state in dstates])
-=======
-            else:
-                model_pars = list(params.values())
-            
-
-            dstates = self.integrate(t, *y_reshaped, *model_pars)
-            return np.array(dstates).flatten()
->>>>>>> 20b5c219
 
         return func
 
