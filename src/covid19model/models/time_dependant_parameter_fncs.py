import os
import random
import numpy as np
import pandas as pd
from functools import lru_cache

def ramp_fun(Nc_old, Nc_new, t, tau_days, l, t_start):
    """
    t : timestamp
        current date
    tau : int
        number of days before measures start having an effect
    l : int
        number of additional days after the time delay until full compliance is reached
    """
    return Nc_old + (Nc_new-Nc_old)/l * (t-t_start-tau_days)/pd.Timedelta('1D')

def contact_matrix(t, df_google, Nc_all, prev_home=1, prev_schools=1, prev_work=1, prev_transport=1, prev_leisure=1, prev_others=1, school=None, work=None, transport=None, leisure=None, others=None):
    """
    t : timestamp
        current date
    Nc_all : dictionnary
        contact matrices for home, schools, work, transport, leisure and others
    prev_... : float [0,1]
        prevention parameter to estimate
    school, work, transport, leisure, others : float [0,1]
        level of opening of these sectors
        if None, it is calculated from google mobility data
        only school cannot be None!
    """
    
    if t < pd.Timestamp('2020-03-15'):
        CM = Nc_all['total']
    else:
        
        if school is None:
            raise ValueError(
            "Please indicate to which extend schools are open")
        
        if pd.Timestamp('2020-03-15') < t <= df_google.index[-1]:
            #take t.date() because t can be more than a date! (e.g. when tau_days is added)
            row = -df_google[df_google.index == pd.Timestamp(t.date())]/100 
        else:
            row = -df_google.iloc[[-1],:]/100

        if work is None:
            work=(1-row['work'].values)[0]
        if transport is None:
            transport=(1-row['transport'].values)[0]
        if leisure is None:
            leisure=(1-row['retail_recreation'].values)[0]
        if others is None:
            others=(1-row['grocery'].values)[0]

        CM = (prev_home*(1/2.3)*Nc_all['home'] + 
              prev_schools*school*Nc_all['schools'] + 
              prev_work*work*Nc_all['work'] + 
              prev_transport*transport*Nc_all['transport'] + 
              prev_leisure*leisure*Nc_all['leisure'] + 
              prev_others*others*Nc_all['others']) 


    return CM

def mobility_update_func(t,states,param,agg,default_mobility=None):
    """
    Function to update the mobility matrix 'place' in spatially explicit models on a daily basis, from processed Proximus matrices. IMPORTANT: these data are not public, so they are not shared on GitHub. Make sure to copy the fractional-mobility-matrix_staytime_*_*.csv CSVs from the S-drive and locate them in data/interim/mobility/[agg]/fractional.
    
    Input
    -----
    t : timestamp
        current date as datetime object
    states : formal necessity (not used)
    param : formal necessity (not used)
    agg : str
        Denotes the spatial aggregation at hand. Either 'prov', 'arr' or 'mun'
        
    Returns
    -------
    place : matrix
        square matrix with floating points between 0 and 1, dimension depending on agg
    """
    
    # Import date_to_YYYYMMD function
    from ..data.mobility import date_to_YYYYMMDD
    
    # Define absolute location of this file
    abs_dir = os.path.dirname(__file__)
    # Define data location for this particular aggregation level
    data_location = '../../../data/interim/mobility/' + agg + '/fractional/'
    # Define YYYYMMDD date
    YYYYMMDD = date_to_YYYYMMDD(t)
    filename = 'fractional-mobility-matrix_staytime_' + agg + '_' + str(YYYYMMDD) + '.csv'
    try: # if there is data available for this date
        place = pd.read_csv(os.path.join(abs_dir, data_location+filename), \
                        index_col='mllp_postalcode').drop(index='Foreigner', columns='ABROAD').values
    except:
        if default_mobility: # If there is no data available and a user-defined input is given
            place = default_mobility
        else: # No data and no user input: fall back on average mobility
            place = pd.read_csv(os.path.join(abs_dir, '../../../data/interim/mobility/' + agg + '/quick-average_staytime_' + agg + \
                                             '.csv'), index_col='mllp_postalcode').drop(index='Foreigner', columns='ABROAD').values
    return place

<<<<<<< HEAD
def lockdown_func(t,states,param,policy0,policy1,l,tau,prevention,start_date):
    """
    Lockdown function handling t as datetime
    
    t : timestamp
        current date
    policy0 : matrix
        policy before lockdown (= no policy)
    policy1 : matrix
        policy during lockdown
    tau : int
        number of days before measures start having an effect
    l : int
        number of additional days after the time delay until full compliance is reached
    start_date : timestamp
        start date of the data
    """
    tau_days = pd.Timedelta(tau, unit='D')
    l_days = pd.Timedelta(l, unit='D')
    if t <= start_date + tau_days:
        return policy0
    elif start_date + tau_days < t <= start_date + tau_days + l_days:
        return ramp_fun(policy0, prevention*policy1, t, tau_days, l, start_date)
    else:
        return prevention*policy1
    
def policies_until_september(t,states,param,start_date,policy0,policy1,policy2,policy3,policy4,policy5,
                               policy6,policy7,policy8,policy9,l,tau,prevention):
    """
    t : timestamp
        current date
    policy0 : matrix
        policy before lockdown (= no policy)
    policy1 : matrix
        policy during lockdown
    policy 2: matrix
        reopening industry
    policy 3: matrix
        merging of two bubbels
    policy 4: matrix
        reopening of businesses
    policy 5: matrix
        partial reopening schools
    policy 6: matrix
        reopening schools, bars, restaurants
    policy 7: matrix
        school holidays, gatherings 15 people, cultural event
    policy 8: matrix
       "second" wave 
    policy 9: matrix
        opening schools
    tau : int
        number of days before measures start having an effect
    l : int
        number of additional days after the time delay until full compliance is reached
    start_date : timestamp
        start date of the data
    

    """

    tau_days = pd.Timedelta(tau, unit='D')
    l_days = pd.Timedelta(l, unit='D')
    t1 = pd.Timestamp('2020-05-04') # reopening industry
    t2 = pd.Timestamp('2020-05-06') # merging of two bubbels
    t3 = pd.Timestamp('2020-05-11') # reopening of businesses
    t4 = pd.Timestamp('2020-05-18') # partial reopening schools
    t5 = pd.Timestamp('2020-06-04') # reopening schools, bars, restaurants
    t6 = pd.Timestamp('2020-07-01') # school holidays, gatherings 15 people, cultural event
    t7 = pd.Timestamp('2020-07-31') # "second" wave
    t8 = pd.Timestamp('2020-09-01') # opening schools
    
    if t <= start_date + tau_days:
        return policy0
    elif start_date + tau_days < t <= start_date + tau_days + l_days:
        return ramp_fun(policy0, prevention*policy1, t, tau_days, l, start_date)
    elif start_date + tau_days + l_days < t <= t1: 
        return prevention*policy1 # lockdown
    elif t1 < t <= t2:
        return prevention*policy2 # re-opening industry
    elif t2 < t <= t3:
        return prevention*policy3
    elif t3 < t <= t4:
        return prevention*policy4
    elif t4 < t <= t5:
        return prevention*policy5
    elif t5 < t <= t6:
        return prevention*policy6
    elif t6 < t <= t7:
        return prevention*policy7
    elif t7 < t <= t8:
        return prevention*policy8
    elif t8 < t:
        return prevention*policy9

def google_lockdown(t,states,param,df_google, Nc_all, Nc_15min, Nc_1hr, l , tau, prevention):
    
    # Convert tau and l to dates
    tau_days = pd.Timedelta(tau, unit='D')
    l_days = pd.Timedelta(l, unit='D')

    # Define additional dates where intensity or school policy changes
    t1 = pd.Timestamp('2020-03-15') # start of lockdown
    t2 = pd.Timestamp('2020-05-15') # gradual re-opening of schools (assume 50% of nominal scenario)
    t3 = pd.Timestamp('2020-07-01') # start of summer: COVID-urgency very low
    t4 = pd.Timestamp('2020-08-01')
    t5 = pd.Timestamp('2020-09-01') # september: lockdown relaxation narrative in newspapers reduces sense of urgency
    t6 = pd.Timestamp('2020-10-19') # lockdown
    t7 = pd.Timestamp('2020-11-16') # schools re-open
    t8 = pd.Timestamp('2020-12-18') # schools close
    t9 = pd.Timestamp('2021-01-04') # schools re-open

    # get mobility reductions
    if t < t1:
        return Nc_all['total']
    elif t1 <= t <= df_google.index[-1]:
        row = -df_google[df_google.index == pd.Timestamp(t.date())]/100
    elif t > df_google.index[-1]:
        row=-df_google[df_google.index == df_google.index[-1]]/100
    
    work=(1-row['work'].values)[0]
    transport=(1-row['transport'].values)[0]
    leisure=(1-row['retail_recreation'].values)[0]
    others=(1-row['grocery'].values)[0]

    # define policies
    if t1 < t <= t1 + tau_days:
        school = 0
        return (1/2.3)*Nc_all['home'] + work*Nc_all['work'] + school*Nc_all['schools'] + transport*Nc_all['transport'] + leisure*Nc_all['leisure'] + others*Nc_all['others']
    elif t1 + tau_days < t <= t1 + tau_days + l_days:
        school = 0
        policy_old = (1/2.3)*Nc_all['home'] + work*Nc_all['work'] + school*Nc_all['schools'] + transport*Nc_all['transport'] + leisure*Nc_all['leisure'] + others*Nc_all['others']
        policy_new = (1/2.3)*Nc_1hr['home'] + work*Nc_1hr['work'] + school*Nc_1hr['schools'] + transport*Nc_1hr['transport'] + leisure*Nc_1hr['leisure'] + others*Nc_1hr['others']
        return ramp_fun(policy_old, policy_new, t, tau_days, l, t1)
    elif t1 + tau_days + l_days < t <= t2:
        school = 0
        return (1/2.3)*Nc_1hr['home'] + work*Nc_1hr['work'] + school*Nc_1hr['schools'] + transport*Nc_1hr['transport'] + leisure*Nc_1hr['leisure'] + others*Nc_1hr['others']  
    elif t2 < t <= t3:
        school = 0
        return (1/2.3)*Nc_1hr['home'] + work*Nc_1hr['work'] + school*Nc_1hr['schools'] + transport*Nc_1hr['transport'] + leisure*Nc_1hr['leisure'] + others*Nc_1hr['others']
    elif t3 < t <= t4:
        school = 0
        return (1/2.3)*Nc_15min['home'] + work*Nc_15min['work'] + school*Nc_15min['schools'] + transport*Nc_15min['transport'] + leisure*Nc_15min['leisure'] + others*Nc_15min['others'] 
    elif t4 < t <= t5:
        school = 0
        return (1/2.3)*Nc_1hr['home'] + work*Nc_1hr['work'] + school*Nc_1hr['schools'] + transport*Nc_1hr['transport'] + leisure*Nc_1hr['leisure'] + others*Nc_1hr['others']     
    elif t5 < t <= t6 + tau_days:
        school = 1
        return (1/2.3)*Nc_15min['home'] + work*Nc_15min['work'] + school*Nc_15min['schools'] + transport*Nc_15min['transport'] + leisure*Nc_15min['leisure'] + others*Nc_15min['others']
    elif t6 + tau_days < t <= t6 + tau_days + l_days:
        school = 1
        policy_old = (1/2.3)*Nc_15min['home'] + work*Nc_15min['work'] + school*Nc_15min['schools'] + transport*Nc_15min['transport'] + leisure*Nc_15min['leisure'] + others*Nc_15min['others']
        policy_new = prevention*((1/2.3)*Nc_1hr['home'] + work*Nc_1hr['work'] + 0*Nc_1hr['schools'] + transport*Nc_1hr['transport'] + leisure*Nc_1hr['leisure'] + others*Nc_1hr['others'])
        return ramp_fun(policy_old, policy_new, t, tau_days, l, t6)
    elif t6 + tau_days + l_days < t <= t7:
        school = 0
        return prevention*((1/2.3)*Nc_1hr['home'] + work*Nc_1hr['work'] + school*Nc_1hr['schools'] + transport*Nc_1hr['transport'] + leisure*Nc_1hr['leisure'] + others*Nc_1hr['others'])
    elif t7 < t <= t8:
        school = 1
        return prevention*((1/2.3)*Nc_1hr['home'] + work*Nc_1hr['work'] + school*Nc_1hr['schools'] + transport*Nc_1hr['transport'] + leisure*Nc_1hr['leisure'] + others*Nc_1hr['others'])
    elif t8 < t <= t9:
        school = 0
        return prevention*((1/2.3)*Nc_1hr['home'] + work*Nc_1hr['work'] + school*Nc_1hr['schools'] + transport*Nc_1hr['transport'] + leisure*Nc_1hr['leisure'] + others*Nc_1hr['others'])
    else:
        school = 1
        return prevention*((1/2.3)*Nc_1hr['home'] + work*Nc_1hr['work'] + school*Nc_1hr['schools'] + transport*Nc_1hr['transport'] + leisure*Nc_1hr['leisure'] + others*Nc_1hr['others'])

    
def google_lockdown_no_prev(t,states,param,df_google, Nc_all, Nc_15min, Nc_1hr, l , tau):
    
    # Convert tau and l to dates
    tau_days = pd.Timedelta(tau, unit='D')
    l_days = pd.Timedelta(l, unit='D')
    prevention = 1

    # Define additional dates where intensity or school policy changes
    t1 = pd.Timestamp('2020-03-15') # start of lockdown
    t2 = pd.Timestamp('2020-05-15') # gradual re-opening of schools (assume 50% of nominal scenario)
    t3 = pd.Timestamp('2020-07-01') # start of summer: COVID-urgency very low
    t4 = pd.Timestamp('2020-08-01')
    t5 = pd.Timestamp('2020-09-01') # september: lockdown relaxation narrative in newspapers reduces sense of urgency
    t6 = pd.Timestamp('2020-10-19') # lockdown
    t7 = pd.Timestamp('2020-11-16') # schools re-open
    t8 = pd.Timestamp('2020-12-18') # schools close
    t9 = pd.Timestamp('2021-01-04') # schools re-open

    # get mobility reductions
    if t < t1:
        return Nc_all['total']
    elif t1 <= t <= df_google.index[-1]:
        row = -df_google[df_google.index == pd.Timestamp(t.date())]/100
    elif t > df_google.index[-1]:
        row=-df_google[df_google.index == df_google.index[-1]]/100
    
    work=(1-row['work'].values)[0]
    transport=(1-row['transport'].values)[0]
    leisure=(1-row['retail_recreation'].values)[0]
    others=(1-row['grocery'].values)[0]

    # define policies
    if t1 < t <= t1 + tau_days:
        school = 0
        return (1/2.3)*Nc_all['home'] + work*Nc_all['work'] + school*Nc_all['schools'] + transport*Nc_all['transport'] + leisure*Nc_all['leisure'] + others*Nc_all['others']
    elif t1 + tau_days < t <= t1 + tau_days + l_days:
        school = 0
        policy_old = (1/2.3)*Nc_all['home'] + work*Nc_all['work'] + school*Nc_all['schools'] + transport*Nc_all['transport'] + leisure*Nc_all['leisure'] + others*Nc_all['others']
        policy_new = (1/2.3)*Nc_1hr['home'] + work*Nc_1hr['work'] + school*Nc_1hr['schools'] + transport*Nc_1hr['transport'] + leisure*Nc_1hr['leisure'] + others*Nc_1hr['others']
        return ramp_fun(policy_old, policy_new, t, tau_days, l, t1)
    elif t1 + tau_days + l_days < t <= t2:
        school = 0
        return (1/2.3)*Nc_1hr['home'] + work*Nc_1hr['work'] + school*Nc_1hr['schools'] + transport*Nc_1hr['transport'] + leisure*Nc_1hr['leisure'] + others*Nc_1hr['others']  
    elif t2 < t <= t3:
        school = 0
        return (1/2.3)*Nc_1hr['home'] + work*Nc_1hr['work'] + school*Nc_1hr['schools'] + transport*Nc_1hr['transport'] + leisure*Nc_1hr['leisure'] + others*Nc_1hr['others']
    elif t3 < t <= t4:
        school = 0
        return (1/2.3)*Nc_15min['home'] + work*Nc_15min['work'] + school*Nc_15min['schools'] + transport*Nc_15min['transport'] + leisure*Nc_15min['leisure'] + others*Nc_15min['others'] 
    elif t4 < t <= t5:
        school = 0
        return (1/2.3)*Nc_1hr['home'] + work*Nc_1hr['work'] + school*Nc_1hr['schools'] + transport*Nc_1hr['transport'] + leisure*Nc_1hr['leisure'] + others*Nc_1hr['others']     
    elif t5 < t <= t6 + tau_days:
        school = 1
        return (1/2.3)*Nc_15min['home'] + work*Nc_15min['work'] + school*Nc_15min['schools'] + transport*Nc_15min['transport'] + leisure*Nc_15min['leisure'] + others*Nc_15min['others']
    elif t6 + tau_days < t <= t6 + tau_days + l_days:
        school = 1
        policy_old = (1/2.3)*Nc_15min['home'] + work*Nc_15min['work'] + school*Nc_15min['schools'] + transport*Nc_15min['transport'] + leisure*Nc_15min['leisure'] + others*Nc_15min['others']
        policy_new = prevention*((1/2.3)*Nc_1hr['home'] + work*Nc_1hr['work'] + 0*Nc_1hr['schools'] + transport*Nc_1hr['transport'] + leisure*Nc_1hr['leisure'] + others*Nc_1hr['others'])
        return ramp_fun(policy_old, policy_new, t, tau_days, l, t6)
    elif t6 + tau_days + l_days < t <= t7:
        school = 0
        return prevention*((1/2.3)*Nc_1hr['home'] + work*Nc_1hr['work'] + school*Nc_1hr['schools'] + transport*Nc_1hr['transport'] + leisure*Nc_1hr['leisure'] + others*Nc_1hr['others'])
    elif t7 < t <= t8:
        school = 1
        return prevention*((1/2.3)*Nc_1hr['home'] + work*Nc_1hr['work'] + school*Nc_1hr['schools'] + transport*Nc_1hr['transport'] + leisure*Nc_1hr['leisure'] + others*Nc_1hr['others'])
    elif t8 < t <= t9:
        school = 0
        return prevention*((1/2.3)*Nc_1hr['home'] + work*Nc_1hr['work'] + school*Nc_1hr['schools'] + transport*Nc_1hr['transport'] + leisure*Nc_1hr['leisure'] + others*Nc_1hr['others'])
    else:
        school = 1
        return prevention*((1/2.3)*Nc_1hr['home'] + work*Nc_1hr['work'] + school*Nc_1hr['schools'] + transport*Nc_1hr['transport'] + leisure*Nc_1hr['leisure'] + others*Nc_1hr['others'])

    
=======
>>>>>>> 713d7812
def social_policy_func(t,states,param,policy_time,policy1,policy2,tau,l):
    """
    Delayed ramp social policy function to implement a gradual change between policy1 and policy2. Copied from Michiel and superfluous in the mean time.
    
    Parameters
    ----------
    t : int
        Time parameter. Runs simultaneously with simulation time
    param : 
        Currently obsolete parameter that may be used in a future stage
    policy_time : int
        Time in the simulation at which a new policy is imposed
    policy1 : float or int or list or matrix
        Value corresponding to the policy before t = policy_time (e.g. full mobility)
    policy2 : float or int or list or matrix (same dimensions as policy1)
        Value corresponding to the policy after t = policy_time (e.g. 50% mobility)
    tau : int
        Delayed ramp parameter: number of days before the new policy has any effect
    l : int
        Delayed ramp parameter: number of days after t = policy_time + tau the new policy reaches full effect (policy2)
        
    Return
    ------
    state : float or int or list or matrix
        Either policy1, policy2 or an intermediate state.
        
    """
    # Nothing changes before policy_time
    if t < policy_time:
        state = policy1
    # From t = policy time onward, the delayed ramp takes effect toward policy2
    else:
        # Time starting at policy_time
        tt = t-policy_time
        if tt <= tau:
            state = policy1
        if (tt > tau) & (tt <= tau + l):
            intermediate = (policy2 - policy1) / l * (tt - tau) + policy1
            state = intermediate
        if tt > tau + l:
            state = policy2
    return state

<<<<<<< HEAD

# Define policy function
def wave1_policies(t, states, param, df_google, Nc_all, l , tau, 
                   prev_schools, prev_work, prev_transport, prev_leisure, prev_others, prev_home):

    # Convert tau and l to dates
    tau_days = pd.Timedelta(tau, unit='D')
    l_days = pd.Timedelta(l, unit='D')

    # Define additional dates where intensity or school policy changes
    t1 = pd.Timestamp('2020-03-15') # start of lockdown
    t2 = pd.Timestamp('2020-05-18') # gradual re-opening of schools (15%)
    t3 = pd.Timestamp('2020-06-04') # further re-opening of schools (65%)
    t4 = pd.Timestamp('2020-07-01') # closing schools (end calibration wave1)

    if t <= t1 + tau_days:
        return contact_matrix(t, df_google, Nc_all, school=1)
    elif t1 + tau_days < t <= t1 + tau_days + l_days:
        policy_old = contact_matrix(t, df_google, Nc_all, school=1)
        policy_new = contact_matrix(t, df_google, Nc_all, prev_home, prev_schools, prev_work, prev_transport, 
                                    prev_leisure, prev_others, school=0)
        return ramp_fun(policy_old, policy_new, t, tau_days, l, t1)
    elif t1 + tau_days + l_days < t <= t2:
        return contact_matrix(t, df_google, Nc_all, prev_home, prev_schools, prev_work, prev_transport, 
                              prev_leisure, prev_others, school=0)
    elif t2 < t <= t3:
        return contact_matrix(t, df_google, Nc_all, prev_home, prev_schools, prev_work, prev_transport, 
                              prev_leisure, prev_others, school=0.15)
    elif t3 < t <= t4:
        return contact_matrix(t, df_google, Nc_all, prev_home, prev_schools, prev_work, prev_transport, 
                              prev_leisure, prev_others, school=0.65)
    else:
        return contact_matrix(t, df_google, Nc_all, prev_home, prev_schools, prev_work, prev_transport, 
                              prev_leisure, prev_others, school=0)


# ~~~~~~~~~~~~~~~~~~~~~~~~~~~~~~~~~~~~~~~~
# Optimized google lockdown function below
# ~~~~~~~~~~~~~~~~~~~~~~~~~~~~~~~~~~~~~~~~
=======
# ~~~~~~~~~~~~~~~~~~~~~
# Vaccination functions
# ~~~~~~~~~~~~~~~~~~~~~

def make_vaccination_function(df_sciensano):
    df_sciensano_start = df_sciensano['V1_tot'].ne(0).idxmax()
    df_sciensano_end = df_sciensano.index[-1]

    @lru_cache()
    def sciensano_first_dose(t):
        # Extrapolate Sciensano n0. vaccinations to the model's native age bins
        N_vacc = np.zeros(9)
        N_vacc[1] = (2/17)*df_sciensano['V1_18_34'][t] # 10-20
        N_vacc[2] = (10/17)*df_sciensano['V1_18_34'][t] # 20-30
        N_vacc[3] = (5/17)*df_sciensano['V1_18_34'][t] + (5/10)*df_sciensano['V1_35_44'][t] # 30-40
        N_vacc[4] = (5/10)*df_sciensano['V1_35_44'][t] + (5/10)*df_sciensano['V1_45_54'][t] # 40-50
        N_vacc[5] = (5/10)*df_sciensano['V1_45_54'][t] + (5/10)*df_sciensano['V1_55_64'][t] # 50-60
        N_vacc[6] = (5/10)*df_sciensano['V1_55_64'][t] + (5/10)*df_sciensano['V1_65_74'][t] # 60-70
        N_vacc[7] = (5/10)*df_sciensano['V1_65_74'][t] + (5/10)*df_sciensano['V1_75_84'][t] # 70-80
        N_vacc[8] = (5/10)*df_sciensano['V1_75_84'][t] + (5/10)*df_sciensano['V1_85+'][t]# 80+
        return N_vacc
    
    return sciensano_first_dose, df_sciensano_start, df_sciensano_end

def vacc_strategy(t, states, param, sciensano_first_dose, df_sciensano_start, df_sciensano_end,
                    daily_dose=30000, delay = 21, vacc_order = [8,7,6,5,4,3,2,1,0], refusal = [0.3,0.3,0.3,0.3,0.3,0.3,0.3,0.3,0.3]):
    """
    time-dependent function for the Belgian vaccination strategy
    First, all available data from Sciensano are used. Then, the user can specify a custom vaccination strategy of "daily_dose" doses per day,
    given in the order specified by the vector "vacc_order" with a refusal propensity of "refusal" in every age group.
  
    Parameters
    ----------
    t : int
        Simulation time
    states: dict
        Dictionary containing values of model states
    param : dict
        Model parameter dictionary
    sciensano_first_dose : function
        Function returning the number of (first dose) vaccinated individuals at simulation time t, according to the data made public by Sciensano.
    df_sciensano_start : date
        Start date of Sciensano vaccination data frame
    df_sciensano_end : date
        End date of Sciensano vaccination data frame
    daily_dose : int
        Number of doses administered per day. Default is 30000 doses/day.
    delay : int
        Time delay between first dose vaccination and start of immunity. Default is 21 days.
    vacc_order : array
        Vector containing vaccination prioritization preference. Default is old to young. Must be equal in length to the number of age bins in the model.
    refusal: array
        Vector containing the fraction of individuals refusing a vaccine per age group. Default is 30% in every age group. Must be equal in length to the number of age bins in the model.

    Return
    ------
    N_vacc : array
        Number of individuals to be vaccinated at simulation time "t"
        
    """
    
    # Convert time to suitable format
    t = pd.Timestamp(t.date())
    # Convert delay to a timedelta
    delay = pd.Timedelta(str(delay)+'D')
    # Compute the number of vaccine eligible individuals
    VE = states['S'] + states['R']
    
    if t < df_sciensano_start + delay:
        return np.zeros(9)
    elif df_sciensano_start + delay <= t <= df_sciensano_end + delay:
        return sciensano_first_dose(t-delay)
    else:
        N_vacc = np.zeros(9)
        # Vaccines distributed according to vector 'order'
        # With residue 'refusal' remaining in each age group
        idx = 0
        while daily_dose > 0:
            if VE[vacc_order[idx]]*(1-refusal[vacc_order[idx]]) > daily_dose:
                N_vacc[vacc_order[idx]] = daily_dose
                daily_dose = 0
            else:
                N_vacc[vacc_order[idx]] = VE[vacc_order[idx]]*(1-refusal[vacc_order[idx]])
                daily_dose = daily_dose - VE[vacc_order[idx]]*(1-refusal[vacc_order[idx]])
                idx = idx + 1
        return N_vacc


# ~~~~~~~~~~~~~~~~~~~~~~
# Google policy function
# ~~~~~~~~~~~~~~~~~~~~~~
>>>>>>> 713d7812

def make_contact_matrix_function(df_google, Nc_all):
    """
    Nc_all : dictionnary
            contact matrices for home, schools, work, transport, leisure and others
    df_google : dataframe
            google mobility data
    """
    
    df_google_array = df_google.values
    df_google_start = df_google.index[0]
    df_google_end = df_google.index[-1]
    
    @lru_cache()
    def all_contact(t):
        return Nc_all['total']

    @lru_cache()
    def all_contact_no_schools(t):
        return Nc_all['total'] - Nc_all['schools']

    @lru_cache() # once the function is run for a set of parameters, it doesn't need to compile again
    def contact_matrix_4prev(t, prev_home=1, prev_schools=1, prev_work=1, prev_rest = 1,
                       school=None, work=None, transport=None, leisure=None, others=None, home=None, SB=False):
        """
        t : timestamp
            current date
        prev_... : float [0,1]
            prevention parameter to estimate
        school, work, transport, leisure, others : float [0,1]
            level of opening of these sectors
            if None, it is calculated from google mobility data
            only school cannot be None!
        SB : str '2a', '2b' or '2c'
            '2a': september behaviour overall
            '2b': september behaviour, but work = lockdown behaviour
            '2c': september behaviour, but leisure = lockdown behaviour

        """

        if t < pd.Timestamp('2020-03-15'):
            CM = Nc_all['total']
        else:

            if school is None:
                raise ValueError(
                "Please indicate to which extend schools are open")

            if pd.Timestamp('2020-03-15') <= t <= df_google_end:
                #take t.date() because t can be more than a date! (e.g. when tau_days is added)
                idx = int((t - df_google_start) / pd.Timedelta("1 day")) 
                row = -df_google_array[idx]/100
            else:
                row = -df_google[-7:-1].mean()/100 # Extrapolate mean of last week

            if SB == '2a':
                row = -df_google['2020-09-01':'2020-10-01'].mean()/100
            elif SB == '2b':
                row = -df_google['2020-09-01':'2020-10-01'].mean()/100
                row[4] = -df_google['2020-03-15':'2020-04-01'].mean()[4]/100 
            elif SB == '2c':
                row = -df_google['2020-09-01':'2020-10-01'].mean()/100
                row[0] = -df_google['2020-03-15':'2020-04-01'].mean()[0]/100 
                
            # columns: retail_recreation grocery parks transport work residential
            if work is None:
                work= 1-row[4]
            if transport is None:
                transport=1-row[3]
            if leisure is None:
                leisure=1-row[0]
            if others is None:
                others=1-row[1]
            #if home is None:
            #    home = 1-row[5]

            CM = (prev_home*(1/2.3)*Nc_all['home'] + 
                  prev_schools*school*Nc_all['schools'] + 
                  prev_work*work*Nc_all['work'] + 
                  prev_rest*transport*Nc_all['transport'] + 
                  prev_rest*leisure*Nc_all['leisure'] + 
                  prev_rest*others*Nc_all['others']) 


        return CM

    return contact_matrix_4prev, all_contact, all_contact_no_schools


# Define policy function
def policies_wave1_4prev(t, states, param, l , tau, prev_schools, prev_work, prev_rest, prev_home, df_google, Nc_all):

    contact_matrix_4prev, all_contact, all_contact_no_schools = make_contact_matrix_function(df_google, Nc_all)
    
    # Convert tau and l to dates
    tau_days = pd.Timedelta(tau, unit='D')
    l_days = pd.Timedelta(l, unit='D')

    # Define additional dates where intensity or school policy changes
    t1 = pd.Timestamp('2020-03-15') # start of lockdown
    t2 = pd.Timestamp('2020-05-15') # gradual re-opening of schools (assume 50% of nominal scenario)
    t3 = pd.Timestamp('2020-07-01') # start of summer holidays
    t4 = pd.Timestamp('2020-09-01') # end of summer holidays

    if t <= t1:
        t = pd.Timestamp(t.date())
        return all_contact(t)
    elif t1 < t < t1 + tau_days:
        t = pd.Timestamp(t.date())
        return all_contact(t)
    elif t1 + tau_days < t <= t1 + tau_days + l_days:
        t = pd.Timestamp(t.date())
        policy_old = all_contact(t)
        policy_new = contact_matrix_4prev(t, prev_home, prev_schools, prev_work, prev_rest, 
                                    school=0)
        return ramp_fun(policy_old, policy_new, t, tau_days, l, t1)
    elif t1 + tau_days + l_days < t <= t2:
        t = pd.Timestamp(t.date())
        return contact_matrix_4prev(t, prev_home, prev_schools, prev_work, prev_rest, 
                              school=0)
    elif t2 < t <= t3:
        t = pd.Timestamp(t.date())
        return contact_matrix_4prev(t, prev_home, prev_schools, prev_work, prev_rest, 
                              school=0)
    elif t3 < t <= t4:
        t = pd.Timestamp(t.date())
        return contact_matrix_4prev(t, prev_home, prev_schools, prev_work, prev_rest, 
                              school=0)                     
    else:
        t = pd.Timestamp(t.date())
        return contact_matrix_4prev(t, prev_home, prev_schools, prev_work, prev_rest, 
                              school=0)<|MERGE_RESOLUTION|>--- conflicted
+++ resolved
@@ -102,7 +102,6 @@
                                              '.csv'), index_col='mllp_postalcode').drop(index='Foreigner', columns='ABROAD').values
     return place
 
-<<<<<<< HEAD
 def lockdown_func(t,states,param,policy0,policy1,l,tau,prevention,start_date):
     """
     Lockdown function handling t as datetime
@@ -344,9 +343,6 @@
         school = 1
         return prevention*((1/2.3)*Nc_1hr['home'] + work*Nc_1hr['work'] + school*Nc_1hr['schools'] + transport*Nc_1hr['transport'] + leisure*Nc_1hr['leisure'] + others*Nc_1hr['others'])
 
-    
-=======
->>>>>>> 713d7812
 def social_policy_func(t,states,param,policy_time,policy1,policy2,tau,l):
     """
     Delayed ramp social policy function to implement a gradual change between policy1 and policy2. Copied from Michiel and superfluous in the mean time.
@@ -390,7 +386,6 @@
             state = policy2
     return state
 
-<<<<<<< HEAD
 
 # Define policy function
 def wave1_policies(t, states, param, df_google, Nc_all, l , tau, 
@@ -426,11 +421,6 @@
         return contact_matrix(t, df_google, Nc_all, prev_home, prev_schools, prev_work, prev_transport, 
                               prev_leisure, prev_others, school=0)
 
-
-# ~~~~~~~~~~~~~~~~~~~~~~~~~~~~~~~~~~~~~~~~
-# Optimized google lockdown function below
-# ~~~~~~~~~~~~~~~~~~~~~~~~~~~~~~~~~~~~~~~~
-=======
 # ~~~~~~~~~~~~~~~~~~~~~
 # Vaccination functions
 # ~~~~~~~~~~~~~~~~~~~~~
@@ -522,7 +512,6 @@
 # ~~~~~~~~~~~~~~~~~~~~~~
 # Google policy function
 # ~~~~~~~~~~~~~~~~~~~~~~
->>>>>>> 713d7812
 
 def make_contact_matrix_function(df_google, Nc_all):
     """
