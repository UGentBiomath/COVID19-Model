import os
import random
import numpy as np
import pandas as pd
from functools import lru_cache

def ramp_fun(Nc_old, Nc_new, t, tau_days, l, t_start):
    """
    t : timestamp
        current date
    tau : int
        number of days before measures start having an effect
    l : int
        number of additional days after the time delay until full compliance is reached
    """
    return Nc_old + (Nc_new-Nc_old)/l * (t-t_start-tau_days)/pd.Timedelta('1D')

def contact_matrix(t, df_google, Nc_all, prev_home=1, prev_schools=1, prev_work=1, prev_transport=1, prev_leisure=1, prev_others=1, school=None, work=None, transport=None, leisure=None, others=None):
    """
    t : timestamp
        current date
    Nc_all : dictionnary
        contact matrices for home, schools, work, transport, leisure and others
    prev_... : float [0,1]
        prevention parameter to estimate
    school, work, transport, leisure, others : float [0,1]
        level of opening of these sectors
        if None, it is calculated from google mobility data
        only school cannot be None!
    """
    
    if t < pd.Timestamp('2020-03-15'):
        CM = Nc_all['total']
    else:
        
        if school is None:
            raise ValueError(
            "Please indicate to which extend schools are open")
        
        if pd.Timestamp('2020-03-15') < t <= df_google.index[-1]:
            #take t.date() because t can be more than a date! (e.g. when tau_days is added)
            row = -df_google[df_google.index == pd.Timestamp(t.date())]/100 
        else:
            row = -df_google.iloc[[-1],:]/100

        if work is None:
            work=(1-row['work'].values)[0]
        if transport is None:
            transport=(1-row['transport'].values)[0]
        if leisure is None:
            leisure=(1-row['retail_recreation'].values)[0]
        if others is None:
            others=(1-row['grocery'].values)[0]

        CM = (prev_home*(1/2.3)*Nc_all['home'] + 
              prev_schools*school*Nc_all['schools'] + 
              prev_work*work*Nc_all['work'] + 
              prev_transport*transport*Nc_all['transport'] + 
              prev_leisure*leisure*Nc_all['leisure'] + 
              prev_others*others*Nc_all['others']) 


    return CM

def lockdown_func(t,param,policy0,policy1,l,tau,prevention,start_date):
    """
    Lockdown function handling t as datetime
    
    t : timestamp
        current date
    policy0 : matrix
        policy before lockdown (= no policy)
    policy1 : matrix
        policy during lockdown
    tau : int
        number of days before measures start having an effect
    l : int
        number of additional days after the time delay until full compliance is reached
    start_date : timestamp
        start date of the data
    """
    tau_days = pd.Timedelta(tau, unit='D')
    l_days = pd.Timedelta(l, unit='D')
    if t <= start_date + tau_days:
        return policy0
    elif start_date + tau_days < t <= start_date + tau_days + l_days:
        return ramp_fun(policy0, prevention*policy1, t, tau_days, l, start_date)
    else:
        return prevention*policy1
    
def policies_until_september(t,param,start_date,policy0,policy1,policy2,policy3,policy4,policy5,
                               policy6,policy7,policy8,policy9,l,tau,prevention):
    """
    t : timestamp
        current date
    policy0 : matrix
        policy before lockdown (= no policy)
    policy1 : matrix
        policy during lockdown
    policy 2: matrix
        reopening industry
    policy 3: matrix
        merging of two bubbels
    policy 4: matrix
        reopening of businesses
    policy 5: matrix
        partial reopening schools
    policy 6: matrix
        reopening schools, bars, restaurants
    policy 7: matrix
        school holidays, gatherings 15 people, cultural event
    policy 8: matrix
       "second" wave 
    policy 9: matrix
        opening schools
    tau : int
        number of days before measures start having an effect
    l : int
        number of additional days after the time delay until full compliance is reached
    start_date : timestamp
        start date of the data
    

    """

    tau_days = pd.Timedelta(tau, unit='D')
    l_days = pd.Timedelta(l, unit='D')
    t1 = pd.Timestamp('2020-05-04') # reopening industry
    t2 = pd.Timestamp('2020-05-06') # merging of two bubbels
    t3 = pd.Timestamp('2020-05-11') # reopening of businesses
    t4 = pd.Timestamp('2020-05-18') # partial reopening schools
    t5 = pd.Timestamp('2020-06-04') # reopening schools, bars, restaurants
    t6 = pd.Timestamp('2020-07-01') # school holidays, gatherings 15 people, cultural event
    t7 = pd.Timestamp('2020-07-31') # "second" wave
    t8 = pd.Timestamp('2020-09-01') # opening schools
    
    if t <= start_date + tau_days:
        return policy0
    elif start_date + tau_days < t <= start_date + tau_days + l_days:
        return ramp_fun(policy0, prevention*policy1, t, tau_days, l, start_date)
    elif start_date + tau_days + l_days < t <= t1: 
        return prevention*policy1 # lockdown
    elif t1 < t <= t2:
        return prevention*policy2 # re-opening industry
    elif t2 < t <= t3:
        return prevention*policy3
    elif t3 < t <= t4:
        return prevention*policy4
    elif t4 < t <= t5:
        return prevention*policy5
    elif t5 < t <= t6:
        return prevention*policy6
    elif t6 < t <= t7:
        return prevention*policy7
    elif t7 < t <= t8:
        return prevention*policy8
    elif t8 < t:
        return prevention*policy9

def google_lockdown(t,param,df_google, Nc_all, Nc_15min, Nc_1hr, l , tau, prevention):
    
    # Convert tau and l to dates
    tau_days = pd.Timedelta(tau, unit='D')
    l_days = pd.Timedelta(l, unit='D')

    # Define additional dates where intensity or school policy changes
    t1 = pd.Timestamp('2020-03-15') # start of lockdown
    t2 = pd.Timestamp('2020-05-15') # gradual re-opening of schools (assume 50% of nominal scenario)
    t3 = pd.Timestamp('2020-07-01') # start of summer: COVID-urgency very low
    t4 = pd.Timestamp('2020-08-01')
    t5 = pd.Timestamp('2020-09-01') # september: lockdown relaxation narrative in newspapers reduces sense of urgency
    t6 = pd.Timestamp('2020-10-19') # lockdown
    t7 = pd.Timestamp('2020-11-16') # schools re-open
    t8 = pd.Timestamp('2020-12-18') # schools close
    t9 = pd.Timestamp('2021-01-04') # schools re-open

    # get mobility reductions
    if t < t1:
        return Nc_all['total']
    elif t1 <= t <= df_google.index[-1]:
        row = -df_google[df_google.index == pd.Timestamp(t.date())]/100
    elif t > df_google.index[-1]:
        row=-df_google[df_google.index == df_google.index[-1]]/100
    
    work=(1-row['work'].values)[0]
    transport=(1-row['transport'].values)[0]
    leisure=(1-row['retail_recreation'].values)[0]
    others=(1-row['grocery'].values)[0]

    # define policies
    if t1 < t <= t1 + tau_days:
        school = 0
        return (1/2.3)*Nc_all['home'] + work*Nc_all['work'] + school*Nc_all['schools'] + transport*Nc_all['transport'] + leisure*Nc_all['leisure'] + others*Nc_all['others']
    elif t1 + tau_days < t <= t1 + tau_days + l_days:
        school = 0
        policy_old = (1/2.3)*Nc_all['home'] + work*Nc_all['work'] + school*Nc_all['schools'] + transport*Nc_all['transport'] + leisure*Nc_all['leisure'] + others*Nc_all['others']
        policy_new = (1/2.3)*Nc_1hr['home'] + work*Nc_1hr['work'] + school*Nc_1hr['schools'] + transport*Nc_1hr['transport'] + leisure*Nc_1hr['leisure'] + others*Nc_1hr['others']
        return ramp_fun(policy_old, policy_new, t, tau_days, l, t1)
    elif t1 + tau_days + l_days < t <= t2:
        school = 0
        return (1/2.3)*Nc_1hr['home'] + work*Nc_1hr['work'] + school*Nc_1hr['schools'] + transport*Nc_1hr['transport'] + leisure*Nc_1hr['leisure'] + others*Nc_1hr['others']  
    elif t2 < t <= t3:
        school = 0
        return (1/2.3)*Nc_1hr['home'] + work*Nc_1hr['work'] + school*Nc_1hr['schools'] + transport*Nc_1hr['transport'] + leisure*Nc_1hr['leisure'] + others*Nc_1hr['others']
    elif t3 < t <= t4:
        school = 0
        return (1/2.3)*Nc_15min['home'] + work*Nc_15min['work'] + school*Nc_15min['schools'] + transport*Nc_15min['transport'] + leisure*Nc_15min['leisure'] + others*Nc_15min['others'] 
    elif t4 < t <= t5:
        school = 0
        return (1/2.3)*Nc_1hr['home'] + work*Nc_1hr['work'] + school*Nc_1hr['schools'] + transport*Nc_1hr['transport'] + leisure*Nc_1hr['leisure'] + others*Nc_1hr['others']     
    elif t5 < t <= t6 + tau_days:
        school = 1
        return (1/2.3)*Nc_15min['home'] + work*Nc_15min['work'] + school*Nc_15min['schools'] + transport*Nc_15min['transport'] + leisure*Nc_15min['leisure'] + others*Nc_15min['others']
    elif t6 + tau_days < t <= t6 + tau_days + l_days:
        school = 1
        policy_old = (1/2.3)*Nc_15min['home'] + work*Nc_15min['work'] + school*Nc_15min['schools'] + transport*Nc_15min['transport'] + leisure*Nc_15min['leisure'] + others*Nc_15min['others']
        policy_new = prevention*((1/2.3)*Nc_1hr['home'] + work*Nc_1hr['work'] + 0*Nc_1hr['schools'] + transport*Nc_1hr['transport'] + leisure*Nc_1hr['leisure'] + others*Nc_1hr['others'])
        return ramp_fun(policy_old, policy_new, t, tau_days, l, t6)
    elif t6 + tau_days + l_days < t <= t7:
        school = 0
        return prevention*((1/2.3)*Nc_1hr['home'] + work*Nc_1hr['work'] + school*Nc_1hr['schools'] + transport*Nc_1hr['transport'] + leisure*Nc_1hr['leisure'] + others*Nc_1hr['others'])
    elif t7 < t <= t8:
        school = 1
        return prevention*((1/2.3)*Nc_1hr['home'] + work*Nc_1hr['work'] + school*Nc_1hr['schools'] + transport*Nc_1hr['transport'] + leisure*Nc_1hr['leisure'] + others*Nc_1hr['others'])
    elif t8 < t <= t9:
        school = 0
        return prevention*((1/2.3)*Nc_1hr['home'] + work*Nc_1hr['work'] + school*Nc_1hr['schools'] + transport*Nc_1hr['transport'] + leisure*Nc_1hr['leisure'] + others*Nc_1hr['others'])
    else:
        school = 1
        return prevention*((1/2.3)*Nc_1hr['home'] + work*Nc_1hr['work'] + school*Nc_1hr['schools'] + transport*Nc_1hr['transport'] + leisure*Nc_1hr['leisure'] + others*Nc_1hr['others'])

    
def google_lockdown_no_prev(t,param,df_google, Nc_all, Nc_15min, Nc_1hr, l , tau):
    
    # Convert tau and l to dates
    tau_days = pd.Timedelta(tau, unit='D')
    l_days = pd.Timedelta(l, unit='D')
    prevention = 1

    # Define additional dates where intensity or school policy changes
    t1 = pd.Timestamp('2020-03-15') # start of lockdown
    t2 = pd.Timestamp('2020-05-15') # gradual re-opening of schools (assume 50% of nominal scenario)
    t3 = pd.Timestamp('2020-07-01') # start of summer: COVID-urgency very low
    t4 = pd.Timestamp('2020-08-01')
    t5 = pd.Timestamp('2020-09-01') # september: lockdown relaxation narrative in newspapers reduces sense of urgency
    t6 = pd.Timestamp('2020-10-19') # lockdown
    t7 = pd.Timestamp('2020-11-16') # schools re-open
    t8 = pd.Timestamp('2020-12-18') # schools close
    t9 = pd.Timestamp('2021-01-04') # schools re-open

    # get mobility reductions
    if t < t1:
        return Nc_all['total']
    elif t1 <= t <= df_google.index[-1]:
        row = -df_google[df_google.index == pd.Timestamp(t.date())]/100
    elif t > df_google.index[-1]:
        row=-df_google[df_google.index == df_google.index[-1]]/100
    
    work=(1-row['work'].values)[0]
    transport=(1-row['transport'].values)[0]
    leisure=(1-row['retail_recreation'].values)[0]
    others=(1-row['grocery'].values)[0]

    # define policies
    if t1 < t <= t1 + tau_days:
        school = 0
        return (1/2.3)*Nc_all['home'] + work*Nc_all['work'] + school*Nc_all['schools'] + transport*Nc_all['transport'] + leisure*Nc_all['leisure'] + others*Nc_all['others']
    elif t1 + tau_days < t <= t1 + tau_days + l_days:
        school = 0
        policy_old = (1/2.3)*Nc_all['home'] + work*Nc_all['work'] + school*Nc_all['schools'] + transport*Nc_all['transport'] + leisure*Nc_all['leisure'] + others*Nc_all['others']
        policy_new = (1/2.3)*Nc_1hr['home'] + work*Nc_1hr['work'] + school*Nc_1hr['schools'] + transport*Nc_1hr['transport'] + leisure*Nc_1hr['leisure'] + others*Nc_1hr['others']
        return ramp_fun(policy_old, policy_new, t, tau_days, l, t1)
    elif t1 + tau_days + l_days < t <= t2:
        school = 0
        return (1/2.3)*Nc_1hr['home'] + work*Nc_1hr['work'] + school*Nc_1hr['schools'] + transport*Nc_1hr['transport'] + leisure*Nc_1hr['leisure'] + others*Nc_1hr['others']  
    elif t2 < t <= t3:
        school = 0
        return (1/2.3)*Nc_1hr['home'] + work*Nc_1hr['work'] + school*Nc_1hr['schools'] + transport*Nc_1hr['transport'] + leisure*Nc_1hr['leisure'] + others*Nc_1hr['others']
    elif t3 < t <= t4:
        school = 0
        return (1/2.3)*Nc_15min['home'] + work*Nc_15min['work'] + school*Nc_15min['schools'] + transport*Nc_15min['transport'] + leisure*Nc_15min['leisure'] + others*Nc_15min['others'] 
    elif t4 < t <= t5:
        school = 0
        return (1/2.3)*Nc_1hr['home'] + work*Nc_1hr['work'] + school*Nc_1hr['schools'] + transport*Nc_1hr['transport'] + leisure*Nc_1hr['leisure'] + others*Nc_1hr['others']     
    elif t5 < t <= t6 + tau_days:
        school = 1
        return (1/2.3)*Nc_15min['home'] + work*Nc_15min['work'] + school*Nc_15min['schools'] + transport*Nc_15min['transport'] + leisure*Nc_15min['leisure'] + others*Nc_15min['others']
    elif t6 + tau_days < t <= t6 + tau_days + l_days:
        school = 1
        policy_old = (1/2.3)*Nc_15min['home'] + work*Nc_15min['work'] + school*Nc_15min['schools'] + transport*Nc_15min['transport'] + leisure*Nc_15min['leisure'] + others*Nc_15min['others']
        policy_new = prevention*((1/2.3)*Nc_1hr['home'] + work*Nc_1hr['work'] + 0*Nc_1hr['schools'] + transport*Nc_1hr['transport'] + leisure*Nc_1hr['leisure'] + others*Nc_1hr['others'])
        return ramp_fun(policy_old, policy_new, t, tau_days, l, t6)
    elif t6 + tau_days + l_days < t <= t7:
        school = 0
        return prevention*((1/2.3)*Nc_1hr['home'] + work*Nc_1hr['work'] + school*Nc_1hr['schools'] + transport*Nc_1hr['transport'] + leisure*Nc_1hr['leisure'] + others*Nc_1hr['others'])
    elif t7 < t <= t8:
        school = 1
        return prevention*((1/2.3)*Nc_1hr['home'] + work*Nc_1hr['work'] + school*Nc_1hr['schools'] + transport*Nc_1hr['transport'] + leisure*Nc_1hr['leisure'] + others*Nc_1hr['others'])
    elif t8 < t <= t9:
        school = 0
        return prevention*((1/2.3)*Nc_1hr['home'] + work*Nc_1hr['work'] + school*Nc_1hr['schools'] + transport*Nc_1hr['transport'] + leisure*Nc_1hr['leisure'] + others*Nc_1hr['others'])
    else:
        school = 1
        return prevention*((1/2.3)*Nc_1hr['home'] + work*Nc_1hr['work'] + school*Nc_1hr['schools'] + transport*Nc_1hr['transport'] + leisure*Nc_1hr['leisure'] + others*Nc_1hr['others'])

def social_policy_func(t,param,policy_time,policy1,policy2,tau,l):
    """
    Delayed ramp social policy function to implement a gradual change between policy1 and policy2. Copied from Michiel and superfluous in the mean time.
    
    Parameters
    ----------
    t : int
        Time parameter. Runs simultaneously with simulation time
    param : 
        Currently obsolete parameter that may be used in a future stage
    policy_time : int
        Time in the simulation at which a new policy is imposed
    policy1 : float or int or list or matrix
        Value corresponding to the policy before t = policy_time (e.g. full mobility)
    policy2 : float or int or list or matrix (same dimensions as policy1)
        Value corresponding to the policy after t = policy_time (e.g. 50% mobility)
    tau : int
        Delayed ramp parameter: number of days before the new policy has any effect
    l : int
        Delayed ramp parameter: number of days after t = policy_time + tau the new policy reaches full effect (policy2)
        
    Return
    ------
    state : float or int or list or matrix
        Either policy1, policy2 or an intermediate state.
        
    """
    # Nothing changes before policy_time
    if t < policy_time:
        state = policy1
    # From t = policy time onward, the delayed ramp takes effect toward policy2
    else:
        # Time starting at policy_time
        tt = t-policy_time
        if tt <= tau:
            state = policy1
        if (tt > tau) & (tt <= tau + l):
            intermediate = (policy2 - policy1) / l * (tt - tau) + policy1
            state = intermediate
        if tt > tau + l:
            state = policy2
    return state

# ~~~~~~~~~~~~~~~~~~~~~~~~~~~~~~~~~~~~~~~~
# Optimized google lockdown function below
# ~~~~~~~~~~~~~~~~~~~~~~~~~~~~~~~~~~~~~~~~

def make_contact_matrix_function(df_google, Nc_all):
    """
    Nc_all : dictionnary
            contact matrices for home, schools, work, transport, leisure and others
    df_google : dataframe
            google mobility data
    """
    
    df_google_array = df_google.values
    df_google_start = df_google.index[0]
    df_google_end = df_google.index[-1]
    
    @lru_cache() # once the function is run for a set of parameters, it doesn't need to compile again
    def contact_matrix_4prev(t, prev_home=1, prev_schools=1, prev_work=1, prev_rest = 1,
                       school=None, work=None, transport=None, leisure=None, others=None):
        """
        t : timestamp
            current date
        prev_... : float [0,1]
            prevention parameter to estimate
        school, work, transport, leisure, others : float [0,1]
            level of opening of these sectors
            if None, it is calculated from google mobility data
            only school cannot be None!
        """

        if t < pd.Timestamp('2020-03-15'):
            CM = Nc_all['total']
        else:

            if school is None:
                raise ValueError(
                "Please indicate to which extend schools are open")

            if pd.Timestamp('2020-03-15') <= t <= df_google_end:
                #take t.date() because t can be more than a date! (e.g. when tau_days is added)
                idx = int((t - df_google_start) / pd.Timedelta("1 day")) 
                row = -df_google_array[idx]/100
            else:
                row = -df_google_array[-1]/100

<<<<<<< HEAD
=======
            if SB == '2a':
                row = -df_google['2020-09-01':'2020-10-01'].mean()/100
            elif SB == '2b':
                row = -df_google['2020-09-01':'2020-10-01'].mean()/100
                row[4] = -df_google['2020-03-15':'2020-04-01'].mean()[4]/100 
            elif SB == '2c':
                row = -df_google['2020-09-01':'2020-10-01'].mean()/100
                row[0] = -df_google['2020-03-15':'2020-04-01'].mean()[0]/100 
                
>>>>>>> 4c2217f2
            # columns: retail_recreation grocery parks transport work residential
            if work is None:
                work= 1-row[4]
            if transport is None:
                transport=1-row[3]
            if leisure is None:
                leisure=1-row[0]
            if others is None:
                others=1-row[1]

            CM = (prev_home*(1/2.3)*Nc_all['home'] + 
                  prev_schools*school*Nc_all['schools'] + 
                  prev_work*work*Nc_all['work'] + 
                  prev_rest*transport*Nc_all['transport'] + 
                  prev_rest*leisure*Nc_all['leisure'] + 
                  prev_rest*others*Nc_all['others']) 


        return CM

    @lru_cache() # once the function is run for a set of parameters, it doesn't need to compile again
    def contact_matrix_3prev(t, prev_schools=1, prev_work=1, prev_rest = 1,school=None, 
                       work=None, transport=None, leisure=None, others=None):
        """
        t : timestamp
            current date
        prev_... : float [0,1]
            prevention parameter to estimate
        school, work, transport, leisure, others : float [0,1]
            level of opening of these sectors
            if None, it is calculated from google mobility data
            only school cannot be None!
        """

        if t < pd.Timestamp('2020-03-15'):
            CM = Nc_all['total']
        else:

            if school is None:
                raise ValueError(
                "Please indicate to which extend schools are open")

            if pd.Timestamp('2020-03-15') <= t <= df_google_end:
                #take t.date() because t can be more than a date! (e.g. when tau_days is added)
                idx = int((t - df_google_start) / pd.Timedelta("1 day")) 
                row = -df_google_array[idx]/100
            else:
                row = -df_google_array[-1]/100

            # columns: retail_recreation grocery parks transport work residential
            if work is None:
                work= 1-row[4]
            if transport is None:
                transport=1-row[3]
            if leisure is None:
                leisure=1-row[0]
            if others is None:
                others=1-row[1]

            CM = ((1/2.3)*Nc_all['home'] + 
                  prev_schools*school*Nc_all['schools'] + 
                  prev_work*work*Nc_all['work'] + 
                  prev_rest*transport*Nc_all['transport'] + 
                  prev_rest*leisure*Nc_all['leisure'] + 
                  prev_rest*others*Nc_all['others']) 


        return CM

    return contact_matrix_4prev, contact_matrix_3prev<|MERGE_RESOLUTION|>--- conflicted
+++ resolved
@@ -391,8 +391,6 @@
             else:
                 row = -df_google_array[-1]/100
 
-<<<<<<< HEAD
-=======
             if SB == '2a':
                 row = -df_google['2020-09-01':'2020-10-01'].mean()/100
             elif SB == '2b':
@@ -402,7 +400,6 @@
                 row = -df_google['2020-09-01':'2020-10-01'].mean()/100
                 row[0] = -df_google['2020-03-15':'2020-04-01'].mean()[0]/100 
                 
->>>>>>> 4c2217f2
             # columns: retail_recreation grocery parks transport work residential
             if work is None:
                 work= 1-row[4]
@@ -423,53 +420,4 @@
 
         return CM
 
-    @lru_cache() # once the function is run for a set of parameters, it doesn't need to compile again
-    def contact_matrix_3prev(t, prev_schools=1, prev_work=1, prev_rest = 1,school=None, 
-                       work=None, transport=None, leisure=None, others=None):
-        """
-        t : timestamp
-            current date
-        prev_... : float [0,1]
-            prevention parameter to estimate
-        school, work, transport, leisure, others : float [0,1]
-            level of opening of these sectors
-            if None, it is calculated from google mobility data
-            only school cannot be None!
-        """
-
-        if t < pd.Timestamp('2020-03-15'):
-            CM = Nc_all['total']
-        else:
-
-            if school is None:
-                raise ValueError(
-                "Please indicate to which extend schools are open")
-
-            if pd.Timestamp('2020-03-15') <= t <= df_google_end:
-                #take t.date() because t can be more than a date! (e.g. when tau_days is added)
-                idx = int((t - df_google_start) / pd.Timedelta("1 day")) 
-                row = -df_google_array[idx]/100
-            else:
-                row = -df_google_array[-1]/100
-
-            # columns: retail_recreation grocery parks transport work residential
-            if work is None:
-                work= 1-row[4]
-            if transport is None:
-                transport=1-row[3]
-            if leisure is None:
-                leisure=1-row[0]
-            if others is None:
-                others=1-row[1]
-
-            CM = ((1/2.3)*Nc_all['home'] + 
-                  prev_schools*school*Nc_all['schools'] + 
-                  prev_work*work*Nc_all['work'] + 
-                  prev_rest*transport*Nc_all['transport'] + 
-                  prev_rest*leisure*Nc_all['leisure'] + 
-                  prev_rest*others*Nc_all['others']) 
-
-
-        return CM
-
-    return contact_matrix_4prev, contact_matrix_3prev+    return contact_matrix_4prev