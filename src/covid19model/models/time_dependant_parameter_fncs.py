--- conflicted
+++ resolved
@@ -116,17 +116,6 @@
     l_days = pd.Timedelta(l, unit='D')
 
     # Define additional dates where intensity or school policy changes
-<<<<<<< HEAD
-    t1 = pd.to_datetime('2020-03-15') # start of lockdown
-    t2 = pd.to_datetime('2020-05-15') # gradual re-opening of schools (assume 50% of nominal scenario)
-    t3 = pd.to_datetime('2020-07-01') # start of summer: COVID-urgency very low
-    t4 = pd.to_datetime('2020-08-01')
-    t5 = pd.to_datetime('2020-09-01') # september: lockdown relaxation narrative in newspapers reduces sense of urgency
-    t6 = pd.to_datetime('2020-10-19') # lockdown
-    t7 = pd.to_datetime('2020-11-12') # schools re-open
-    t8 = pd.to_datetime('2020-12-21') # schools close
-    t9 = pd.to_datetime('2020-01-03') # schools re-open
-=======
     t1 = pd.Timestamp('2020-03-15') # start of lockdown
     t2 = pd.Timestamp('2020-05-15') # gradual re-opening of schools (assume 50% of nominal scenario)
     t3 = pd.Timestamp('2020-07-01') # start of summer: COVID-urgency very low
@@ -136,7 +125,6 @@
     t7 = pd.Timestamp('2020-11-12') # schools re-open
     t8 = pd.Timestamp('2020-12-21') # schools close
     t9 = pd.Timestamp('2020-01-03') # schools re-open
->>>>>>> 5783dc4a
 
     # get mobility reductions
     if t < t1:
@@ -181,7 +169,6 @@
         policy_new = prevention*((1/2.3)*Nc_1hr['home'] + work*Nc_1hr['work'] + 0*Nc_1hr['schools'] + transport*Nc_1hr['transport'] + leisure*Nc_1hr['leisure'] + others*Nc_1hr['others'])
         return ramp_fun(policy_old, policy_new, t, tau_days, l, t6)
     elif t6 + tau_days + l_days < t <= t7:
-<<<<<<< HEAD
         school = 0
         return prevention*((1/2.3)*Nc_1hr['home'] + work*Nc_1hr['work'] + school*Nc_1hr['schools'] + transport*Nc_1hr['transport'] + leisure*Nc_1hr['leisure'] + others*Nc_1hr['others'])
     elif t7 < t <= t8:
@@ -190,16 +177,6 @@
     elif t8 < t <= t9:
         school = 0
         return prevention*((1/2.3)*Nc_1hr['home'] + work*Nc_1hr['work'] + school*Nc_1hr['schools'] + transport*Nc_1hr['transport'] + leisure*Nc_1hr['leisure'] + others*Nc_1hr['others'])
-=======
-        schools = 0
-        prevention*((1/2.3)*Nc_1hr['home'] + work*Nc_1hr['work'] + school*Nc_1hr['schools'] + transport*Nc_1hr['transport'] + leisure*Nc_1hr['leisure'] + others*Nc_1hr['others'])
-    elif t7 < t <= t8:
-        schools = 1
-        prevention*((1/2.3)*Nc_1hr['home'] + work*Nc_1hr['work'] + school*Nc_1hr['schools'] + transport*Nc_1hr['transport'] + leisure*Nc_1hr['leisure'] + others*Nc_1hr['others'])
-    elif t8 < t <= t9:
-        schools = 0
-        prevention*((1/2.3)*Nc_1hr['home'] + work*Nc_1hr['work'] + school*Nc_1hr['schools'] + transport*Nc_1hr['transport'] + leisure*Nc_1hr['leisure'] + others*Nc_1hr['others'])
->>>>>>> 5783dc4a
     else:
         school = 1
         return prevention*((1/2.3)*Nc_1hr['home'] + work*Nc_1hr['work'] + school*Nc_1hr['schools'] + transport*Nc_1hr['transport'] + leisure*Nc_1hr['leisure'] + others*Nc_1hr['others'])
