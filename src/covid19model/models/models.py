--- conflicted
+++ resolved
@@ -48,7 +48,6 @@
 plt.rcParams["font.size"] = 15
 plt.rcParams["lines.linewidth"] = 3
 
-<<<<<<< HEAD
 
 from .base import BaseModel
 
@@ -130,89 +129,6 @@
                 dICUstar, dR, dD, dSQ, dEQ, dIQ, dAQ, dMQ, dRQ)
 
 
-def getSciensanoData():
-    """
-    Function to update the available data on hospitalisation cases (including ICU).
-    The data is extracted from Sciensano database: https://epistat.wiv-isp.be/covid/
-    Data is reported as showed in: https://epistat.sciensano.be/COVID19BE_codebook.pdf
-
-    Output:
-    * initial – initial date of records: string 'YYYY-MM-DD'
-    * data – list with total number of patients as [hospital, ICUvect]:
-        * hospital - total number of hospitalised patients : array
-        * ICUvect - total number of hospitalised patients in ICU: array
-
-    Utilisation: use as [hospital, ICUvect] = getData()
-    """
-    # Data source
-    url = 'https://epistat.sciensano.be/Data/COVID19BE.xlsx'
-    # Extract hospitalisation data from source
-    df = pd.read_excel(url, sheet_name="HOSP")
-    # Date of initial records
-    initial = df.astype(str)['DATE'][0]
-    # Resample data from all regions and sum all values for each date
-    data = df.loc[:,['DATE','TOTAL_IN','TOTAL_IN_ICU']]
-    data = data.resample('D', on='DATE').sum()
-    hospital = numpy.array([data.loc[:,'TOTAL_IN'].tolist()]) # export as array
-    ICU = numpy.array([data.loc[:,'TOTAL_IN_ICU'].tolist()]) # export as array
-    # List of time datapoints
-    index = pd.date_range(initial, freq='D', periods=ICU.size)
-    #data.index # equivalently from dataframe index
-    # List of daily numbers of ICU and hospitaliside patients
-    data = [initial,ICU,hospital]
-    return [index, data]
-
-def getMobilityData(filename=None):
-    # Data source
-    url = 'https://www.gstatic.com/covid19/mobility/Global_Mobility_Report.csv?cachebust=2dcf78defb92930a'
-    # Extract only Belgian data
-    raw = pd.read_csv(url)
-    raw=raw[raw['country_region']=='Belgium']
-    data=raw[raw['sub_region_1'].isnull().values]
-    # Assign data to output variables
-    retail_recreation=numpy.array(data.loc[:,'retail_and_recreation_percent_change_from_baseline'].tolist())
-    grocery=numpy.array(data.loc[:,'grocery_and_pharmacy_percent_change_from_baseline'].tolist())
-    parks=numpy.array(data.loc[:,'parks_percent_change_from_baseline'].tolist())
-    transport=numpy.array(data.loc[:,'transit_stations_percent_change_from_baseline'].tolist())
-    work=numpy.array(data.loc[:,'workplaces_percent_change_from_baseline'].tolist())
-    residential=numpy.array(data.loc[:,'residential_percent_change_from_baseline'].tolist())
-    dates = pd.date_range(data.astype(str)['date'].tolist()[0], freq='D', periods=residential.size)
-    data_lst=[[retail_recreation,grocery],[parks,transport],[work,residential]]
-    titleText=[['Retail and recreation','Groceries and pharmacy'],['Parks','Transit stations'],['Workplaces','Residential']]
-
-    # using the variable axs for multiple Axes
-    fig, ax = plt.subplots(3,2,figsize=(15,12))
-    for i in range(3):
-        for j in range(2):
-            ax[i,j].plot(dates,data_lst[i][j])
-            ax[i,j].axvline(x='13-03-2020',color='k',linestyle='--')
-            ax[i,j].set_ylabel('% compared to baseline')
-            # Hide the right and top spines
-            ax[i,j].spines['right'].set_visible(False)
-            ax[i,j].spines['top'].set_visible(False)
-            # Only show ticks on the left and bottom spines
-            ax[i,j].yaxis.set_ticks_position('left')
-            ax[i,j].xaxis.set_ticks_position('bottom')
-            # enable the grid
-            ax[i,j].grid(True)
-            # Set title
-            ax[i,j].set_title(titleText[i][j],{'fontsize':18})
-            # Format dateticks
-            ax[i,j].xaxis.set_major_locator(mdates.MonthLocator())
-            ax[i,j].xaxis.set_major_formatter(matplotlib.dates.DateFormatter('%d-%m-%Y'))
-            ax[i,j].autoscale(enable=True)
-
-    plt.tight_layout()
-
-    if filename is not None:
-        plt.savefig(filename,dpi=600,bbox_inches='tight',orientation='portrait',papertype='a4')
-    else:
-        plt.show()
-
-    return [dates,retail_recreation,grocery,parks,transport,work,residential]
-
-=======
->>>>>>> f2476613
 class SEIRSAgeModel():
     """
     A class to simulate the Deterministic extended SEIRS Model with optionl age-structuring
@@ -1429,1464 +1345,4 @@
         if getfig:
             return fig, ax
         else:
-<<<<<<< HEAD
-            plt.show()
-
-#%%%%%%%%%%%%%%%%%%%%%%%%%%%%%%%%%%%%%%%%
-#%%%%%%%%%%%%%%%%%%%%%%%%%%%%%%%%%%%%%%%%
-
-class SEIRSNetworkModel():
-    """
-    A class to simulate the SEIRS Stochastic Network Model
-    =====================================================
-    Params: G       Network adjacency matrix (numpy array) or Networkx graph object.
-    EXTEND LIST
-    """
-    def __init__(self, G, beta, sigma, omega, initN,zeta=0, p=0,a=0, m=0, h=0, c=0, mi = 0, da=0, dm=0, dc=0, dmi=0, dICU=0, dICUrec=0, dmirec=0,dhospital=0, m0=0,
-                    maxICU=0,theta_S=0, theta_E=0, theta_I=0, theta_A=0, theta_M=0, theta_R=0, phi_S=0, phi_E=0, phi_I=0, phi_A=0, phi_M = 0, phi_R=0,psi_FP=0, psi_PP=0,dq=0,initE=1, initI = 0, initA=0,
-                    initM=0, initC=0, initCmirec=0, initCicurec=0, initMi = 0, initICU = 0, initR=0, initD=0,initSQ=0, initEQ=0, initIQ=0, initAQ=0, initMQ=0, initRQ=0,
-                    monteCarlo=False,repeats=1,node_groups=None):
-
-
-        #~~~~~~~~~~~~~~~~~~~~~~~~
-        # Setup Adjacency matrix:
-        #~~~~~~~~~~~~~~~~~~~~~~~~
-        self.update_G(G)
-
-        #~~~~~~~~~~~~~~~~~~~~~~~~~~~
-        # Initiate Model Parameters:
-        #~~~~~~~~~~~~~~~~~~~~~~~~~~~
-        self.beta   = numpy.array(beta).reshape((self.numNodes, 1))  if isinstance(beta, (list, numpy.ndarray)) else numpy.full(fill_value=beta, shape=(self.numNodes,1))
-        self.omega  = numpy.array(sigma).reshape((self.numNodes, 1))  if isinstance(omega, (list, numpy.ndarray)) else numpy.full(fill_value=omega, shape=(self.numNodes,1))
-        self.zeta     = numpy.array(zeta).reshape((self.numNodes, 1))    if isinstance(zeta, (list, numpy.ndarray)) else numpy.full(fill_value=zeta, shape=(self.numNodes,1))
-        self.p      = numpy.array(p).reshape((self.numNodes, 1))     if isinstance(p, (list, numpy.ndarray)) else numpy.full(fill_value=p, shape=(self.numNodes,1))
-        self.a  = numpy.array(a).reshape((self.numNodes, 1)) if isinstance(a, (list, numpy.ndarray)) else numpy.full(fill_value=a, shape=(self.numNodes,1))
-        self.m  = numpy.array(m).reshape((self.numNodes, 1)) if isinstance(m, (list, numpy.ndarray)) else numpy.full(fill_value=m, shape=(self.numNodes,1))
-        self.h  = numpy.array(h).reshape((self.numNodes, 1)) if isinstance(h, (list, numpy.ndarray)) else numpy.full(fill_value=h, shape=(self.numNodes,1))
-        self.c  = numpy.array(c).reshape((self.numNodes, 1)) if isinstance(c, (list, numpy.ndarray)) else numpy.full(fill_value=c, shape=(self.numNodes,1))
-        self.mi  = numpy.array(mi).reshape((self.numNodes, 1)) if isinstance(mi, (list, numpy.ndarray)) else numpy.full(fill_value=mi, shape=(self.numNodes,1))
-        self.da  = numpy.array(da).reshape((self.numNodes, 1)) if isinstance(da, (list, numpy.ndarray)) else numpy.full(fill_value=da, shape=(self.numNodes,1))
-        self.dm  = numpy.array(dm).reshape((self.numNodes, 1)) if isinstance(dm, (list, numpy.ndarray)) else numpy.full(fill_value=dm, shape=(self.numNodes,1))
-        self.dc  = numpy.array(dc).reshape((self.numNodes, 1)) if isinstance(dc, (list, numpy.ndarray)) else numpy.full(fill_value=dc, shape=(self.numNodes,1))
-        self.dmi  = numpy.array(dmi).reshape((self.numNodes, 1)) if isinstance(dmi, (list, numpy.ndarray)) else numpy.full(fill_value=dmi, shape=(self.numNodes,1))
-        self.dICU  = numpy.array(dICU).reshape((self.numNodes, 1)) if isinstance(dICU, (list, numpy.ndarray)) else numpy.full(fill_value=dICU, shape=(self.numNodes,1))
-        self.dICUrec  = numpy.array(dICUrec).reshape((self.numNodes, 1)) if isinstance(dICUrec, (list, numpy.ndarray)) else numpy.full(fill_value=dICUrec, shape=(self.numNodes,1))
-        self.dmirec  = numpy.array(dmirec).reshape((self.numNodes, 1)) if isinstance(dmirec, (list, numpy.ndarray)) else numpy.full(fill_value=dmirec, shape=(self.numNodes,1))
-        self.dhospital  = numpy.array(dhospital).reshape((self.numNodes, 1)) if isinstance(dhospital, (list, numpy.ndarray)) else numpy.full(fill_value=dhospital, shape=(self.numNodes,1))
-        self.m0  = numpy.array(m0).reshape((self.numNodes, 1)) if isinstance(m0, (list, numpy.ndarray)) else numpy.full(fill_value=m0, shape=(self.numNodes,1))
-        self.maxICU  = numpy.array(maxICU).reshape((self.numNodes, 1)) if isinstance(maxICU, (list, numpy.ndarray)) else numpy.full(fill_value=maxICU, shape=(self.numNodes,1))
-        self.theta_S  = numpy.array(theta_S).reshape((self.numNodes, 1)) if isinstance(theta_S, (list, numpy.ndarray)) else numpy.full(fill_value=theta_S, shape=(self.numNodes,1))
-        self.theta_E  = numpy.array(theta_E).reshape((self.numNodes, 1)) if isinstance(theta_E, (list, numpy.ndarray)) else numpy.full(fill_value=theta_E, shape=(self.numNodes,1))
-        self.theta_I  = numpy.array(theta_I).reshape((self.numNodes, 1)) if isinstance(theta_I, (list, numpy.ndarray)) else numpy.full(fill_value=theta_I, shape=(self.numNodes,1))
-        self.theta_A  = numpy.array(theta_A).reshape((self.numNodes, 1)) if isinstance(theta_A, (list, numpy.ndarray)) else numpy.full(fill_value=theta_A, shape=(self.numNodes,1))
-        self.theta_M  = numpy.array(theta_M).reshape((self.numNodes, 1)) if isinstance(theta_M, (list, numpy.ndarray)) else numpy.full(fill_value=theta_M, shape=(self.numNodes,1))
-        self.theta_R  = numpy.array(theta_R).reshape((self.numNodes, 1)) if isinstance(theta_R, (list, numpy.ndarray)) else numpy.full(fill_value=theta_R, shape=(self.numNodes,1))
-        self.phi_S  = numpy.array(phi_S).reshape((self.numNodes, 1)) if isinstance(phi_S, (list, numpy.ndarray)) else numpy.full(fill_value=phi_S, shape=(self.numNodes,1))
-        self.phi_E  = numpy.array(phi_E).reshape((self.numNodes, 1)) if isinstance(phi_E, (list, numpy.ndarray)) else numpy.full(fill_value=phi_E, shape=(self.numNodes,1))
-        self.phi_I  = numpy.array(phi_I).reshape((self.numNodes, 1)) if isinstance(phi_I, (list, numpy.ndarray)) else numpy.full(fill_value=phi_I, shape=(self.numNodes,1))
-        self.phi_A  = numpy.array(phi_A).reshape((self.numNodes, 1)) if isinstance(phi_A, (list, numpy.ndarray)) else numpy.full(fill_value=phi_A, shape=(self.numNodes,1))
-        self.phi_M  = numpy.array(phi_M).reshape((self.numNodes, 1)) if isinstance(phi_M, (list, numpy.ndarray)) else numpy.full(fill_value=phi_M, shape=(self.numNodes,1))
-        self.phi_R  = numpy.array(phi_R).reshape((self.numNodes, 1)) if isinstance(phi_R, (list, numpy.ndarray)) else numpy.full(fill_value=phi_R, shape=(self.numNodes,1))
-        self.psi_FP  = numpy.array(psi_FP).reshape((self.numNodes, 1)) if isinstance(psi_FP, (list, numpy.ndarray)) else numpy.full(fill_value=psi_FP, shape=(self.numNodes,1))
-        self.psi_PP  = numpy.array(psi_PP).reshape((self.numNodes, 1)) if isinstance(psi_PP, (list, numpy.ndarray)) else numpy.full(fill_value=psi_PP, shape=(self.numNodes,1))
-        self.dq  = numpy.array(dq).reshape((self.numNodes, 1)) if isinstance(dq, (list, numpy.ndarray)) else numpy.full(fill_value=dq, shape=(self.numNodes,1))
-
-        # monte-carlo sampling is an attribute of the model
-        self.monteCarlo = monteCarlo
-        # node-groups should also ben an attribute of the model
-        self.node_groups = node_groups
-        # initN is used to extrapolate results to given population
-        self.initN = initN
-        # number of repeats
-        self.repeats = repeats
-
-        if self.monteCarlo is True:
-            self.sigma = numpy.full(fill_value=self.sampleFromDistribution('../data/incubation.csv',self.numNodes).reshape((self.numNodes, 1)), shape=(self.numNodes,1))
-        else:
-            self.sigma  = numpy.array(sigma).reshape((self.numNodes, 1)) if isinstance(sigma, (list, numpy.ndarray)) else numpy.full(fill_value=sigma, shape=(self.numNodes,1))
-
-        #~~~~~~~~~~~~~~~~~~~~~~~~~~~~~~~~~~~~~~~~
-        # Each node can undergo up to 4 transitions (sans vitality/re-susceptibility returns to S state),
-        # so there are ~numNodes*4 events/timesteps expected; initialize numNodes*5 timestep slots to start
-        # (will be expanded during run if needed)
-        self.tseries = numpy.zeros(5*self.numNodes)
-        self.N      = numpy.zeros(5*self.numNodes)
-        self.numS   = numpy.zeros(5*self.numNodes)
-        self.numE   = numpy.zeros(5*self.numNodes)
-        self.numI   = numpy.zeros(5*self.numNodes)
-        self.numA   = numpy.zeros(5*self.numNodes)
-        self.numM   = numpy.zeros(5*self.numNodes)
-        self.numC   = numpy.zeros(5*self.numNodes)
-        self.numCmirec   = numpy.zeros(5*self.numNodes)
-        self.numCicurec   = numpy.zeros(5*self.numNodes)
-        self.numMi   = numpy.zeros(5*self.numNodes)
-        self.numICU   = numpy.zeros(5*self.numNodes)
-        self.numR   = numpy.zeros(5*self.numNodes)
-        self.numD   = numpy.zeros(5*self.numNodes)
-        self.numSQ   = numpy.zeros(5*self.numNodes)
-        self.numEQ   = numpy.zeros(5*self.numNodes)
-        self.numIQ   = numpy.zeros(5*self.numNodes)
-        self.numAQ   = numpy.zeros(5*self.numNodes)
-        self.numMQ   = numpy.zeros(5*self.numNodes)
-        self.numRQ   = numpy.zeros(5*self.numNodes)
-
-        #~~~~~~~~~~~~~~~~~~~~~~~~~~~~~~~~~~~~~~~~
-        # Initialize Timekeeping:
-        #~~~~~~~~~~~~~~~~~~~~~~~~~~~~~~~~~~~~~~~~
-        self.t      = 0
-        self.tmax   = 0 # will be set when run() is called
-        self.tidx   = 0
-        self.tseries[0] = 0
-
-        # ~~~~~~~~~~~~~~~~~~~~~~~~~~~~~~~~~~~~~~~~~~~~~~~~~~~~~~~~~~~~~~~~~~~~~~~~~
-        # initial condition must be an attribute of class: WAS NOT ADDED ORIGINALLY
-        # ~~~~~~~~~~~~~~~~~~~~~~~~~~~~~~~~~~~~~~~~~~~~~~~~~~~~~~~~~~~~~~~~~~~~~~~~~
-        self.initE = initE
-        self.initI = initI
-        self.initA = initA
-        self.initM = initM
-        self.initC = initC
-        self.initCmirec = initCmirec
-        self.initCicurec = initCicurec
-        self.initMi = initMi
-        self.initICU = initICU
-        self.initR = initR
-        self.initD = initD
-        self.initSQ = initSQ
-        self.initEQ = initEQ
-        self.initIQ = initIQ
-        self.initAQ = initAQ
-        self.initMQ = initMQ
-        self.initRQ = initRQ
-
-        #~~~~~~~~~~~~~~~~~~~~~~~~~~~~~~~~~~~~~~~~~~~~~~~~~~~
-        # Initialize Counts of inidividuals with each state:
-        #~~~~~~~~~~~~~~~~~~~~~~~~~~~~~~~~~~~~~~~~~~~~~~~~~~~
-
-        self.numE[0] = int(initE)
-        self.numI[0] = int(initI)
-        self.numA[0] = int(initA)
-        self.numM[0] = int(initM)
-        self.numC[0] = int(initC)
-        self.numCmirec[0] = int(initCmirec)
-        self.numCicurec[0] = int(initCicurec)
-        self.numMi[0] = int(initMi)
-        self.numICU[0] = int(initICU)
-        self.numR[0] = int(initR)
-        self.numD[0] = int(initD)
-        self.numSQ[0] = int(initSQ)
-        self.numEQ[0] = int(initEQ)
-        self.numIQ[0] = int(initIQ)
-        self.numAQ[0] = int(initAQ)
-        self.numMQ[0] = int(initMQ)
-        self.numRQ[0] = int(initRQ)
-
-        self.numS[0] = self.numNodes - self.numE[0] - self.numI[0]  - self.numA[0] - self.numM[0] - self.numC[0] - self.numCmirec[0] - self.numCicurec[0] - self.numMi[0] - self.numICU[0] - self.numSQ[0] - self.numEQ[0] - self.numIQ[0]  - self.numAQ[0] - self.numMQ[0]- self.numRQ[0]- self.numR[0] - self.numD[0]
-        self.N[0]    = self.numS[0] + self.numE[0] + self.numI[0] + self.numA[0] + self.numM[0] + self.numC[0] + self.numCmirec[0] + self.numCicurec[0]  + self.numSQ[0] + self.numEQ[0] + self.numIQ[0] + self.numAQ[0] + self.numMQ[0] + self.numRQ[0] + self.numR[0]
-
-        #~~~~~~~~~~~~~~~~~~~~~~~~~~~~~~~~~~~~~~~~
-        # Node states:
-        #~~~~~~~~~~~~~~~~~~~~~~~~~~~~~~~~~~~~~~~~
-        self.S      = 1
-        self.E      = 2
-        self.I      = 3
-        self.A      = 4
-        self.M      = 5
-        self.C      = 6
-        self.Cmirec = 7
-        self.Cicurec= 8
-        self.Mi     = 9
-        self.ICU    = 10
-        self.SQ     = 11
-        self.EQ     = 12
-        self.IQ     = 13
-        self.AQ     = 14
-        self.MQ     = 15
-        self.RQ     = 16
-        self.R      = 17
-        self.D      = 18
-        self.X = numpy.array([self.S]*int(self.numS[0]) + [self.E]*int(self.numE[0]) + [self.I]*int(self.numI[0]) + [self.A]*int(self.numA[0]) + [self.M]*int(self.numM[0])
-        + [self.C]*int(self.numC[0]) + [self.Cmirec]*int(self.numCmirec[0]) + [self.Cicurec]*int(self.numCicurec[0])+ [self.Mi]*int(self.numMi[0])
-        + [self.ICU]*int(self.numICU[0]) + [self.SQ]*int(self.numSQ[0]) + [self.EQ]*int(self.numEQ[0]) + [self.IQ]*int(self.numIQ[0])+ [self.AQ]*int(self.numAQ[0])
-        + [self.MQ]*int(self.numMQ[0]) + [self.RQ]*int(self.numRQ[0]) + [self.R]*int(self.numR[0]) + [self.D]*int(self.numD[0])).reshape((self.numNodes,1))
-        numpy.random.shuffle(self.X)
-
-        self.transitions =  {
-                                'StoE': {'currentState':self.S, 'newState':self.E},
-                                'EtoI': {'currentState':self.E, 'newState':self.I},
-                                'ItoA': {'currentState':self.I, 'newState':self.A},
-                                'ItoM': {'currentState':self.I, 'newState':self.M},
-                                'MtoC': {'currentState':self.M, 'newState':self.C},
-                                'MtoMi': {'currentState':self.M, 'newState':self.Mi},
-                                'MtoICU': {'currentState':self.M, 'newState':self.ICU},
-                                'AtoR': {'currentState':self.A, 'newState':self.R},
-                                'MtoR': {'currentState':self.M, 'newState':self.R},
-                                'MitoCmirec': {'currentState':self.Mi, 'newState':self.Cmirec},
-                                'ICUtoCicurec': {'currentState':self.ICU, 'newState':self.Cicurec},
-                                'ICUtoD': {'currentState':self.ICU, 'newState':self.D},
-                                'CtoR': {'currentState':self.C, 'newState':self.R},
-                                'CmirectoR': {'currentState':self.Cmirec, 'newState':self.R},
-                                'CicurectoR': {'currentState':self.Cicurec, 'newState':self.R},
-                                'StoSQ': {'currentState':self.S, 'newState':self.SQ},
-                                'ItoIQ': {'currentState':self.I, 'newState':self.IQ},
-                                'EtoEQ': {'currentState':self.E, 'newState':self.EQ},
-                                'AtoAQ': {'currentState':self.A, 'newState':self.AQ},
-                                'MtoMQ': {'currentState':self.M, 'newState':self.MQ},
-                                'RtoRQ': {'currentState':self.R, 'newState':self.RQ},
-                                'SQtoS': {'currentState':self.SQ, 'newState':self.S},
-                                'EQtoIQ': {'currentState':self.EQ, 'newState':self.IQ},
-                                'IQtoAQ': {'currentState':self.IQ, 'newState':self.AQ},
-                                'IQtoMQ': {'currentState':self.IQ, 'newState':self.MQ},
-                                'MQtoC': {'currentState':self.MQ, 'newState':self.C},
-                                'MQtoMi': {'currentState':self.MQ, 'newState':self.Mi},
-                                'MQtoICU': {'currentState':self.MQ, 'newState':self.ICU},
-                                'MQtoR': {'currentState':self.MQ, 'newState':self.R},
-                                'AQtoR': {'currentState':self.AQ, 'newState':self.R},
-                                'RQtoR': {'currentState':self.AQ, 'newState':self.R},
-                                'RtoS': {'currentState':self.R, 'newState':self.S},
-                                '_toS': {'currentState':True, 'newState':self.S},
-                            }
-
-        #~~~~~~~~~~~~~~~~~~~~~~~~~~~~~~~~~~~~~~~~
-        # Initialize node subgroup data series:
-        #~~~~~~~~~~~~~~~~~~~~~~~~~~~~~~~~~~~~~~~~
-        self.nodeGroupData = None
-        if(node_groups):
-            self.nodeGroupData = {}
-            for groupName, nodeList in node_groups.items():
-                self.nodeGroupData[groupName] = {'nodes':   numpy.array(nodeList),
-                                                 'mask':    numpy.isin(range(self.numNodes), nodeList).reshape((self.numNodes,1))}
-                self.nodeGroupData[groupName]['numS']       = numpy.zeros(5*self.numNodes)
-                self.nodeGroupData[groupName]['numE']       = numpy.zeros(5*self.numNodes)
-                self.nodeGroupData[groupName]['numI']       = numpy.zeros(5*self.numNodes)
-                self.nodeGroupData[groupName]['numA']       = numpy.zeros(5*self.numNodes)
-                self.nodeGroupData[groupName]['numM']       = numpy.zeros(5*self.numNodes)
-                self.nodeGroupData[groupName]['numC']       = numpy.zeros(5*self.numNodes)
-                self.nodeGroupData[groupName]['numCmirec']  = numpy.zeros(5*self.numNodes)
-                self.nodeGroupData[groupName]['numCicurec'] = numpy.zeros(5*self.numNodes)
-                self.nodeGroupData[groupName]['numMi']      = numpy.zeros(5*self.numNodes)
-                self.nodeGroupData[groupName]['numICU']     = numpy.zeros(5*self.numNodes)
-                self.nodeGroupData[groupName]['numSQ']       = numpy.zeros(5*self.numNodes)
-                self.nodeGroupData[groupName]['numEQ']       = numpy.zeros(5*self.numNodes)
-                self.nodeGroupData[groupName]['numIQ']       = numpy.zeros(5*self.numNodes)
-                self.nodeGroupData[groupName]['numAQ']       = numpy.zeros(5*self.numNodes)
-                self.nodeGroupData[groupName]['numMQ']       = numpy.zeros(5*self.numNodes)
-                self.nodeGroupData[groupName]['numRQ']       = numpy.zeros(5*self.numNodes)
-                self.nodeGroupData[groupName]['numR']       = numpy.zeros(5*self.numNodes)
-                self.nodeGroupData[groupName]['numD']       = numpy.zeros(5*self.numNodes)
-                self.nodeGroupData[groupName]['N']          = numpy.zeros(5*self.numNodes)
-
-                self.nodeGroupData[groupName]['numS'][0]    = numpy.count_nonzero(self.nodeGroupData[groupName]['mask']*self.X==self.S)
-                self.nodeGroupData[groupName]['numE'][0]    = numpy.count_nonzero(self.nodeGroupData[groupName]['mask']*self.X==self.E)
-                self.nodeGroupData[groupName]['numI'][0]    = numpy.count_nonzero(self.nodeGroupData[groupName]['mask']*self.X==self.I)
-                self.nodeGroupData[groupName]['numA'][0]    = numpy.count_nonzero(self.nodeGroupData[groupName]['mask']*self.X==self.A)
-                self.nodeGroupData[groupName]['numM'][0]    = numpy.count_nonzero(self.nodeGroupData[groupName]['mask']*self.X==self.M)
-                self.nodeGroupData[groupName]['numC'][0]    = numpy.count_nonzero(self.nodeGroupData[groupName]['mask']*self.X==self.C)
-                self.nodeGroupData[groupName]['numCmirec'][0]    = numpy.count_nonzero(self.nodeGroupData[groupName]['mask']*self.X==self.Cmirec)
-                self.nodeGroupData[groupName]['numCicurec'][0]    = numpy.count_nonzero(self.nodeGroupData[groupName]['mask']*self.X==self.Cicurec)
-                self.nodeGroupData[groupName]['numMi'][0]    = numpy.count_nonzero(self.nodeGroupData[groupName]['mask']*self.X==self.Mi)
-                self.nodeGroupData[groupName]['numICU'][0]    = numpy.count_nonzero(self.nodeGroupData[groupName]['mask']*self.X==self.ICU)
-                self.nodeGroupData[groupName]['numSQ'][0]    = numpy.count_nonzero(self.nodeGroupData[groupName]['mask']*self.X==self.SQ)
-                self.nodeGroupData[groupName]['numEQ'][0]    = numpy.count_nonzero(self.nodeGroupData[groupName]['mask']*self.X==self.EQ)
-                self.nodeGroupData[groupName]['numIQ'][0]    = numpy.count_nonzero(self.nodeGroupData[groupName]['mask']*self.X==self.IQ)
-                self.nodeGroupData[groupName]['numAQ'][0]    = numpy.count_nonzero(self.nodeGroupData[groupName]['mask']*self.X==self.AQ)
-                self.nodeGroupData[groupName]['numMQ'][0]    = numpy.count_nonzero(self.nodeGroupData[groupName]['mask']*self.X==self.MQ)
-                self.nodeGroupData[groupName]['numRQ'][0]    = numpy.count_nonzero(self.nodeGroupData[groupName]['mask']*self.X==self.RQ)
-                self.nodeGroupData[groupName]['numR'][0]    = numpy.count_nonzero(self.nodeGroupData[groupName]['mask']*self.X==self.R)
-                self.nodeGroupData[groupName]['numD'][0]    = numpy.count_nonzero(self.nodeGroupData[groupName]['mask']*self.X==self.D)
-                self.nodeGroupData[groupName]['N'][0]       = self.nodeGroupData[groupName]['numS'][0] + self.nodeGroupData[groupName]['numE'][0] + self.nodeGroupData[groupName]['numI'][0]
-                + self.nodeGroupData[groupName]['numA'][0] + self.nodeGroupData[groupName]['numM'][0] + self.nodeGroupData[groupName]['numC'][0] + self.nodeGroupData[groupName]['numCmirec'][0] + self.nodeGroupData[groupName]['numCicurec'][0] + self.nodeGroupData[groupName]['numMi'][0]
-                + self.nodeGroupData[groupName]['numICU'][0] + self.nodeGroupData[groupName]['numSQ'][0] + self.nodeGroupData[groupName]['numEQ'][0] + self.nodeGroupData[groupName]['numIQ'][0]
-                + self.nodeGroupData[groupName]['numAQ'][0] + self.nodeGroupData[groupName]['numMQ'][0] +  self.nodeGroupData[groupName]['numRQ'][0] + self.nodeGroupData[groupName]['numR'][0]
-
-#^^^^^^^^^^^^^^^^^^^^^^^^^^^^^^^^^^^^^^^^
-#^^^^^^^^^^^^^^^^^^^^^^^^^^^^^^^^^^^^^^^^
-    def reset(self):
-        node_groups = self.node_groups
-
-        # A function which re-initialises the network with the initial conditions
-        #~~~~~~~~~~~~~~~~~~~~~~~~~~~~~~~~~~~~~~~~~~~~~~~~~~~~~~~~~~~~~~~~~~~~~~~~
-
-        #~~~~~~~~~~~~~~~~~~~~~~~~~~~~~~~~~~~~~~~~
-        # Each node can undergo up to 4 transitions (sans vitality/re-susceptibility returns to S state),
-        # so there are ~numNodes*4 events/timesteps expected; initialize numNodes*5 timestep slots to start
-        # (will be expanded during run if needed)
-        self.tseries = numpy.zeros(5*self.numNodes)
-        self.N      = numpy.zeros(5*self.numNodes)
-        self.numS   = numpy.zeros(5*self.numNodes)
-        self.numE   = numpy.zeros(5*self.numNodes)
-        self.numI   = numpy.zeros(5*self.numNodes)
-        self.numA   = numpy.zeros(5*self.numNodes)
-        self.numM   = numpy.zeros(5*self.numNodes)
-        self.numC   = numpy.zeros(5*self.numNodes)
-        self.numCmirec   = numpy.zeros(5*self.numNodes)
-        self.numCicurec   = numpy.zeros(5*self.numNodes)
-        self.numMi   = numpy.zeros(5*self.numNodes)
-        self.numICU   = numpy.zeros(5*self.numNodes)
-        self.numR   = numpy.zeros(5*self.numNodes)
-        self.numD   = numpy.zeros(5*self.numNodes)
-        self.numSQ   = numpy.zeros(5*self.numNodes)
-        self.numEQ   = numpy.zeros(5*self.numNodes)
-        self.numIQ   = numpy.zeros(5*self.numNodes)
-        self.numAQ   = numpy.zeros(5*self.numNodes)
-        self.numMQ   = numpy.zeros(5*self.numNodes)
-        self.numRQ   = numpy.zeros(5*self.numNodes)
-
-        #~~~~~~~~~~~~~~~~~~~~~~~~~~~~~~~~~~~~~~~~
-        # Initialize Timekeeping:
-        #~~~~~~~~~~~~~~~~~~~~~~~~~~~~~~~~~~~~~~~~
-        self.t      = 0
-        self.tmax   = 0 # will be set when run() is called
-        self.tidx   = 0
-        self.tseries[0] = 0
-
-        #~~~~~~~~~~~~~~~~~~~~~~~~~~~~~~~~~~~~~~~~~~~~~~~~~~~
-        # Initialize Counts of inidividuals with each state:
-        #~~~~~~~~~~~~~~~~~~~~~~~~~~~~~~~~~~~~~~~~~~~~~~~~~~~
-        self.numE[0] = int(self.initE)
-        self.numI[0] = int(self.initI)
-        self.numA[0] = int(self.initA)
-        self.numM[0] = int(self.initM)
-        self.numC[0] = int(self.initC)
-        self.numCmirec[0] = int(self.initCmirec)
-        self.numCicurec[0] = int(self.initCicurec)
-        self.numMi[0] = int(self.initMi)
-        self.numICU[0] = int(self.initICU)
-        self.numR[0] = int(self.initR)
-        self.numD[0] = int(self.initD)
-        self.numSQ[0] = int(self.initSQ)
-        self.numEQ[0] = int(self.initEQ)
-        self.numIQ[0] = int(self.initIQ)
-        self.numAQ[0] = int(self.initAQ)
-        self.numMQ[0] = int(self.initMQ)
-        self.numRQ[0] = int(self.initRQ)
-        self.numS[0] = self.numNodes - self.numE[0] - self.numI[0] - self.numA[0] - self.numM[0] - self.numC[0] - self.numCmirec[0] - self.numCicurec[0] - self.numMi[0] - self.numICU[0]- self.numSQ[0] - self.numEQ[0] - self.numIQ[0] - self.numAQ[0] - self.numMQ[0]- self.numRQ[0]- self.numR[0] - self.numD[0]
-        self.N[0]    = self.numS[0] + self.numE[0] + self.numI[0] + self.numA[0] + self.numM[0] + self.numC[0] + self.numCmirec[0] + self.numCicurec[0]  + self.numSQ[0] + self.numEQ[0] + self.numIQ[0] + self.numAQ[0] + self.numMQ[0] + self.numRQ[0] + self.numR[0]
-
-
-        #~~~~~~~~~~~~~~~~~~~~~~~~~~~~~~~~~~~~~~~~
-        # Node states:
-        #~~~~~~~~~~~~~~~~~~~~~~~~~~~~~~~~~~~~~~~~
-        self.S      = 1
-        self.E      = 2
-        self.I      = 3
-        self.A      = 4
-        self.M      = 5
-        self.C      = 6
-        self.Cmirec = 7
-        self.Cicurec= 8
-        self.Mi     = 9
-        self.ICU    = 10
-        self.SQ     = 11
-        self.EQ     = 12
-        self.IQ     = 13
-        self.AQ     = 14
-        self.MQ     = 15
-        self.RQ     = 16
-        self.R      = 17
-        self.D      = 18
-        self.X = numpy.array([self.S]*int(self.numS[0]) + [self.E]*int(self.numE[0]) + [self.I]*int(self.numI[0]) + [self.A]*int(self.numA[0]) + [self.M]*int(self.numM[0])
-        + [self.C]*int(self.numC[0]) + [self.Cmirec]*int(self.numCmirec[0]) + [self.Cicurec]*int(self.numCicurec[0])+ [self.Mi]*int(self.numMi[0])
-        + [self.ICU]*int(self.numICU[0]) + [self.SQ]*int(self.numSQ[0]) + [self.EQ]*int(self.numEQ[0]) + [self.IQ]*int(self.numIQ[0])+ [self.AQ]*int(self.numAQ[0])
-        + [self.MQ]*int(self.numMQ[0]) + [self.RQ]*int(self.numRQ[0]) + [self.R]*int(self.numR[0]) + [self.D]*int(self.numD[0])).reshape((self.numNodes,1))
-        numpy.random.shuffle(self.X)
-
-        self.transitions =  {
-                                'StoE': {'currentState':self.S, 'newState':self.E},
-                                'EtoI': {'currentState':self.E, 'newState':self.I},
-                                'ItoA': {'currentState':self.I, 'newState':self.A},
-                                'ItoM': {'currentState':self.I, 'newState':self.M},
-                                'MtoC': {'currentState':self.M, 'newState':self.C},
-                                'MtoMi': {'currentState':self.M, 'newState':self.Mi},
-                                'MtoICU': {'currentState':self.M, 'newState':self.ICU},
-                                'AtoR': {'currentState':self.A, 'newState':self.R},
-                                'MtoR': {'currentState':self.M, 'newState':self.R},
-                                'MitoCmirec': {'currentState':self.Mi, 'newState':self.Cmirec},
-                                'ICUtoCicurec': {'currentState':self.ICU, 'newState':self.Cicurec},
-                                'ICUtoD': {'currentState':self.ICU, 'newState':self.D},
-                                'CtoR': {'currentState':self.C, 'newState':self.R},
-                                'CmirectoR': {'currentState':self.Cmirec, 'newState':self.R},
-                                'CicurectoR': {'currentState':self.Cicurec, 'newState':self.R},
-                                'StoSQ': {'currentState':self.S, 'newState':self.SQ},
-                                'ItoIQ': {'currentState':self.I, 'newState':self.IQ},
-                                'EtoEQ': {'currentState':self.E, 'newState':self.EQ},
-                                'AtoAQ': {'currentState':self.A, 'newState':self.AQ},
-                                'MtoMQ': {'currentState':self.M, 'newState':self.MQ},
-                                'RtoRQ': {'currentState':self.R, 'newState':self.RQ},
-                                'SQtoS': {'currentState':self.SQ, 'newState':self.S},
-                                'EQtoIQ': {'currentState':self.EQ, 'newState':self.IQ},
-                                'IQtoAQ': {'currentState':self.IQ, 'newState':self.AQ},
-                                'IQtoMQ': {'currentState':self.IQ, 'newState':self.MQ},
-                                'MQtoC': {'currentState':self.MQ, 'newState':self.C},
-                                'MQtoMi': {'currentState':self.MQ, 'newState':self.Mi},
-                                'MQtoICU': {'currentState':self.MQ, 'newState':self.ICU},
-                                'MQtoR': {'currentState':self.MQ, 'newState':self.R},
-                                'AQtoR': {'currentState':self.AQ, 'newState':self.R},
-                                'RQtoR': {'currentState':self.AQ, 'newState':self.R},
-                                'RtoS': {'currentState':self.R, 'newState':self.S},
-                                '_toS': {'currentState':True, 'newState':self.S},
-                            }
-
-        #~~~~~~~~~~~~~~~~~~~~~~~~~~~~~~~~~~~~~~~~
-        # Initialize node subgroup data series:
-        #~~~~~~~~~~~~~~~~~~~~~~~~~~~~~~~~~~~~~~~~
-        self.nodeGroupData = None
-        if(node_groups):
-            self.nodeGroupData = {}
-            for groupName, nodeList in node_groups.items():
-                self.nodeGroupData[groupName] = {'nodes':   numpy.array(nodeList),
-                                                 'mask':    numpy.isin(range(self.numNodes), nodeList).reshape((self.numNodes,1))}
-                self.nodeGroupData[groupName]['numS']       = numpy.zeros(5*self.numNodes)
-                self.nodeGroupData[groupName]['numE']       = numpy.zeros(5*self.numNodes)
-                self.nodeGroupData[groupName]['numI']       = numpy.zeros(5*self.numNodes)
-                self.nodeGroupData[groupName]['numA']       = numpy.zeros(5*self.numNodes)
-                self.nodeGroupData[groupName]['numM']       = numpy.zeros(5*self.numNodes)
-                self.nodeGroupData[groupName]['numC']       = numpy.zeros(5*self.numNodes)
-                self.nodeGroupData[groupName]['numCmirec']  = numpy.zeros(5*self.numNodes)
-                self.nodeGroupData[groupName]['numCicurec'] = numpy.zeros(5*self.numNodes)
-                self.nodeGroupData[groupName]['numMi']      = numpy.zeros(5*self.numNodes)
-                self.nodeGroupData[groupName]['numICU']     = numpy.zeros(5*self.numNodes)
-                self.nodeGroupData[groupName]['numSQ']       = numpy.zeros(5*self.numNodes)
-                self.nodeGroupData[groupName]['numEQ']       = numpy.zeros(5*self.numNodes)
-                self.nodeGroupData[groupName]['numIQ']       = numpy.zeros(5*self.numNodes)
-                self.nodeGroupData[groupName]['numAQ']       = numpy.zeros(5*self.numNodes)
-                self.nodeGroupData[groupName]['numMQ']       = numpy.zeros(5*self.numNodes)
-                self.nodeGroupData[groupName]['numRQ']       = numpy.zeros(5*self.numNodes)
-                self.nodeGroupData[groupName]['numR']       = numpy.zeros(5*self.numNodes)
-                self.nodeGroupData[groupName]['numD']       = numpy.zeros(5*self.numNodes)
-                self.nodeGroupData[groupName]['N']          = numpy.zeros(5*self.numNodes)
-
-                self.nodeGroupData[groupName]['numS'][0]    = numpy.count_nonzero(self.nodeGroupData[groupName]['mask']*self.X==self.S)
-                self.nodeGroupData[groupName]['numE'][0]    = numpy.count_nonzero(self.nodeGroupData[groupName]['mask']*self.X==self.E)
-                self.nodeGroupData[groupName]['numI'][0]    = numpy.count_nonzero(self.nodeGroupData[groupName]['mask']*self.X==self.I)
-                self.nodeGroupData[groupName]['numA'][0]    = numpy.count_nonzero(self.nodeGroupData[groupName]['mask']*self.X==self.A)
-                self.nodeGroupData[groupName]['numM'][0]    = numpy.count_nonzero(self.nodeGroupData[groupName]['mask']*self.X==self.M)
-                self.nodeGroupData[groupName]['numC'][0]    = numpy.count_nonzero(self.nodeGroupData[groupName]['mask']*self.X==self.C)
-                self.nodeGroupData[groupName]['numCmirec'][0]    = numpy.count_nonzero(self.nodeGroupData[groupName]['mask']*self.X==self.Cmirec)
-                self.nodeGroupData[groupName]['numCicurec'][0]    = numpy.count_nonzero(self.nodeGroupData[groupName]['mask']*self.X==self.Cicurec)
-                self.nodeGroupData[groupName]['numMi'][0]    = numpy.count_nonzero(self.nodeGroupData[groupName]['mask']*self.X==self.Mi)
-                self.nodeGroupData[groupName]['numICU'][0]    = numpy.count_nonzero(self.nodeGroupData[groupName]['mask']*self.X==self.ICU)
-                self.nodeGroupData[groupName]['numSQ'][0]    = numpy.count_nonzero(self.nodeGroupData[groupName]['mask']*self.X==self.SQ)
-                self.nodeGroupData[groupName]['numEQ'][0]    = numpy.count_nonzero(self.nodeGroupData[groupName]['mask']*self.X==self.EQ)
-                self.nodeGroupData[groupName]['numIQ'][0]    = numpy.count_nonzero(self.nodeGroupData[groupName]['mask']*self.X==self.IQ)
-                self.nodeGroupData[groupName]['numAQ'][0]    = numpy.count_nonzero(self.nodeGroupData[groupName]['mask']*self.X==self.AQ)
-                self.nodeGroupData[groupName]['numMQ'][0]    = numpy.count_nonzero(self.nodeGroupData[groupName]['mask']*self.X==self.MQ)
-                self.nodeGroupData[groupName]['numRQ'][0]    = numpy.count_nonzero(self.nodeGroupData[groupName]['mask']*self.X==self.RQ)
-                self.nodeGroupData[groupName]['numR'][0]    = numpy.count_nonzero(self.nodeGroupData[groupName]['mask']*self.X==self.R)
-                self.nodeGroupData[groupName]['numD'][0]    = numpy.count_nonzero(self.nodeGroupData[groupName]['mask']*self.X==self.D)
-                self.nodeGroupData[groupName]['N'][0]       = self.nodeGroupData[groupName]['numS'][0] + self.nodeGroupData[groupName]['numE'][0] + self.nodeGroupData[groupName]['numI'][0]
-                + self.nodeGroupData[groupName]['numA'][0] + self.nodeGroupData[groupName]['numM'][0] + self.nodeGroupData[groupName]['numC'][0] + self.nodeGroupData[groupName]['numCmirec'][0] + self.nodeGroupData[groupName]['numCicurec'][0] + self.nodeGroupData[groupName]['numMi'][0]
-                + self.nodeGroupData[groupName]['numICU'][0] + self.nodeGroupData[groupName]['numSQ'][0] + self.nodeGroupData[groupName]['numEQ'][0] + self.nodeGroupData[groupName]['numIQ'][0]
-                + self.nodeGroupData[groupName]['numAQ'][0] + self.nodeGroupData[groupName]['numMQ'][0] +  self.nodeGroupData[groupName]['numRQ'][0] + self.nodeGroupData[groupName]['numR'][0]
-
-#^^^^^^^^^^^^^^^^^^^^^^^^^^^^^^^^^^^^^^^^
-#^^^^^^^^^^^^^^^^^^^^^^^^^^^^^^^^^^^^^^^^
-    def node_degrees(self, Amat):
-        return Amat.sum(axis=0).reshape(self.numNodes,1)   # sums of adj matrix cols
-
-#^^^^^^^^^^^^^^^^^^^^^^^^^^^^^^^^^^^^^^^^
-#^^^^^^^^^^^^^^^^^^^^^^^^^^^^^^^^^^^^^^^^
-    def update_G(self, new_G):
-        self.G = new_G
-        # Adjacency matrix:
-        if type(new_G)==numpy.ndarray:
-            self.Adj = scipy.sparse.csr_matrix(new_G)
-        elif type(new_G)==networkx.classes.graph.Graph:
-            self.Adj = networkx.adj_matrix(new_G) # adj_matrix gives scipy.sparse csr_matrix
-        else:
-            raise BaseException("Input an adjacency matrix or networkx object only.")
-
-        self.numNodes   = int(self.Adj.shape[1])
-        self.degree     = numpy.asarray(self.node_degrees(self.Adj)).astype(float)
-
-        return
-
-#^^^^^^^^^^^^^^^^^^^^^^^^^^^^^^^^^^^^^^^^
-#^^^^^^^^^^^^^^^^^^^^^^^^^^^^^^^^^^^^^^^^
-    # De eigenlijke vergelijkingen!
-    def calc_propensities(self):
-
-        #~~~~~~~~~~~~~~~~~~~~~~~~~~~~~~~~~~~~~~~~
-        # Pre-calculate matrix multiplication terms that may be used in multiple propensity calculations,
-        # and check to see if their computation is necessary before doing the multiplication
-
-        numContacts_A = numpy.zeros(shape=(self.numNodes,1))
-        if(numpy.any(self.numA[self.tidx])
-            and numpy.any(self.beta!=0)):
-            numContacts_A = numpy.asarray( scipy.sparse.csr_matrix.dot(self.Adj, self.X==self.A) )
-
-        numContacts_E = numpy.zeros(shape=(self.numNodes,1))
-        if(numpy.any(self.numE[self.tidx])
-            and numpy.any(self.beta!=0)):
-            numContacts_E = numpy.asarray( scipy.sparse.csr_matrix.dot(self.Adj, self.X==self.E) )
-
-        numContacts_I = numpy.zeros(shape=(self.numNodes,1))
-        if(numpy.any(self.numI[self.tidx])
-            and numpy.any(self.beta!=0)):
-            numContacts_I = numpy.asarray( scipy.sparse.csr_matrix.dot(self.Adj, self.X==self.I) )
-
-        numContacts_SQ = numpy.zeros(shape=(self.numNodes,1))
-        if(numpy.any(self.numSQ[self.tidx])
-            and numpy.any(self.beta!=0)):
-            numContacts_SQ = numpy.asarray( scipy.sparse.csr_matrix.dot(self.Adj, self.X==self.SQ) )
-
-        numContacts_EQ = numpy.zeros(shape=(self.numNodes,1))
-        if(numpy.any(self.numEQ[self.tidx])
-            and numpy.any(self.beta!=0)):
-            numContacts_EQ = numpy.asarray( scipy.sparse.csr_matrix.dot(self.Adj, self.X==self.EQ) )
-
-        numContacts_IQ = numpy.zeros(shape=(self.numNodes,1))
-        if(numpy.any(self.numIQ[self.tidx])
-            and numpy.any(self.beta!=0)):
-            numContacts_IQ = numpy.asarray( scipy.sparse.csr_matrix.dot(self.Adj, self.X==self.IQ) )
-
-        numContacts_AQ = numpy.zeros(shape=(self.numNodes,1))
-        if(numpy.any(self.numAQ[self.tidx])
-            and numpy.any(self.beta!=0)):
-            numContacts_AQ = numpy.asarray( scipy.sparse.csr_matrix.dot(self.Adj, self.X==self.AQ) )
-
-        numContacts_MQ = numpy.zeros(shape=(self.numNodes,1))
-        if(numpy.any(self.numMQ[self.tidx])
-            and numpy.any(self.beta!=0)):
-            numContacts_MQ = numpy.asarray( scipy.sparse.csr_matrix.dot(self.Adj, self.X==self.MQ) )
-
-        numContacts_RQ = numpy.zeros(shape=(self.numNodes,1))
-        if(numpy.any(self.numRQ[self.tidx])
-            and numpy.any(self.beta!=0)):
-            numContacts_RQ = numpy.asarray( scipy.sparse.csr_matrix.dot(self.Adj, self.X==self.RQ) )
-
-        numContacts_C = numpy.zeros(shape=(self.numNodes,1))
-        if(numpy.any(self.numC[self.tidx])
-            and numpy.any(self.beta!=0)):
-            numContacts_C = numpy.asarray( scipy.sparse.csr_matrix.dot(self.Adj, self.X==self.C) )
-
-        numContacts_Cmirec = numpy.zeros(shape=(self.numNodes,1))
-        if(numpy.any(self.numCmirec[self.tidx])
-            and numpy.any(self.beta!=0)):
-            numContacts_Cmirec = numpy.asarray( scipy.sparse.csr_matrix.dot(self.Adj, self.X==self.Cmirec) )
-
-        numContacts_Cicurec = numpy.zeros(shape=(self.numNodes,1))
-        if(numpy.any(self.numCicurec[self.tidx])
-            and numpy.any(self.beta!=0)):
-            numContacts_Cicurec = numpy.asarray( scipy.sparse.csr_matrix.dot(self.Adj, self.X==self.Cicurec) )
-
-        numContacts_ICU = numpy.zeros(shape=(self.numNodes,1))
-        if(numpy.any(self.numICU[self.tidx])
-            and numpy.any(self.beta!=0)):
-            numContacts_ICU = numpy.asarray( scipy.sparse.csr_matrix.dot(self.Adj, self.X==self.ICU) )
-
-        numContacts_Mi = numpy.zeros(shape=(self.numNodes,1))
-        if(numpy.any(self.numMi[self.tidx])
-            and numpy.any(self.beta!=0)):
-            numContacts_Mi = numpy.asarray( scipy.sparse.csr_matrix.dot(self.Adj, self.X==self.Mi) )
-
-        #~~~~~~~~~~~~~~~~~~~~~~~~~~~~~~~~~~~~~~~~
-        propensities_StoE   = ( self.p*((self.beta*(self.numI[self.tidx]+self.numA[self.tidx]) )/self.N[self.tidx])
-                                + (1-self.p)*numpy.divide((self.beta*(numContacts_I + numContacts_A)), self.degree, out=numpy.zeros_like(self.degree), where=self.degree!=0)
-                              )*(self.X==self.S)
-        propensities_EtoI   = (1/self.sigma)*(self.X==self.E)
-        propensities_ItoA   = (self.a/self.omega)*(self.X==self.I)
-        propensities_ItoM   = (self.m/self.omega)*(self.X==self.I)
-        propensities_MtoC   = (self.h*self.c/self.dhospital)*(self.X==self.M)
-        propensities_MtoMi  = (self.h*self.mi/self.dhospital)*(self.X==self.M)
-        propensities_MtoICU = self.h*((1-self.c-self.mi)/self.dhospital)*(self.X==self.M)
-        propensities_AtoR   = (1/self.da)*(self.X==self.A)
-        propensities_MtoR   = ((1-self.h)/self.dm)*(self.X==self.M)
-        propensities_MitoCmirec   = (1/self.dmi)*(self.X==self.Mi)
-        propensities_ICUtoCicurec   = ((1-self.m0)/self.dICU)*(self.X==self.ICU)
-        propensities_ICUtoD   = (self.m0/self.dICU)*(self.X==self.ICU)
-        propensities_CtoR   = (1/self.dc)*(self.X==self.C)
-        propensities_CmirectoR   = (1/self.dmirec)*(self.X==self.Cmirec)
-        propensities_CicurectoR   = (1/self.dICUrec)*(self.X==self.Cicurec)
-        propensities_StoSQ = (self.theta_S + self.phi_S*(numContacts_SQ + numContacts_EQ + numContacts_IQ + numContacts_AQ + numContacts_MQ + numContacts_RQ + numContacts_C + numContacts_Mi + numContacts_ICU + numContacts_Cmirec + numContacts_Cicurec))*self.psi_FP*(self.X==self.S)
-        propensities_EtoEQ = (self.theta_E + self.phi_E*(numContacts_SQ + numContacts_EQ + numContacts_IQ + numContacts_AQ + numContacts_MQ + numContacts_RQ + numContacts_C + numContacts_Mi + numContacts_ICU + numContacts_Cmirec + numContacts_Cicurec))*self.psi_PP*(self.X==self.E)
-        propensities_ItoIQ = (self.theta_I + self.phi_I*(numContacts_SQ + numContacts_EQ + numContacts_IQ + numContacts_AQ + numContacts_MQ + numContacts_RQ + numContacts_C + numContacts_Mi + numContacts_ICU + numContacts_Cmirec + numContacts_Cicurec))*self.psi_FP*(self.X==self.I)
-        propensities_AtoAQ = (self.theta_A + self.phi_A*(numContacts_SQ + numContacts_EQ + numContacts_IQ + numContacts_AQ + numContacts_MQ + numContacts_RQ + numContacts_C + numContacts_Mi + numContacts_ICU + numContacts_Cmirec + numContacts_Cicurec))*self.psi_PP*(self.X==self.A)
-        propensities_MtoMQ = (self.theta_M + self.phi_M*(numContacts_SQ + numContacts_EQ + numContacts_IQ + numContacts_AQ + numContacts_MQ + numContacts_RQ + numContacts_C + numContacts_Mi + numContacts_ICU + numContacts_Cmirec + numContacts_Cicurec))*self.psi_PP*(self.X==self.M)
-        propensities_RtoRQ = (self.theta_R + self.phi_R*(numContacts_SQ + numContacts_EQ + numContacts_IQ + numContacts_AQ + numContacts_MQ + numContacts_RQ + numContacts_C + numContacts_Mi + numContacts_ICU + numContacts_Cmirec + numContacts_Cicurec))*self.psi_FP*(self.X==self.R)
-        propensities_SQtoS = (1/self.dq)*(self.X==self.SQ)
-        propensities_EQtoIQ = (1/self.sigma)*(self.X==self.EQ)
-        propensities_IQtoAQ = (self.a/self.omega)*(self.X==self.IQ)
-        propensities_IQtoMQ = (self.m/self.omega)*(self.X==self.IQ)
-        propensities_MQtoC = (self.h*self.c/self.dhospital)*(self.X==self.MQ)
-        propensities_MQtoMi = (self.h*self.mi/self.dhospital)*(self.X==self.MQ)
-        propensities_MQtoICU = (self.h*(1-self.c-self.mi)/self.dhospital)*(self.X==self.MQ)
-        propensities_MQtoR = ((1-self.h)/self.dm)*(self.X==self.MQ)
-        propensities_AQtoR = (1/self.dq)*(self.X==self.AQ)
-        propensities_RQtoR = (1/self.dq)*(self.X==self.RQ)
-        propensities_RtoS   = self.zeta*(self.X==self.R)
-        #propensities__toS   = self.nu*(self.X!=self.F)
-
-        propensities = numpy.hstack([propensities_StoE, propensities_EtoI,
-                                     propensities_ItoA,
-                                     propensities_ItoM, propensities_MtoC,
-                                     propensities_MtoMi, propensities_MtoICU,
-                                     propensities_AtoR, propensities_MtoR,
-                                     propensities_MitoCmirec, propensities_MitoCmirec,
-                                     propensities_ICUtoCicurec,
-                                     propensities_ICUtoD, propensities_CtoR,
-                                     propensities_CmirectoR, propensities_CicurectoR,
-                                     propensities_StoSQ, propensities_EtoEQ,
-                                     propensities_ItoIQ,
-                                     propensities_AtoAQ, propensities_MtoMQ,
-                                     propensities_RtoRQ, propensities_SQtoS,
-                                     propensities_EQtoIQ, propensities_IQtoAQ,
-                                     propensities_IQtoMQ,
-                                     propensities_MQtoC, propensities_MQtoMi,
-                                     propensities_MQtoICU, propensities_MQtoR,
-                                     propensities_AQtoR, propensities_MQtoR,
-                                     propensities_RQtoR, propensities_RtoS]) #propensities__toS
-
-        columns = ['StoE', 'EtoI', 'ItoA', 'ItoM', 'MtoC', 'MtoMi', 'MtoICU','AtoR','MtoR','MitoCmirec','MitoCmirec','ICUtoCicurec','ICUtoD','CtoR','CmirectoR','CicurectoR',
-                    'StoSQ','EtoEQ', 'ItoIQ','AtoAQ','MtoMQ','RtoRQ','SQtoS','EQtoIQ','IQtoAQ','IQtoMQ','MQtoC','MQtoMi','MQtoICU','MQtoR','AQtoR','MQtoR','RQtoR','RtoS'] #'_toS'
-        return propensities, columns
-#^^^^^^^^^^^^^^^^^^^^^^^^^^^^^^^^^^^^^^^^
-#^^^^^^^^^^^^^^^^^^^^^^^^^^^^^^^^^^^^^^^^
-
-    def increase_data_series_length(self):
-        self.tseries = numpy.pad(self.tseries, [(0, 5*self.numNodes)], mode='constant', constant_values=0)
-        self.numS = numpy.pad(self.numS, [(0, 5*self.numNodes)], mode='constant', constant_values=0)
-        self.numE = numpy.pad(self.numE, [(0, 5*self.numNodes)], mode='constant', constant_values=0)
-        self.numI = numpy.pad(self.numI, [(0, 5*self.numNodes)], mode='constant', constant_values=0)
-        self.numA = numpy.pad(self.numA, [(0, 5*self.numNodes)], mode='constant', constant_values=0)
-        self.numM = numpy.pad(self.numM, [(0, 5*self.numNodes)], mode='constant', constant_values=0)
-        self.numC = numpy.pad(self.numC, [(0, 5*self.numNodes)], mode='constant', constant_values=0)
-        self.numCmirec = numpy.pad(self.numCmirec, [(0, 5*self.numNodes)], mode='constant', constant_values=0)
-        self.numCicurec = numpy.pad(self.numCicurec, [(0, 5*self.numNodes)], mode='constant', constant_values=0)
-        self.numMi = numpy.pad(self.numMi, [(0, 5*self.numNodes)], mode='constant', constant_values=0)
-        self.numICU = numpy.pad(self.numICU, [(0, 5*self.numNodes)], mode='constant', constant_values=0)
-        self.numSQ = numpy.pad(self.numSQ, [(0, 5*self.numNodes)], mode='constant', constant_values=0)
-        self.numEQ = numpy.pad(self.numEQ, [(0, 5*self.numNodes)], mode='constant', constant_values=0)
-        self.numIQ = numpy.pad(self.numIQ, [(0, 5*self.numNodes)], mode='constant', constant_values=0)
-        self.numAQ = numpy.pad(self.numAQ, [(0, 5*self.numNodes)], mode='constant', constant_values=0)
-        self.numMQ = numpy.pad(self.numMQ, [(0, 5*self.numNodes)], mode='constant', constant_values=0)
-        self.numRQ = numpy.pad(self.numRQ, [(0, 5*self.numNodes)], mode='constant', constant_values=0)
-        self.numR = numpy.pad(self.numR, [(0, 5*self.numNodes)], mode='constant', constant_values=0)
-        self.numD = numpy.pad(self.numD, [(0, 5*self.numNodes)], mode='constant', constant_values=0)
-        self.N = numpy.pad(self.N, [(0, 5*self.numNodes)], mode='constant', constant_values=0)
-
-        if(self.nodeGroupData):
-            for groupName in self.nodeGroupData:
-                self.nodeGroupData[groupName]['numS']     = numpy.pad(self.nodeGroupData[groupName]['numS'], [(0, 5*self.numNodes)], mode='constant', constant_values=0)
-                self.nodeGroupData[groupName]['numE']     = numpy.pad(self.nodeGroupData[groupName]['numE'], [(0, 5*self.numNodes)], mode='constant', constant_values=0)
-                self.nodeGroupData[groupName]['numI']     = numpy.pad(self.nodeGroupData[groupName]['numI'], [(0, 5*self.numNodes)], mode='constant', constant_values=0)
-                self.nodeGroupData[groupName]['numA']     = numpy.pad(self.nodeGroupData[groupName]['numA'], [(0, 5*self.numNodes)], mode='constant', constant_values=0)
-                self.nodeGroupData[groupName]['numM']     = numpy.pad(self.nodeGroupData[groupName]['numM'], [(0, 5*self.numNodes)], mode='constant', constant_values=0)
-                self.nodeGroupData[groupName]['numC']     = numpy.pad(self.nodeGroupData[groupName]['numC'], [(0, 5*self.numNodes)], mode='constant', constant_values=0)
-                self.nodeGroupData[groupName]['numCmirec']     = numpy.pad(self.nodeGroupData[groupName]['numCmirec'], [(0, 5*self.numNodes)], mode='constant', constant_values=0)
-                self.nodeGroupData[groupName]['numCicurec']     = numpy.pad(self.nodeGroupData[groupName]['numCicurec'], [(0, 5*self.numNodes)], mode='constant', constant_values=0)
-                self.nodeGroupData[groupName]['numMi']     = numpy.pad(self.nodeGroupData[groupName]['numMi'], [(0, 5*self.numNodes)], mode='constant', constant_values=0)
-                self.nodeGroupData[groupName]['numICU']     = numpy.pad(self.nodeGroupData[groupName]['numICU'], [(0, 5*self.numNodes)], mode='constant', constant_values=0)
-                self.nodeGroupData[groupName]['numSQ']     = numpy.pad(self.nodeGroupData[groupName]['numSQ'], [(0, 5*self.numNodes)], mode='constant', constant_values=0)
-                self.nodeGroupData[groupName]['numEQ']     = numpy.pad(self.nodeGroupData[groupName]['numEQ'], [(0, 5*self.numNodes)], mode='constant', constant_values=0)
-                self.nodeGroupData[groupName]['numIQ']     = numpy.pad(self.nodeGroupData[groupName]['numIQ'], [(0, 5*self.numNodes)], mode='constant', constant_values=0)
-                self.nodeGroupData[groupName]['numAQ']     = numpy.pad(self.nodeGroupData[groupName]['numAQ'], [(0, 5*self.numNodes)], mode='constant', constant_values=0)
-                self.nodeGroupData[groupName]['numMQ']     = numpy.pad(self.nodeGroupData[groupName]['numMQ'], [(0, 5*self.numNodes)], mode='constant', constant_values=0)
-                self.nodeGroupData[groupName]['numRQ']     = numpy.pad(self.nodeGroupData[groupName]['numRQ'], [(0, 5*self.numNodes)], mode='constant', constant_values=0)
-                self.nodeGroupData[groupName]['numR']     = numpy.pad(self.nodeGroupData[groupName]['numR'], [(0, 5*self.numNodes)], mode='constant', constant_values=0)
-                self.nodeGroupData[groupName]['numD']     = numpy.pad(self.nodeGroupData[groupName]['numD'], [(0, 5*self.numNodes)], mode='constant', constant_values=0)
-                self.nodeGroupData[groupName]['N']        = numpy.pad(self.nodeGroupData[groupName]['N'], [(0, 5*self.numNodes)], mode='constant', constant_values=0)
-        return None
-#^^^^^^^^^^^^^^^^^^^^^^^^^^^^^^^^^^^^^^^^
-
-    def finalize_data_series(self):
-        self.tseries = numpy.array(self.tseries, dtype=float)[:self.tidx+1]
-        self.numS = numpy.array(self.numS, dtype=float)[:self.tidx+1]
-        self.numE = numpy.array(self.numE, dtype=float)[:self.tidx+1]
-        self.numI = numpy.array(self.numI, dtype=float)[:self.tidx+1]
-        self.numA = numpy.array(self.numA, dtype=float)[:self.tidx+1]
-        self.numM = numpy.array(self.numM, dtype=float)[:self.tidx+1]
-        self.numC = numpy.array(self.numC, dtype=float)[:self.tidx+1]
-        self.numCmirec = numpy.array(self.numCmirec, dtype=float)[:self.tidx+1]
-        self.numCicurec = numpy.array(self.numCicurec, dtype=float)[:self.tidx+1]
-        self.numMi = numpy.array(self.numMi, dtype=float)[:self.tidx+1]
-        self.numICU = numpy.array(self.numICU, dtype=float)[:self.tidx+1]
-        self.numSQ = numpy.array(self.numSQ, dtype=float)[:self.tidx+1]
-        self.numEQ = numpy.array(self.numEQ, dtype=float)[:self.tidx+1]
-        self.numIQ = numpy.array(self.numIQ, dtype=float)[:self.tidx+1]
-        self.numAQ = numpy.array(self.numAQ, dtype=float)[:self.tidx+1]
-        self.numMQ = numpy.array(self.numMQ, dtype=float)[:self.tidx+1]
-        self.numRQ = numpy.array(self.numRQ, dtype=float)[:self.tidx+1]
-        self.numR = numpy.array(self.numR, dtype=float)[:self.tidx+1]
-        self.numD = numpy.array(self.numD, dtype=float)[:self.tidx+1]
-        self.N = numpy.array(self.N, dtype=float)[:self.tidx+1]
-
-        if(self.nodeGroupData):
-            for groupName in self.nodeGroupData:
-                self.nodeGroupData[groupName]['numS']    = numpy.array(self.nodeGroupData[groupName]['numS'], dtype=float)[:self.tidx+1]
-                self.nodeGroupData[groupName]['numE']    = numpy.array(self.nodeGroupData[groupName]['numE'], dtype=float)[:self.tidx+1]
-                self.nodeGroupData[groupName]['numI']    = numpy.array(self.nodeGroupData[groupName]['numI'], dtype=float)[:self.tidx+1]
-                self.nodeGroupData[groupName]['numA']    = numpy.array(self.nodeGroupData[groupName]['numA'], dtype=float)[:self.tidx+1]
-                self.nodeGroupData[groupName]['numM']    = numpy.array(self.nodeGroupData[groupName]['numM'], dtype=float)[:self.tidx+1]
-                self.nodeGroupData[groupName]['numC']    = numpy.array(self.nodeGroupData[groupName]['numC'], dtype=float)[:self.tidx+1]
-                self.nodeGroupData[groupName]['numCmirec']    = numpy.array(self.nodeGroupData[groupName]['numCmirec'], dtype=float)[:self.tidx+1]
-                self.nodeGroupData[groupName]['numCicurec']    = numpy.array(self.nodeGroupData[groupName]['numCicurec'], dtype=float)[:self.tidx+1]
-                self.nodeGroupData[groupName]['numMi']    = numpy.array(self.nodeGroupData[groupName]['numMi'], dtype=float)[:self.tidx+1]
-                self.nodeGroupData[groupName]['numICU']    = numpy.array(self.nodeGroupData[groupName]['numICU'], dtype=float)[:self.tidx+1]
-                self.nodeGroupData[groupName]['numSQ']    = numpy.array(self.nodeGroupData[groupName]['numSQ'], dtype=float)[:self.tidx+1]
-                self.nodeGroupData[groupName]['numEQ']    = numpy.array(self.nodeGroupData[groupName]['numEQ'], dtype=float)[:self.tidx+1]
-                self.nodeGroupData[groupName]['numIQ']    = numpy.array(self.nodeGroupData[groupName]['numIQ'], dtype=float)[:self.tidx+1]
-                self.nodeGroupData[groupName]['numAQ']    = numpy.array(self.nodeGroupData[groupName]['numAQ'], dtype=float)[:self.tidx+1]
-                self.nodeGroupData[groupName]['numMQ']    = numpy.array(self.nodeGroupData[groupName]['numMQ'], dtype=float)[:self.tidx+1]
-                self.nodeGroupData[groupName]['numRQ']    = numpy.array(self.nodeGroupData[groupName]['numRQ'], dtype=float)[:self.tidx+1]
-                self.nodeGroupData[groupName]['numR']    = numpy.array(self.nodeGroupData[groupName]['numR'], dtype=float)[:self.tidx+1]
-                self.nodeGroupData[groupName]['numD']    = numpy.array(self.nodeGroupData[groupName]['numD'], dtype=float)[:self.tidx+1]
-                self.nodeGroupData[groupName]['N']       = numpy.array(self.nodeGroupData[groupName]['N'], dtype=float)[:self.tidx+1]
-        return None
-
-#^^^^^^^^^^^^^^^^^^^^^^^^^^^^^^^^^^^^^^^^
-#^^^^^^^^^^^^^^^^^^^^^^^^^^^^^^^^^^^^^^^^
-
-    def run_iteration(self):
-
-        if(self.tidx >= len(self.tseries)-1):
-            # Room has run out in the timeseries storage arrays; double the size of these arrays:
-            self.increase_data_series_length()
-
-        #~~~~~~~~~~~~~~~~~~~~~~~~~~~~~~~~~~~~~~~~
-        # 1. Generate 2 random numbers uniformly distributed in (0,1)
-        #~~~~~~~~~~~~~~~~~~~~~~~~~~~~~~~~~~~~~~~~
-        r1 = numpy.random.rand()
-        r2 = numpy.random.rand()
-
-        #~~~~~~~~~~~~~~~~~~~~~~~~~~~~~~~~~~~~~~~~
-        # 2. Calculate propensities
-        #~~~~~~~~~~~~~~~~~~~~~~~~~~~~~~~~~~~~~~~~
-        propensities, transitionTypes = self.calc_propensities()
-
-        # Terminate when probability of all events is 0:
-        if(propensities.sum() <= 0.0):
-            self.finalize_data_series()
-            return False
-
-        #~~~~~~~~~~~~~~~~~~~~~~~~~~~~~~~~~~~~~~~~
-        # 3. Calculate alpha
-        #~~~~~~~~~~~~~~~~~~~~~~~~~~~~~~~~~~~~~~~~
-        propensities_flat   = propensities.ravel(order='F')
-        cumsum              = propensities_flat.cumsum()
-        alpha               = propensities_flat.sum()
-
-        #~~~~~~~~~~~~~~~~~~~~~~~~~~~~~~~~~~~~~~~~
-        # 4. Compute the time until the next event takes place
-        #~~~~~~~~~~~~~~~~~~~~~~~~~~~~~~~~~~~~~~~~
-        tau = (1/alpha)*numpy.log(float(1/r1))
-        self.t += tau
-
-        #~~~~~~~~~~~~~~~~~~~~~~~~~~~~~~~~~~~~~~~~
-        # 5. Compute which event takes place
-        #~~~~~~~~~~~~~~~~~~~~~~~~~~~~~~~~~~~~~~~~
-        transitionIdx   = numpy.searchsorted(cumsum,r2*alpha)
-        transitionNode  = transitionIdx % self.numNodes
-        transitionType  = transitionTypes[ int(transitionIdx/self.numNodes) ]
-
-        #~~~~~~~~~~~~~~~~~~~~~~~~~~~~~~~~~~~~~~~~
-        # 6. Update node states and data series
-        #~~~~~~~~~~~~~~~~~~~~~~~~~~~~~~~~~~~~~~~~
-        assert(self.X[transitionNode] == self.transitions[transitionType]['currentState'] and self.X[transitionNode]!=self.D), "Assertion error: Node "+str(transitionNode)+" has unexpected current state "+str(self.X[transitionNode])+" given the intended transition of "+str(transitionType)+"."
-        self.X[transitionNode] = self.transitions[transitionType]['newState']
-
-        self.tidx += 1
-
-        self.tseries[self.tidx]  = self.t
-        self.numS[self.tidx]     = numpy.clip(numpy.count_nonzero(self.X==self.S), a_min=0, a_max=self.numNodes)
-        self.numE[self.tidx]     = numpy.clip(numpy.count_nonzero(self.X==self.E), a_min=0, a_max=self.numNodes)
-        self.numI[self.tidx]     = numpy.clip(numpy.count_nonzero(self.X==self.I), a_min=0, a_max=self.numNodes)
-        self.numA[self.tidx]     = numpy.clip(numpy.count_nonzero(self.X==self.A), a_min=0, a_max=self.numNodes)
-        self.numM[self.tidx]     = numpy.clip(numpy.count_nonzero(self.X==self.M), a_min=0, a_max=self.numNodes)
-        self.numC[self.tidx]     = numpy.clip(numpy.count_nonzero(self.X==self.C), a_min=0, a_max=self.numNodes)
-        self.numCmirec[self.tidx]     = numpy.clip(numpy.count_nonzero(self.X==self.Cmirec), a_min=0, a_max=self.numNodes)
-        self.numCicurec[self.tidx]     = numpy.clip(numpy.count_nonzero(self.X==self.Cicurec), a_min=0, a_max=self.numNodes)
-        self.numMi[self.tidx]     = numpy.clip(numpy.count_nonzero(self.X==self.Mi), a_min=0, a_max=self.numNodes)
-        self.numICU[self.tidx]     = numpy.clip(numpy.count_nonzero(self.X==self.ICU), a_min=0, a_max=self.numNodes)
-        self.numSQ[self.tidx]     = numpy.clip(numpy.count_nonzero(self.X==self.SQ), a_min=0, a_max=self.numNodes)
-        self.numEQ[self.tidx]     = numpy.clip(numpy.count_nonzero(self.X==self.EQ), a_min=0, a_max=self.numNodes)
-        self.numIQ[self.tidx]     = numpy.clip(numpy.count_nonzero(self.X==self.IQ), a_min=0, a_max=self.numNodes)
-        self.numAQ[self.tidx]     = numpy.clip(numpy.count_nonzero(self.X==self.AQ), a_min=0, a_max=self.numNodes)
-        self.numMQ[self.tidx]     = numpy.clip(numpy.count_nonzero(self.X==self.MQ), a_min=0, a_max=self.numNodes)
-        self.numRQ[self.tidx]     = numpy.clip(numpy.count_nonzero(self.X==self.RQ), a_min=0, a_max=self.numNodes)
-        self.numR[self.tidx]     = numpy.clip(numpy.count_nonzero(self.X==self.R), a_min=0, a_max=self.numNodes)
-        self.numD[self.tidx]     = numpy.clip(numpy.count_nonzero(self.X==self.D), a_min=0, a_max=self.numNodes)
-        self.N[self.tidx]        = numpy.clip((self.numS[self.tidx] + self.numE[self.tidx] + self.numI[self.tidx] + self.numA[self.tidx] + self.numM[self.tidx] + self.numC[self.tidx]
-        + self.numCmirec[self.tidx] + self.numCicurec[self.tidx] + self.numMi[self.tidx] + self.numICU[self.tidx] + self.numSQ[self.tidx] + self.numEQ[self.tidx] + self.numIQ[self.tidx]
-        + self.numAQ[self.tidx] + self.numMQ[self.tidx] + self.numRQ[self.tidx] + self.numR[self.tidx]), a_min=0, a_max=self.numNodes)
-
-        if(self.nodeGroupData):
-            for groupName in self.nodeGroupData:
-                self.nodeGroupData[groupName]['numS'][self.tidx]    = numpy.count_nonzero(self.nodeGroupData[groupName]['mask']*self.X==self.S)
-                self.nodeGroupData[groupName]['numE'][self.tidx]    = numpy.count_nonzero(self.nodeGroupData[groupName]['mask']*self.X==self.E)
-                self.nodeGroupData[groupName]['numI'][self.tidx]    = numpy.count_nonzero(self.nodeGroupData[groupName]['mask']*self.X==self.I)
-                self.nodeGroupData[groupName]['numA'][self.tidx]    = numpy.count_nonzero(self.nodeGroupData[groupName]['mask']*self.X==self.A)
-                self.nodeGroupData[groupName]['numM'][self.tidx]    = numpy.count_nonzero(self.nodeGroupData[groupName]['mask']*self.X==self.M)
-                self.nodeGroupData[groupName]['numC'][self.tidx]    = numpy.count_nonzero(self.nodeGroupData[groupName]['mask']*self.X==self.C)
-                self.nodeGroupData[groupName]['numCmirec'][self.tidx]    = numpy.count_nonzero(self.nodeGroupData[groupName]['mask']*self.X==self.Cmirec)
-                self.nodeGroupData[groupName]['numCicurec'][self.tidx]    = numpy.count_nonzero(self.nodeGroupData[groupName]['mask']*self.X==self.Cicurec)
-                self.nodeGroupData[groupName]['numMi'][self.tidx]    = numpy.count_nonzero(self.nodeGroupData[groupName]['mask']*self.X==self.Mi)
-                self.nodeGroupData[groupName]['numICU'][self.tidx]    = numpy.count_nonzero(self.nodeGroupData[groupName]['mask']*self.X==self.ICU)
-                self.nodeGroupData[groupName]['numSQ'][self.tidx]    = numpy.count_nonzero(self.nodeGroupData[groupName]['mask']*self.X==self.SQ)
-                self.nodeGroupData[groupName]['numEQ'][self.tidx]    = numpy.count_nonzero(self.nodeGroupData[groupName]['mask']*self.X==self.EQ)
-                self.nodeGroupData[groupName]['numIQ'][self.tidx]    = numpy.count_nonzero(self.nodeGroupData[groupName]['mask']*self.X==self.IQ)
-                self.nodeGroupData[groupName]['numAQ'][self.tidx]    = numpy.count_nonzero(self.nodeGroupData[groupName]['mask']*self.X==self.AQ)
-                self.nodeGroupData[groupName]['numMQ'][self.tidx]    = numpy.count_nonzero(self.nodeGroupData[groupName]['mask']*self.X==self.MQ)
-                self.nodeGroupData[groupName]['numRQ'][self.tidx]    = numpy.count_nonzero(self.nodeGroupData[groupName]['mask']*self.X==self.RQ)
-                self.nodeGroupData[groupName]['numR'][self.tidx]    = numpy.count_nonzero(self.nodeGroupData[groupName]['mask']*self.X==self.R)
-                self.nodeGroupData[groupName]['numD'][self.tidx]    = numpy.count_nonzero(self.nodeGroupData[groupName]['mask']*self.X==self.D)
-                self.nodeGroupData[groupName]['N'][self.tidx]       = numpy.clip((self.nodeGroupData[groupName]['numS'][0]
-                + self.nodeGroupData[groupName]['numE'][0]  + self.nodeGroupData[groupName]['numI'][0] + self.nodeGroupData[groupName]['numA'][0] + self.nodeGroupData[groupName]['numM'][0]
-                + self.nodeGroupData[groupName]['numC'][0]  + self.nodeGroupData[groupName]['numCmirec'][0] + self.nodeGroupData[groupName]['numCicurec'][0]
-                + self.nodeGroupData[groupName]['numMi'][0] + self.nodeGroupData[groupName]['numICU'][0] + self.nodeGroupData[groupName]['numSQ'][0]
-                + self.nodeGroupData[groupName]['numEQ'][0] + self.nodeGroupData[groupName]['numIQ'][0] + self.nodeGroupData[groupName]['numAQ'][0]
-                + self.nodeGroupData[groupName]['numMQ'][0] + self.nodeGroupData[groupName]['numRQ'][0] + self.nodeGroupData[groupName]['numR'][0]), a_min=0, a_max=self.numNodes)
-
-        #~~~~~~~~~~~~~~~~~~~~~~~~~~~~~~~~~~~~~~~~
-        # Terminate if tmax reached or num infectious and num exposed is 0:
-        #~~~~~~~~~~~~~~~~~~~~~~~~~~~~~~~~~~~~~~~~
-        # if(self.t >= self.tmax or (self.numSM[self.tidx]<1 and self.numM[self.tidx]<1 and self.numH[self.tidx]<1 and self.numC[self.tidx]<1 and self.numHH[self.tidx]<1 and self.numCH[self.tidx]<1 and self.numE[self.tidx]<1 )):
-        #     self.finalize_data_series()
-        #     return False
-
-        if(self.t > self.tmax):
-            self.finalize_data_series()
-            return False
-        #~~~~~~~~~~~~~~~~~~~~~~~~~~~~~~~~~~~~~~~~
-
-        return True
-#^^^^^^^^^^^^^^^^^^^^^^^^^^^^^^^^^^^^^^^^
-#^^^^^^^^^^^^^^^^^^^^^^^^^^^^^^^^^^^^^^^^
-
-    def run(self, T, checkpoints=None, print_interval=10, verbose=False):
-        if(T>0):
-            self.tmax += T
-        else:
-            return False
-
-        #~~~~~~~~~~~~~~~~~~~~~~~~~~~~~~~~~~~~~~~~
-        # Pre-process checkpoint values:
-        #~~~~~~~~~~~~~~~~~~~~~~~~~~~~~~~~~~~~~~~~
-        if(checkpoints):
-            # Before using checkpoints, save variables to be changed by method
-            beforeChk=[]
-            for key in checkpoints.keys():
-                if key != 't':
-                    beforeChk.append(getattr(self,key))
-            numCheckpoints = len(checkpoints['t'])
-            paramNames = ['G', 'beta', 'sigma', 'omega', 'initN','zeta', 'p','a','m', 'h', 'c', 'mi', 'da', 'dm', 'dc', 'dmi', 'dICU', 'dICUrec', 'dmirec','dhospital', 'm0',
-            'maxICU','theta_S', 'theta_E', 'theta_I', 'theta_A', 'theta_M', 'theta_R','phi_S','phi_E','phi_I','phi_A','phi_R','psi_FP','psi_PP']
-
-            for chkpt_param, chkpt_values in checkpoints.items():
-                assert(isinstance(chkpt_values, (list, numpy.ndarray)) and len(chkpt_values)==numCheckpoints), "Expecting a list of values with length equal to number of checkpoint times ("+str(numCheckpoints)+") for each checkpoint parameter."
-            checkpointIdx  = numpy.searchsorted(checkpoints['t'], self.t) # Finds 1st index in list greater than given val
-            if(checkpointIdx >= numCheckpoints):
-                # We are out of checkpoints, stop checking them:
-                checkpoints = None
-            else:
-                checkpointTime = checkpoints['t'][checkpointIdx]
-
-        #%%%%%%%%%%%%%%%%%%%%%%%%%%%%%%%%%%%%%%%%
-        # Run the simulation loop:
-        #%%%%%%%%%%%%%%%%%%%%%%%%%%%%%%%%%%%%%%%%
-        print_reset = True
-        running     = True
-        while running:
-
-            running = self.run_iteration()
-
-            #~~~~~~~~~~~~~~~~~~~~~~~~~~~~~~~~~~~~~~~~
-            # Handle checkpoints if applicable:
-            if(checkpoints):
-                if(self.t >= checkpointTime):
-                    print("[Checkpoint: Updating parameters]")
-                    # A checkpoint has been reached, update param values:
-                    for param in paramNames:
-                        if(param in list(checkpoints.keys())):
-                            if(param=='G'):
-                                self.update_G(checkpoints[param][checkpointIdx])
-                            else:
-                                setattr(self, param, checkpoints[param][checkpointIdx] if isinstance(checkpoints[param][checkpointIdx], (list, numpy.ndarray)) else numpy.full(fill_value=checkpoints[param][checkpointIdx], shape=(self.numNodes,1)))
-                    # Update scenario flags to represent new param values:
-                    #self.update_scenario_flags()
-                    # Update the next checkpoint time:
-                    checkpointIdx  = numpy.searchsorted(checkpoints['t'], self.t) # Finds 1st index in list greater than given val
-                    if(checkpointIdx >= numCheckpoints):
-                        # Reset all parameter values that were changed back to their original value
-                        i = 0
-                        for key in checkpoints.keys():
-                            if key != 't':
-                                setattr(self,key,beforeChk[i])
-                                i = i+1
-                        # We are out of checkpoints, stop checking them:
-                        checkpoints = None
-                    else:
-                        checkpointTime = checkpoints['t'][checkpointIdx]
-            #~~~~~~~~~~~~~~~~~~~~~~~~~~~~~~~~~~~~~~~~
-
-            #~~~~~~~~~~~~~~~~~~~~~~~~~~~~~~~~~~~~~~~~
-
-            if(print_interval):
-                if(print_reset and (int(self.t) % print_interval == 0)):
-                    print("t = %.2f" % self.t)
-                    if(verbose):
-                        print("\t S   = " + str(self.numS[self.tidx]))
-                        print("\t E   = " + str(self.numE[self.tidx]))
-                        print("\t I   = " + str(self.numI[self.tidx]))
-                        print("\t A   = " + str(self.numA[self.tidx]))
-                        print("\t M   = " + str(self.numM[self.tidx]))
-                        print("\t C   = " + str(self.numC[self.tidx]))
-                        print("\t Cmirec   = " + str(self.numCmirec[self.tidx]))
-                        print("\t Cicurec   = " + str(self.numCicurec[self.tidx]))
-                        print("\t Mi   = " + str(self.numMi[self.tidx]))
-                        print("\t ICU   = " + str(self.numICU[self.tidx]))
-                        print("\t SQ   = " + str(self.numSQ[self.tidx]))
-                        print("\t EQ   = " + str(self.numEQ[self.tidx]))
-                        print("\t IQ   = " + str(self.numIQ[self.tidx]))
-                        print("\t AQ   = " + str(self.numAQ[self.tidx]))
-                        print("\t MQ   = " + str(self.numMQ[self.tidx]))
-                        print("\t RQ   = " + str(self.numRQ[self.tidx]))
-                        print("\t R   = " + str(self.numR[self.tidx]))
-                        print("\t D   = " + str(self.numD[self.tidx]))
-                    print_reset = False
-                elif(not print_reset and (int(self.t) % 10 != 0)):
-                    print_reset = True
-        return self
-
-    def format_numX(self,T):
-        # output of stochastic model is not returned in daily intervals,
-        # to use the same attribute functions as the deterministic model
-        # the results must be interpolated
-        # ~~~~~~~~~~~~~~~~~~~~~~~~~~~~~~~~~~~~~~~~~~~~~~~~~~~~~~~~~~~~~~
-        r = self.initN/self.numNodes #ratio of number of nodes vs. total population, used to make an extrapolation
-        x = self.tseries
-        t = numpy.linspace(0,T,T+1)
-        # sometimes simulator stops before reaching time T because change was too small
-        # if this is the case append one timestep
-        if x[-1] < T:
-            x=numpy.append(x,T+1)
-            self.numS=numpy.append(self.numS,self.numS[-1])
-            self.numE=numpy.append(self.numE,self.numE[-1])
-            self.numI=numpy.append(self.numI,self.numE[-1])
-            self.numA=numpy.append(self.numA,self.numA[-1])
-            self.numM=numpy.append(self.numM,self.numM[-1])
-            self.numC=numpy.append(self.numC,self.numC[-1])
-            self.numCmirec=numpy.append(self.numCmirec,self.numCmirec[-1])
-            self.numCicurec=numpy.append(self.numCicurec,self.numCicurec[-1])
-            self.numMi=numpy.append(self.numMi,self.numMi[-1])
-            self.numICU=numpy.append(self.numICU,self.numICU[-1])
-            self.numR=numpy.append(self.numR,self.numR[-1])
-            self.numD=numpy.append(self.numD,self.numD[-1])
-            self.numSQ=numpy.append(self.numSQ,self.numSQ[-1])
-            self.numEQ=numpy.append(self.numEQ,self.numEQ[-1])
-            self.numIQ=numpy.append(self.numIQ,self.numEQ[-1])
-            self.numAQ=numpy.append(self.numAQ,self.numAQ[-1])
-            self.numMQ=numpy.append(self.numMQ,self.numMQ[-1])
-            self.numRQ=numpy.append(self.numRQ,self.numRQ[-1])
-        # Use interpolate function to match self.numS with timevector t
-        inte = inter.interp1d(x,self.numS)
-        self.numS = inte(t)*r
-        inte = inter.interp1d(x,self.numE)
-        self.numE = inte(t)*r
-        inte = inter.interp1d(x,self.numI)
-        self.numI = inte(t)*r
-        inte = inter.interp1d(x,self.numA)
-        self.numA = inte(t)*r
-        inte = inter.interp1d(x,self.numM)
-        self.numM = inte(t)*r
-        inte = inter.interp1d(x,self.numC)
-        self.numC = inte(t)*r
-        inte = inter.interp1d(x,self.numCmirec)
-        self.numCmirec = inte(t)*r
-        inte = inter.interp1d(x,self.numCicurec)
-        self.numCicurec = inte(t)*r
-        inte = inter.interp1d(x,self.numMi)
-        self.numMi = inte(t)*r
-        inte = inter.interp1d(x,self.numICU)
-        self.numICU = inte(t)*r
-        inte = inter.interp1d(x,self.numR)
-        self.numR = inte(t)*r
-        inte = inter.interp1d(x,self.numD)
-        self.numD = inte(t)*r
-        inte = inter.interp1d(x,self.numSQ)
-        self.numSQ = inte(t)*r
-        inte = inter.interp1d(x,self.numEQ)
-        self.numEQ = inte(t)*r
-        inte = inter.interp1d(x,self.numIQ)
-        self.numIQ = inte(t)*r
-        inte = inter.interp1d(x,self.numAQ)
-        self.numAQ = inte(t)*r
-        inte = inter.interp1d(x,self.numMQ)
-        self.numMQ = inte(t)*r
-        inte = inter.interp1d(x,self.numRQ)
-        self.numRQ = inte(t)*r
-        # replace self.tseries with a np.linspace(0,T,T+1)
-        self.tseries=t
-        return self
-
-    def sampleFromDistribution(self,filename,k):
-        df = pd.read_csv(filename)
-        x = df.iloc[:,0]
-        y = df.iloc[:,1]
-        return(numpy.asarray(choices(x, y, k = k)))
-
-    def sim(self, T, dt=1, checkpoints=None, verbose=False):
-        tN = int(T) + 1
-        # pre-allocate a 2D matrix for the results summed over all age bins
-        self.sumS = numpy.zeros([tN,self.repeats])
-        self.sumE = numpy.zeros([tN,self.repeats])
-        self.sumI = numpy.zeros([tN,self.repeats])
-        self.sumA = numpy.zeros([tN,self.repeats])
-        self.sumM = numpy.zeros([tN,self.repeats])
-        self.sumC = numpy.zeros([tN,self.repeats])
-        self.sumCmirec = numpy.zeros([tN,self.repeats])
-        self.sumCicurec = numpy.zeros([tN,self.repeats])
-        self.sumCtot = numpy.zeros([tN,self.repeats])
-        self.sumMi = numpy.zeros([tN,self.repeats])
-        self.sumICU = numpy.zeros([tN,self.repeats])
-        self.sumR = numpy.zeros([tN,self.repeats])
-        self.sumD = numpy.zeros([tN,self.repeats])
-        self.sumSQ = numpy.zeros([tN,self.repeats])
-        self.sumEQ = numpy.zeros([tN,self.repeats])
-        self.sumIQ = numpy.zeros([tN,self.repeats])
-        self.sumAQ = numpy.zeros([tN,self.repeats])
-        self.sumMQ = numpy.zeros([tN,self.repeats])
-        self.sumRQ = numpy.zeros([tN,self.repeats])
-        # simulation loop
-        i=0
-        while i <= self.repeats-1:
-            # reset self to initial condition
-            self.reset()
-            # perform simulation
-            self.run(int(T),checkpoints)
-            # format all vectors numX
-            self.format_numX(int(T))
-
-            self.sumS[:,i] = self.numS
-            self.sumE[:,i] = self.numE
-            self.sumI[:,i] = self.numI
-            self.sumA[:,i] = self.numA
-            self.sumM[:,i] = self.numM
-            self.sumC[:,i] = self.numC
-            self.sumCmirec[:,i] = self.numCmirec
-            self.sumCicurec[:,i] = self.numCicurec
-            self.sumCtot[:,i] = self.numC + self.numCmirec + self.numCicurec
-            self.sumMi[:,i] = self.numMi
-            self.sumICU[:,i] = self.numICU
-            self.sumR[:,i] = self.numR
-            self.sumD[:,i] = self.numD
-            self.sumSQ[:,i] = self.numSQ
-            self.sumEQ[:,i] = self.numEQ
-            self.sumIQ[:,i] = self.numIQ
-            self.sumAQ[:,i] = self.numAQ
-            self.sumMQ[:,i] = self.numMQ
-            self.sumRQ[:,i] = self.numRQ
-            i = i + 1
-        return self
-
-    def plotPopulationStatus(self,filename=None,getfig=False):
-        # extend with plotting data and using dates (extra argument startDate)
-        fig, ax = plt.subplots()
-        ax.plot(self.tseries,numpy.mean(self.sumS,axis=1),color=black)
-        ax.fill_between(self.tseries, numpy.percentile(self.sumS,90,axis=1), numpy.percentile(self.sumS,10,axis=1),color=black,alpha=0.2)
-        ax.plot(self.tseries,numpy.mean(self.sumE,axis=1),color=orange)
-        ax.fill_between(self.tseries, numpy.percentile(self.sumE,90,axis=1), numpy.percentile(self.sumE,10,axis=1),color=orange,alpha=0.2)
-        I = self.sumA + self.sumM + self.sumCtot + self.sumMi + self.sumICU
-        ax.plot(self.tseries,numpy.mean(I,axis=1),color=red)
-        ax.fill_between(self.tseries, numpy.percentile(I,90,axis=1), numpy.percentile(I,10,axis=1),color=red,alpha=0.2)
-        ax.plot(self.tseries,numpy.mean(self.sumR,axis=1),color=green)
-        ax.fill_between(self.tseries, numpy.percentile(self.sumR,90,axis=1), numpy.percentile(self.sumR,10,axis=1),color=green,alpha=0.2)
-        ax.legend(('susceptible','exposed','total infected','immune'), loc="upper left", bbox_to_anchor=(1,1))
-        ax.set_xlabel('days')
-        ax.set_ylabel('number of patients')
-        # Hide the right and top spines
-        ax.spines['right'].set_visible(False)
-        ax.spines['top'].set_visible(False)
-        # Only show ticks on the left and bottom spines
-        ax.yaxis.set_ticks_position('left')
-        ax.xaxis.set_ticks_position('bottom')
-        # enable the grid
-        plt.grid(True)
-        # To specify the number of ticks on both or any single axes
-        ax.xaxis.set_major_locator(plt.MaxNLocator(5))
-        ax.yaxis.set_major_locator(plt.MaxNLocator(4))
-        if filename is not None:
-            plt.savefig(filename,dpi=600,bbox_inches='tight')
-        if getfig:
-            return fig, ax
-        else:
-            plt.show()
-
-    def plotInfected(self,asymptomatic=False,mild=False,filename=None,getfig=False):
-        # extend with plotting data and using dates (extra argument startDate)
-        fig, ax = plt.subplots()
-        if asymptomatic is not False:
-            ax.plot(self.tseries,numpy.mean(self.sumA,axis=1),color=blue)
-            ax.fill_between(self.tseries, numpy.percentile(self.sumA,90,axis=1), numpy.percentile(self.sumA,10,axis=1),color=blue,alpha=0.2)
-        if mild is not False:
-            ax.plot(self.tseries,numpy.mean(self.sumM,axis=1),color=green)
-            ax.fill_between(self.tseries, numpy.percentile(self.sumM,90,axis=1), numpy.percentile(self.sumM,10,axis=1),color=green,alpha=0.2)
-        H = self.sumCtot + self.sumMi + self.sumICU
-        ax.plot(self.tseries,numpy.mean(H,axis=1),color=orange)
-        ax.fill_between(self.tseries, numpy.percentile(H,90,axis=1), numpy.percentile(H,10,axis=1),color=orange,alpha=0.2)
-        icu = self.sumMi + self.sumICU
-        ax.plot(self.tseries,numpy.mean(icu,axis=1),color=red)
-        ax.fill_between(self.tseries, numpy.percentile(icu,90,axis=1), numpy.percentile(icu,10,axis=1),color=red,alpha=0.2)
-        ax.plot(self.tseries,numpy.mean(self.sumD,axis=1),color=black)
-        ax.fill_between(self.tseries, numpy.percentile(self.sumD,90,axis=1), numpy.percentile(self.sumD,10,axis=1),color=black,alpha=0.2)
-        if mild is not False and asymptomatic is not False:
-            legend_labels = ('asymptomatic','mild','hospitalised','ICU','dead')
-        elif mild is not False and asymptomatic is False:
-            legend_labels = ('mild','hospitalised','ICU','dead')
-        elif mild is False and asymptomatic is not False:
-            legend_labels = ('asymptomatic','hospitalised','ICU','dead')
-        elif mild is False and asymptomatic is False:
-            legend_labels = ('hospitalised','ICU','dead')
-        ax.legend(legend_labels, loc="upper left", bbox_to_anchor=(1,1))
-        ax.set_xlabel('days')
-        ax.set_ylabel('number of patients')
-        # Hide the right and top spines
-        ax.spines['right'].set_visible(False)
-        ax.spines['top'].set_visible(False)
-        # Only show ticks on the left and bottom spines
-        ax.yaxis.set_ticks_position('left')
-        ax.xaxis.set_ticks_position('bottom')
-        # enable the grid
-        plt.grid(True)
-        # To specify the number of ticks on both or any single axes
-        ax.xaxis.set_major_locator(plt.MaxNLocator(5))
-        ax.yaxis.set_major_locator(plt.MaxNLocator(4))
-        if filename is not None:
-            plt.savefig(filename,dpi=600,bbox_inches='tight')
-        if getfig:
-            return fig, ax
-        else:
-            plt.show()
-
-    def LSQ(self,thetas,data,parNames,positions,weights):
-        # ------------------
-        # Prepare simulation
-        # ------------------
-        # reset all numX
-        self.reset()
-        # assign estimates to correct variable
-        extraTime = int(thetas[0])
-        i = 0
-        for param in parNames:
-            setattr(self,param,thetas[i+1])
-            i = i + 1
-
-        # Compute length of data
-        n = len(data)
-        # Compute simulation time --> build in some redundancy here, datasizes don't have to be equal to eachother.
-        T = data[0].size+extraTime-1
-        # Set initial condition
-        # ...
-
-        # ------------------
-        # Perform simulation
-        # ------------------
-        self.sim(T)
-        # tuple the results, this is necessary to use the positions index
-        out = (self.sumS,self.sumE,self.sumA,self.sumM,self.sumCtot,self.sumMi,self.sumICU,self.sumR,self.sumD,self.sumSQ,self.sumEQ,self.sumAQ,self.sumMQ,self.sumRQ)
-
-        # ---------------
-        # extract results
-        # ---------------
-        ymodel=[]
-        SSE = 0
-        for i in range(n):
-            som = 0
-            for j in positions[i]:
-                som = som + numpy.mean(out[j],axis=1).reshape(numpy.mean(out[j],axis=1).size,1)
-            ymodel.append(som[extraTime:,0].reshape(som[extraTime:,0].size,1))
-            # calculate quadratic error
-            SSE = SSE + weights[i]*sum((ymodel[i]-data[i])**2)
-        SSE = SSE[0]
-        print(SSE)
-        return(SSE)
-
-    def fit(self,data,parNames,positions,bounds,weights,checkpoints=None,setvar=False,disp=True,polish=True,maxiter=30,popsize=10):
-        # -------------------------------
-        # Run a series of checks on input
-        # -------------------------------
-        # Check if data, parNames and positions are lists
-        if type(data) is not list or type(parNames) is not list or type(positions) is not list:
-            raise Exception('Datatype of arguments data, parNames and positions must be lists. Lists are made by wrapping whatever datatype in square brackets [].')
-        # Check that length of positions is equal to the length of data
-        if len(data) is not len(positions):
-            raise Exception('The number of positions must match the number of dataseries given to function fit.')
-        # Check that length of parNames is equal to length of bounds
-        if (len(parNames)+1) is not len(bounds):
-            raise Exception('The number of bounds must match the number of parameter names given to function fit.')
-        # Check that all parNames are actual model parameters
-        possibleNames = ['G', 'beta', 'sigma', 'initN','zeta', 'p','a','m', 'h', 'c', 'mi', 'da', 'dm', 'dc', 'dmi', 'dICU', 'dICUrec', 'dmirec','dhospital', 'm0',
-            'maxICU','theta_S', 'theta_E', 'theta_A', 'theta_M', 'theta_R','phi_S','phi_E','phi_A','phi_R','psi_FP','psi_PP']
-        i = 0
-        for param in parNames:
-            # For params that don't have given checkpoint values (or bad value given),
-            # set their checkpoint values to the value they have now for all checkpoints.
-            if param not in possibleNames:
-                raise Exception('The parametername provided by user in position {} of argument parNames is not an actual model parameter. Please check its spelling.'.format(i))
-            else:
-                if param == 'G':
-                    raise Exception('Cannot fit parameter G because this is a network object')
-            i = i + 1
-
-        # ---------------------
-        # Run genetic algorithm
-        # ---------------------
-        #optim_out = scipy.optimize.differential_evolution(self.LSQ, bounds, args=(data,parNames,positions,weights),disp=disp,polish=polish,workers=-1,maxiter=maxiter, popsize=popsize,tol=1e-18)
-        #theta_hat = optim_out.x
-        p_hat, obj_fun_val, pars_final_swarm, obj_fun_val_final_swarm = pso.pso(self.LSQ, bounds, args=(data,parNames,positions,weights), swarmsize=popsize, maxiter=maxiter,
-                                                                                    processes=multiprocessing.cpu_count(),minfunc=1e-9, minstep=1e-9,debug=True, particle_output=True)
-        theta_hat = p_hat
-        print(theta_hat)
-
-        # ---------------------------------------------------
-        # If setattr is True: assign estimated thetas to self
-        # ---------------------------------------------------
-        if setvar is True:
-            self.extraTime = int(theta_hat[0])
-            i = 0
-            for param in parNames:
-                setattr(self,param,theta_hat[i+1])
-                i  = i + 1
-
-        return self,theta_hat
-
-    def plotFit(self,index,data,positions,dataMkr=['o','v','s','*','^'],modelClr=['green','orange','red','black','blue'],legendText=None,titleText=None,filename=None,getfig=False):
-        # ------------------
-        # Prepare simulation
-        # ------------------
-        # reset all numX
-        self.reset()
-        # Compute number of dataseries
-        n = len(data)
-        # Compute simulation time
-        T = data[0].size+self.extraTime-1
-
-        # ------------------
-        # Perform simulation
-        # ------------------
-        self.sim(T)
-        # tuple the results, this is necessary to use the positions index
-        out = (self.sumS,self.sumE,self.sumA,self.sumM,self.sumCtot,self.sumMi,self.sumICU,self.sumR,self.sumD,self.sumSQ,self.sumEQ,self.sumAQ,self.sumMQ,self.sumRQ)
-
-        # -----------
-        # Plot result
-        # -----------
-        # Create shifted index vector using self.extraTime
-        timeObj = index[0]
-        timestampStr = timeObj.strftime("%Y-%m-%d")
-        index_acc = pd.date_range(timestampStr,freq='D',periods=data[0].size + self.extraTime) - datetime.timedelta(days=self.extraTime-1)
-        # Plot figure
-        fig, ax = plt.subplots()
-        # Plot data
-        for i in range(n):
-            ax.scatter(index,data[i],color="black",marker=dataMkr[i])
-        # Plot model prediction
-        for i in range(n):
-            ymodel = 0
-            for j in positions[i]:
-                ymodel = ymodel + out[j]
-            ax.plot(index_acc,numpy.mean(ymodel,axis=1),'--',color=modelClr[i])
-            ax.fill_between(index_acc,numpy.percentile(ymodel,95,axis=1),
-                 numpy.percentile(ymodel,5,axis=1),color=modelClr[i],alpha=0.2)
-        # Attributes
-        if legendText is not None:
-            ax.legend(legendText, loc="upper left", bbox_to_anchor=(1,1))
-        if titleText is not None:
-            ax.set_title(titleText,{'fontsize':18})
-        plt.gca().xaxis.set_major_locator(mdates.DayLocator())
-        plt.gca().xaxis.set_major_formatter(matplotlib.dates.DateFormatter('%d-%m-%Y'))
-        plt.setp(plt.gca().xaxis.get_majorticklabels(),
-            'rotation', 90)
-        ax.set_xlim( index_acc[self.extraTime-3], pd.to_datetime(index_acc[-1]))
-        ax.set_ylabel('number of patients')
-        # Hide the right and top spines
-        ax.spines['right'].set_visible(False)
-        ax.spines['top'].set_visible(False)
-        # Only show ticks on the left and bottom spines
-        ax.yaxis.set_ticks_position('left')
-        ax.xaxis.set_ticks_position('bottom')
-        # enable the grid
-        plt.grid(True)
-        # To specify the number of ticks on both or any single axes
-        ax.xaxis.set_major_locator(plt.MaxNLocator(5))
-        ax.yaxis.set_major_locator(plt.MaxNLocator(4))
-        if filename is not None:
-            plt.savefig(filename,dpi=600,bbox_inches='tight')
-        if getfig:
-            return fig, ax
-        else:
-            plt.show()
-
-    def mergeDict(self,T,dict1, dict2):
-        # length of dict1 is needed later on
-        orig_len = len(dict1['t'])
-        merged = {}
-        # add latest simulation time to dict2
-        end = T
-        #end = dict1['t'][-1]
-        for i in range(len(dict2['t'])):
-            dict2['t'][i] = dict2['t'][i]+end
-        # merge dictionaries by updating
-        temp = {**dict2, **dict1}
-        # loop over all key-value pairs
-        for key,value in temp.items():
-            if key in dict1 and key in dict2:
-                for i in range(len(dict2[key])):
-                    value.append(dict2[key][i])
-                merged[key] = value
-            elif key in dict1 and not key in dict2:
-                for i in range(len(dict2['t'])):
-                    dict1[key].append(getattr(self,key))
-                merged[key] = dict1[key]
-            elif key in dict2 and not key in dict1:
-                for i in range(orig_len):
-                    dict2[key].insert(0,getattr(self,key))
-                merged[key] = dict2[key]
-        return merged
-
-    def realTimeScenario(self,startDate,data,positions,pastPolicy,futurePolicy=None,T_extra=14,dataMkr=['o','v','s','*','^'],
-                                modelClr=['green','orange','red','black','blue'],legendText=None,titleText=None,filename=None,getfig=False):
-        # This function will by default plot the user provided country data + model prediction starting on the first day of the dates vectors
-        # To match the current data with the model prediction, a checkpoints dictionary pastPolicy must be given to the function.
-        # If none of the additional arguments are provided, the model will simply plot the the prediction up until the end date provided by the user.
-        # Optionally, one out of two things can be done. 1) Provide an additional checkpoints dictionary, this can be used to perform scenario analysis.
-        # 2) Run an MPC optimisation starting on the end date provided by the user.
-        # The correct working of this function requires a model that was calibrated to the data.
-
-        # Initialize a vector of dates starting on the user provided startDate and of length data
-        # Calculate length of data to obtain an initial simulation time
-        t_data = pd.date_range(startDate, freq='D', periods=data[0].size)
-        T = len(t_data) + self.extraTime - 1 + int(T_extra) # number of datapoints
-
-        # add estimated extraTime to past policy vector
-        for i in range(len(pastPolicy['t'])):
-            pastPolicy['t'][i] = pastPolicy['t'][i] + self.extraTime - 1
-        chk = pastPolicy
-
-        # Create a merged dictionary accounting for estimated 'extraTime'
-        if futurePolicy is not None:
-            chk = self.mergeDict((T-int(T_extra)-1),pastPolicy,futurePolicy)
-            T = chk['t'][-1]+int(T_extra)
-
-        # ------------------
-        # Prepare simulation
-        # ------------------
-        # reset all numX
-        self.reset()
-
-        # ------------------
-        # Perform simulation
-        # ------------------
-        self.sim(T,checkpoints=chk)
-        # tuple the results, this is necessary to use the positions index
-        out = (self.sumS,self.sumE,self.sumA,self.sumM,self.sumCtot,self.sumMi,self.sumICU,self.sumR,self.sumD,self.sumSQ,self.sumEQ,self.sumAQ,self.sumMQ,self.sumRQ)
-
-        # -----------
-        # Plot result
-        # -----------
-        # Create shifted index vector using self.extraTime
-        t_acc = pd.date_range(startDate,freq='D',periods=T+1)-datetime.timedelta(days=self.extraTime-1)
-        # Plot figure
-        fig, ax = plt.subplots()
-        # Plot data
-        for i in range(len(data)):
-            ax.scatter(t_data,data[i],color="black",marker=dataMkr[i])
-        # Plot model prediction
-        for i in range(len(data)):
-            ymodel = 0
-            for j in positions[i]:
-                ymodel = ymodel + out[j]
-            ax.plot(t_acc,numpy.mean(ymodel,axis=1),'--',color=modelClr[i])
-            ax.fill_between(t_acc,numpy.percentile(ymodel,95,axis=1),
-                 numpy.percentile(ymodel,5,axis=1),color=modelClr[i],alpha=0.2)
-        # Attributes
-        if legendText is not None:
-            ax.legend(legendText, loc="upper left", bbox_to_anchor=(1,1))
-        if titleText is not None:
-            ax.set_title(titleText,{'fontsize':18})
-        plt.gca().xaxis.set_major_locator(mdates.DayLocator())
-        plt.gca().xaxis.set_major_formatter(matplotlib.dates.DateFormatter('%d-%m-%Y'))
-        plt.setp(plt.gca().xaxis.get_majorticklabels(),
-            'rotation', 90)
-        ax.set_xlim( t_acc[self.extraTime-3], pd.to_datetime(t_acc[-1]))
-        ax.set_ylabel('number of patients')
-        # Hide the right and top spines
-        ax.spines['right'].set_visible(False)
-        ax.spines['top'].set_visible(False)
-        # Only show ticks on the left and bottom spines
-        ax.yaxis.set_ticks_position('left')
-        ax.xaxis.set_ticks_position('bottom')
-        # enable the grid
-        plt.grid(True)
-        # To specify the number of ticks on both or any single axes
-        ax.xaxis.set_major_locator(plt.MaxNLocator(5))
-        ax.yaxis.set_major_locator(plt.MaxNLocator(4))
-        if filename is not None:
-            plt.savefig(filename,dpi=600,bbox_inches='tight')
-        if getfig:
-            return fig, ax
-        else:
-            plt.show()
-
-
-#%%%%%%%%%%%%%%%%%%%%%%%%%%%%%%%%%%%%%%%%
-#%%%%%%%%%%%%%%%%%%%%%%%%%%%%%%%%%%%%%%%%
-
-
-#~~~~~~~~~~~~~~~~~~~~~~~~~~~~~~~~~~~~~~~~~~~~~~~~~~
-# Define a custom method for generating
-# power-law-like graphs with exponential tails
-# both above and below the degree mean and
-# where the mean degree be easily down-shifted
-#~~~~~~~~~~~~~~~~~~~~~~~~~~~~~~~~~~~~~~~~~~~~~~~~~~
-def custom_exponential_graph(base_graph=None, scale=100, min_num_edges=0, m=9, n=None):
-    # Generate a random preferential attachment power law graph as a starting point.
-    # By the way this graph is constructed, it is expected to have 1 connected component.
-    # Every node is added along with m=8 edges, so the min degree is m=8.
-    if(base_graph):
-        graph = base_graph.copy()
-    else:
-        assert(n is not None), "Argument n (number of nodes) must be provided when no base graph is given."
-        graph = networkx.barabasi_albert_graph(n=n, m=m)
-
-    # To get a graph with power-law-esque properties but without the fixed minimum degree,
-    # We modify the graph by probabilistically dropping some edges from each node.
-    for node in graph:
-        neighbors = list(graph[node].keys())
-        quarantineEdgeNum = int( max(min(numpy.random.exponential(scale=scale, size=1), len(neighbors)), min_num_edges) )
-        quarantineKeepNeighbors = numpy.random.choice(neighbors, size=quarantineEdgeNum, replace=False)
-        for neighbor in neighbors:
-            if(neighbor not in quarantineKeepNeighbors):
-                graph.remove_edge(node, neighbor)
-
-    return graph
-
-#^^^^^^^^^^^^^^^^^^^^^^^^^^^^^^^^^^^^^^^^^^^^^^^^^^
-#^^^^^^^^^^^^^^^^^^^^^^^^^^^^^^^^^^^^^^^^^^^^^^^^^^
-
-def plot_degree_distn(graph, max_degree=None, show=True, use_seaborn=True):
-    import matplotlib.pyplot as pyplot
-    if(use_seaborn):
-        import seaborn
-        seaborn.set_style('ticks')
-        seaborn.despine()
-    # Get a list of the node degrees:
-    if type(graph)==numpy.ndarray:
-        nodeDegrees = graph.sum(axis=0).reshape((graph.shape[0],1))   # sums of adj matrix cols
-    elif type(graph)==networkx.classes.graph.Graph:
-        nodeDegrees = [d[1] for d in graph.degree()]
-    else:
-        raise BaseException("Input an adjacency matrix or networkx object only.")
-    # Calculate the mean degree:
-    meanDegree = numpy.mean(nodeDegrees)
-    # Generate a histogram of the node degrees:
-    pyplot.hist(nodeDegrees, bins=range(max(nodeDegrees)), alpha=0.5, color='tab:blue', label=('mean degree = %.1f' % meanDegree))
-    pyplot.xlim(0, max(nodeDegrees) if not max_degree else max_degree)
-    pyplot.xlabel('degree')
-    pyplot.ylabel('num nodes')
-    pyplot.legend(loc='upper right')
-    if(show):
-        pyplot.show()
-=======
-            plt.show()
->>>>>>> f2476613
+            plt.show()