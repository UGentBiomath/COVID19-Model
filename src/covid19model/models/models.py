--- conflicted
+++ resolved
@@ -286,11 +286,7 @@
 
     # ...state variables and parameters
     state_names = ['S', 'E', 'I', 'A', 'M', 'C', 'C_icurec','ICU', 'R', 'D','H_in','H_out','H_tot']
-<<<<<<< HEAD
     parameter_names = ['beta', 'alpha', 'K_inf1', 'K_inf2', 'K_hosp', 'sigma', 'omega', 'zeta','da', 'dm', 'dc_R','dc_D','dICU_R', 
-=======
-    parameter_names = ['beta', 'alpha', 'K_inf', 'K_hosp', 'sigma', 'omega', 'zeta','da', 'dm', 'dc_R','dc_D','dICU_R',
->>>>>>> 752d7262
                         'dICU_D', 'dICUrec','dhospital']
     parameters_stratified_names = [['s','a','h', 'c', 'm_C','m_ICU']]
     stratification = ['Nc']
@@ -306,11 +302,8 @@
 
         *Deterministic implementation*
         """
-<<<<<<< HEAD
  
         K_inf = np.array([1, K_inf1, K_inf2])
-=======
->>>>>>> 752d7262
 
         if Nc is None:
             print(t)
@@ -338,37 +331,21 @@
         # Compute the  rates of change in every population compartment
         # ~~~~~~~~~~~~~~~~~~~~~~~~~~~~~~~~~~~~~~~~~~~~~~~~~~~~~~~~~~~~
 
-<<<<<<< HEAD
         dS  = - IP*S + zeta*R 
         dE  = IP*S - E/sigma 
         dI = (1/sigma)*E - (1/omega)*I 
         dA = (a/omega)*I - A/da      
         dM = ((1-a)/omega)*I - M*((1-h)/dm) - M*h/dhospital
-=======
-        dS  = - (IP_old + IP_new)*S + zeta*R
-        dE  = (IP_old + IP_new)*S - E/sigma
-        dI = (1/sigma)*E - (1/omega)*I
-        dA = (a/omega)*I - A/da
-        dM = ((1-a)/omega)*I - M*((1-h_new)/dm) - M*h_new/dhospital
->>>>>>> 752d7262
 
         dC = M*(h/dhospital)*c - (1-m_C)*C*(1/(dc_R)) - m_C*C*(1/(dc_D))
         dICUstar = M*(h/dhospital)*(1-c) - (1-m_ICU)*ICU/(dICU_R-dICUrec) - m_ICU*ICU/(dICU_D)
 
         dC_icurec = (1-m_ICU)*ICU/(dICU_R-dICUrec) - C_icurec*(1/dICUrec)
-<<<<<<< HEAD
         dR  = A/da + ((1-h)/dm)*M + (1-m_C)*C*(1/(dc_R)) + C_icurec*(1/dICUrec) - zeta*R 
         dD  = (m_ICU/(dICU_D))*ICU + (m_C/(dc_D))*C 
         dH_in = M*(h/dhospital) - H_in
         dH_out =  (1-m_C)*C*(1/(dc_R)) +  m_C*C*(1/(dc_D)) + m_ICU/(dICU_D)*ICU + C_icurec*(1/dICUrec) - H_out
         dH_tot = M*(h/dhospital) - (1-m_C)*C*(1/(dc_R)) - m_C*C*(1/(dc_D)) - m_ICU*ICU/(dICU_D)- C_icurec*(1/dICUrec) 
-=======
-        dR  = A/da + ((1-h_new)/dm)*M + (1-m_C)*C*(1/(dc_R)) + C_icurec*(1/dICUrec) - zeta*R
-        dD  = (m_ICU/(dICU_D))*ICU + (m_C/(dc_D))*C
-        dH_in = M*(h_new/dhospital) - H_in
-        dH_out =  (1-m_C)*C*(1/(dc_R)) +  m_C*C*(1/(dc_D)) + m_ICU/(dICU_D)*ICU + C_icurec*(1/dICUrec) - H_out
-        dH_tot = M*(h_new/dhospital) - (1-m_C)*C*(1/(dc_R)) - m_C*C*(1/(dc_D)) - m_ICU*ICU/(dICU_D)- C_icurec*(1/dICUrec)
->>>>>>> 752d7262
 
         return (dS, dE, dI, dA, dM, dC, dC_icurec, dICUstar, dR, dD, dH_in, dH_out, dH_tot)
 
@@ -461,11 +438,7 @@
     # ...state variables and parameters
     state_names = ['S', 'E', 'I', 'A', 'M', 'C', 'C_icurec','ICU', 'R', 'D','H_in','H_out','H_tot',
                     'S_v', 'E_v', 'I_v', 'A_v', 'M_v', 'C_v', 'C_icurec_v', 'ICU_v', 'R_v']
-<<<<<<< HEAD
     parameter_names = ['beta', 'alpha', 'K_inf1','K_inf2', 'K_hosp', 'sigma', 'omega', 'zeta','da', 'dm', 'dc_R','dc_D','dICU_R', 
-=======
-    parameter_names = ['beta', 'alpha', 'K_inf', 'K_hosp', 'sigma', 'omega', 'zeta','da', 'dm', 'dc_R','dc_D','dICU_R',
->>>>>>> 752d7262
                         'dICU_D', 'dICUrec','dhospital', 'e_i', 'e_s', 'e_h', 'e_a', 'd_vacc']
     parameters_stratified_names = [['s','a','h', 'c', 'm_C','m_ICU', 'N_vacc']]
     stratification = ['Nc']
@@ -522,7 +495,6 @@
         # Compute the  rates of change in every population compartment (non-vaccinated)
         # ~~~~~~~~~~~~~~~~~~~~~~~~~~~~~~~~~~~~~~~~~~~~~~~~~~~~~~~~~~~~~~~~~~~~~~~~~~~~~
 
-<<<<<<< HEAD
         dS  = - IP*S + zeta*R - e_a*N_vacc/VE*S + (1/d_vacc)*(S_v + R_v)  
         dE  = IP*S - E/sigma 
         dI = (1/sigma)*E - (1/omega)*I 
@@ -530,21 +502,11 @@
         dM = ((1-a)/omega)*I - M*((1-h)/dm) - M*h/dhospital
         dC = M*(h/dhospital)*c - (1-m_C)*C*(1/(dc_R)) - m_C*C*(1/(dc_D))
         dICUstar = M*(h/dhospital)*(1-c) - (1-m_ICU)*ICU/(dICU_R-dICUrec) - m_ICU*ICU/(dICU_D)
-=======
-        dS  = - (IP_old + IP_new)*S + zeta*R - e_a*N_vacc/VE*S + (1/d_vacc)*(S_v + R_v)
-        dE  = (IP_old + IP_new)*S - E/sigma
-        dI = (1/sigma)*E - (1/omega)*I
-        dA = (a/omega)*I - A/da
-        dM = ((1-a)/omega)*I - M*((1-h_new)/dm) - M*h_new/dhospital
-        dC = M*(h_new/dhospital)*c - (1-m_C)*C*(1/(dc_R)) - m_C*C*(1/(dc_D))
-        dICUstar = M*(h_new/dhospital)*(1-c) - (1-m_ICU)*ICU/(dICU_R-dICUrec) - m_ICU*ICU/(dICU_D)
->>>>>>> 752d7262
         dC_icurec = (1-m_ICU)*ICU/(dICU_R-dICUrec) - C_icurec*(1/dICUrec)
         dR  = A/da + ((1-h)/dm)*M + (1-m_C)*C*(1/(dc_R)) + C_icurec*(1/dICUrec) - zeta*R - e_a*N_vacc/VE*R
 
         # Compute the  rates of change in every population compartment (vaccinated)
         # ~~~~~~~~~~~~~~~~~~~~~~~~~~~~~~~~~~~~~~~~~~~~~~~~~~~~~~~~~~~~~~~~~~~~~~~~~
-<<<<<<< HEAD
         
         dS_v  = - (1-e_s)*IP*S_v + e_a*N_vacc/VE*S + e_a*N_vacc/VE*R - (1/d_vacc)*S_v
         dE_v  = (1-e_s)*IP*S_v - E_v/sigma 
@@ -553,16 +515,6 @@
         dM_v = ((1-a)/omega)*I_v - M_v*((1-(1-e_h)*h)/dm) - M_v*(1-e_h)*h/dhospital
         dC_v = M_v*(1-e_h)*(h/dhospital)*c - (1-m_C)*C_v*(1/(dc_R)) - m_C*C_v*(1/(dc_D))
         dICUstar_v = M_v*(1-e_h)*(h/dhospital)*(1-c) - (1-m_ICU)*ICU_v/(dICU_R-dICUrec) - m_ICU*ICU_v/(dICU_D)
-=======
-
-        dS_v  = - (1-e_s)*(IP_old + IP_new)*S_v + e_a*N_vacc/VE*S + e_a*N_vacc/VE*R - (1/d_vacc)*S_v
-        dE_v  = (1-e_s)*(IP_old + IP_new)*S_v - E_v/sigma
-        dI_v = (1/sigma)*E_v - (1/omega)*I_v
-        dA_v = (a/omega)*I_v - A_v/da
-        dM_v = ((1-a)/omega)*I_v - M_v*((1-(1-e_h)*h_new)/dm) - M_v*(1-e_h)*h_new/dhospital
-        dC_v = M_v*(1-e_h)*(h_new/dhospital)*c - (1-m_C)*C_v*(1/(dc_R)) - m_C*C_v*(1/(dc_D))
-        dICUstar_v = M_v*(1-e_h)*(h_new/dhospital)*(1-c) - (1-m_ICU)*ICU_v/(dICU_R-dICUrec) - m_ICU*ICU_v/(dICU_D)
->>>>>>> 752d7262
         dC_icurec_v = (1-m_ICU)*ICU_v/(dICU_R-dICUrec) - C_icurec_v*(1/dICUrec)
         dR_v  = A_v/da + ((1-(1-e_h)*h)/dm)*M_v + (1-m_C)*C_v*(1/dc_R) + C_icurec_v*(1/dICUrec) - (1/d_vacc)*R_v
 
