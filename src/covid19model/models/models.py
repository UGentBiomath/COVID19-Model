--- conflicted
+++ resolved
@@ -23,7 +23,7 @@
 
 from .utils import read_coordinates_nis, dens_dep
 from ..optimization import pso
-from .QALY import create_life_table 
+from .QALY import create_life_table
 
 # set color schemes
 #From Color Universal Design (CUD): https://jfly.uni-koeln.de/color/
@@ -137,11 +137,7 @@
 
         # Compute the  rates of change in every population compartment
         # ~~~~~~~~~~~~~~~~~~~~~~~~~~~~~~~~~~~~~~~~~~~~~~~~~~~~~~~~~~~~
-<<<<<<< HEAD
         dS  = - beta*s*np.matmul(Nc,((I+A)/T))*S + zeta*R
-=======
-        dS  = - beta*s*np.matmul(Nc,((I+A)/T))*S + zeta*R - v*e*S
->>>>>>> 10da517a
         dE  = beta*s*np.matmul(Nc,((I+A)/T))*S - E/sigma
         dI = (1/sigma)*E - (1/omega)*I
         dA = (a/omega)*I - A/da
@@ -155,7 +151,7 @@
         dH_in = M*(h/dhospital) - H_in
         dH_out =  (1-m_C)*C*(1/dc_R) +  m_C*C*(1/dc_D) + (m_ICU/dICU_D)*ICU + C_icurec*(1/dICUrec) - H_out
         dH_tot = M*(h/dhospital) - (1-m_C)*C*(1/dc_R) -  m_C*C*(1/dc_D) - (m_ICU/dICU_D)*ICU - C_icurec*(1/dICUrec)
-        
+
         return (dS, dE, dI, dA, dM, dER, dC, dC_icurec, dICUstar, dR, dD, dH_in, dH_out, dH_tot)
 
 class COVID19_SEIRD_sto(BaseModel):
@@ -263,7 +259,7 @@
 
         return output
 
-    
+
 class COVID19_SEIRD_spatial(BaseModel):
     """
     BIOMATH extended SEIRD model for COVID-19, spatially explicit. Based on COVID_SEIRD and Arenas (2020).
@@ -334,13 +330,13 @@
                 T_eff[g][i] = sumT
                 A_eff[g][i] = sumA
                 I_eff[g][i] = sumI
-                
+
         # The number of susceptibles from patch g that work in patch h
         Susc = np.zeros([G,G,N])
         for gg in range(G):
             for hh in range(G):
                 for i in range(N):
-                    Susc[gg][hh][i] = pi[i] * place[gg][hh] * S[gg][i] + (1 - pi[i]) * np.identity(G)[gg][hh] * S[gg][i]       
+                    Susc[gg][hh][i] = pi[i] * place[gg][hh] * S[gg][i] + (1 - pi[i]) * np.identity(G)[gg][hh] * S[gg][i]
 
         # Density dependence per patch: f[patch]
         T_eff_total = T_eff.sum(axis=1)
@@ -355,7 +351,7 @@
             value = f[gg] * T_eff[gg]
             denom += value
         zi = Ti / denom
-        
+
         # Define infection from the sum over contacts
         B = np.zeros([G,N])
         for gg in range(G):
@@ -376,7 +372,7 @@
                     term = Susc[gg][hh][i] * B[hh][i]
                     sumhh += term
                 dS_inf[gg][i] = sumhh
-                
+
 #         # Sanity check: redefine dS_inf to simplest case: DELETE LATER
 #         for gg in range(G):
 #             for i in range(N):
@@ -404,11 +400,11 @@
 
 
         # To be added: effect of average family size (sigma^g or sg)
-        
+
 
         return (dS, dE, dI, dA, dM, dER, dC, dC_icurec, dICUstar, dR, dD, dH_in, dH_out, dH_tot)
-    
-    
+
+
 class COVID19_SEIRD_sto_spatial(BaseModel):
     """
     BIOMATH stochastic extended SEIRD model for COVID-19, spatially explicit. Note: enable discrete=True in model simulation.
@@ -510,7 +506,7 @@
                     summ += term
                 argument[g,i] = summ
         P = 1 - np.exp(l*argument) # multiplied by length of timestep
-        
+
         # The probability to get infected in any patch when in a particular age class: Pbis[patch][age]
         Pbis = np.zeros([G,N]) # initialise
         # THIS NEEDS TO BE CHANGED if PLACE BECOMES AGE-STRATIFIED
@@ -555,7 +551,7 @@
                         (1 - np.exp(- l * m_ICU * (1/dICU_D) ))*np.ones([G,N]),
                         (1 - np.exp(- l * zeta ))*np.ones([G,N]),
                         ]
-        
+
         states = [S, E, I, I, A, M, M, ER, ER, C, ICU, C_icurec, C, ICU, R]
         propensity={}
         # Calculate propensity for each migration (listed in keys)
