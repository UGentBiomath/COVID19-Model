--- conflicted
+++ resolved
@@ -235,15 +235,11 @@
                 if states[i][j]<=0:
                     prop.append(0)
                 else:
-<<<<<<< HEAD
-                    prop.append( np.random.binomial(states[i][j],probabilities[i][j]) )
-=======
                     draw=np.array([])
                     for k in range(30):
                         draw = np.append(draw,np.random.binomial(states[i][j],probabilities[i][j]))
                     draw = np.mean(draw)
-                    prop.append( draw )    
->>>>>>> 3efaecf5
+                    prop.append( draw )
             propensity.update({keys[i]: np.asarray(prop)})
 
         # calculate the states at timestep k+1
@@ -260,20 +256,15 @@
         D_new  = D +  propensity['ICUtoD']
         # derived variables
         H_in_new = propensity['MtoC'] + propensity['MtoICU']
-<<<<<<< HEAD
         H_out_new = propensity['CtoR'] + propensity['CicurectoR']
-        return (S_new, E_new, I_new, A_new, M_new, C_new, C_icurec_new,ICU_new, R_new, D_new,H_in_new,H_out_new)
-=======
-        H_out_new = propensity['CtoR'] + propensity['CicurectoR'] 
 
         # protection against states < 0
         # ~~~~~~~~~~~~~~~~~~~~~~~~~~~~~
         output = (S_new, E_new, I_new, A_new, M_new, C_new, C_icurec_new,ICU_new, R_new, D_new,H_in_new,H_out_new)
         for i in range(len(output)):
             output[i][output[i]<0] = 0
-            
+
         return output
->>>>>>> 3efaecf5
 
 
 class SEIRSAgeModel():
