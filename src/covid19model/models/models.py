# Original implementation by Ryan S. Mcgee can be found using the following link: https://github.com/ryansmcgee/seirsplus
# Copyright (c) 2020 by T.W. Alleman, D. Van Hauwermeiren, BIOMATH, Ghent University. All Rights Reserved.

from __future__ import absolute_import
from __future__ import division
from __future__ import print_function

import numpy as numpy
import numpy as np
import scipy as scipy
import scipy.integrate
import pandas as pd
import random
from random import choices
import matplotlib
import matplotlib.pyplot as plt
import matplotlib.dates as mdates
import datetime
import copy
import multiprocessing
from pandas.plotting import register_matplotlib_converters
register_matplotlib_converters()

from .utils import stratify_beta # read_coordinates_nis, dens_dep
from ..optimization import pso
<<<<<<< HEAD
from ..data.economic_parameters import read_economic_labels
from .QALY import create_life_table 
=======
>>>>>>> 20b5c219

# set color schemes
#From Color Universal Design (CUD): https://jfly.uni-koeln.de/color/
orange = "#E69F00"
light_blue = "#56B4E9"
green = "#009E73"
yellow = "#F0E442"
blue = "#0072B2"
red = "#D55E00"
pink = "#CC79A7"
black = "#000000"
Okabe_Ito = (orange, light_blue, green, yellow, blue, red, pink, black)
plt.rcParams["axes.prop_cycle"] = matplotlib.cycler('color', Okabe_Ito)

# increase font sizes
# the code below is not wrong, but kinda annoying if you continuously import
# this model in a notebook using the load_ext magic
#multiplier = 1.5
#keys = ("font.size", )
#for key in keys:
#    plt.rcParams[key] *= multiplier
plt.rcParams["font.size"] = 15
plt.rcParams["lines.linewidth"] = 3


from .base import BaseModel

class simple_multivariant_SIR(BaseModel):
    """
    A minimal example of a SIR compartmental disease model with an implementation of transient multivariant dynamics
    Can be reduced to a single-variant SIR model by setting injection_ratio to zero.

    Parameters
    ----------
    To initialise the model, provide following inputs:

    states : dictionary
        contains the initial values of all non-zero model states
        e.g. {'S': N, 'E': np.ones(n_stratification)} with N being the total population and n_stratifications the number of stratified layers
        initialising zeros is thus not required

        S : susceptible
        I : infectious
        R : removed
        alpha : fraction of alternative COVID-19 variant

    parameters : dictionary
        containing the values of all parameters (both stratified and not)

        Non-stratified parameters
        -------------------------

        beta : probability of infection when encountering an infected person
        gamma : recovery rate (inverse of duration of infectiousness)
        injection_day : day at which injection_ratio of the new strain is introduced in the population
        injection_ratio : initial fraction of alternative variant

        Other parameters
        ----------------
        Nc : contact matrix between all age groups in stratification

    """

    # state variables and parameters
    state_names = ['S', 'I', 'R', 'alpha']
    parameter_names = ['beta', 'gamma', 'injection_day', 'injection_ratio']
    parameters_stratified_names = []
    stratification = ['Nc']

    @staticmethod
    def integrate(t, S, I, R, alpha, beta, gamma, injection_day, injection_ratio, K_inf, Nc):
        """Basic SIR model with multivariant capabilities"""

        # calculate total population
        # ~~~~~~~~~~~~~~~~~~~~~~~~~~
        T = S + I + R

        # Compute infection pressure (IP) of both variants
        # ~~~~~~~~~~~~~~~~~~~~~~~~~~~~~~~~~~~~~~~~~~~~~~~~
        IP_old = (1-alpha)*beta*np.matmul(Nc,(I/T))
        IP_new = alpha*K_inf*beta*np.matmul(Nc,(I/T))

        # Compute the  rates of change in every population compartment
        # ~~~~~~~~~~~~~~~~~~~~~~~~~~~~~~~~~~~~~~~~~~~~~~~~~~~~~~~~~~~~
        dS = - (IP_old + IP_new)*S
        dI = (IP_old + IP_new)*S - gamma*I
        dR = gamma*I

        # Update fraction of new COVID-19 variant
        # ~~~~~~~~~~~~~~~~~~~~~~~~~~~~~~~~~~~~~~~

        if np.all((IP_old == 0)) and np.all((IP_new == 0)):
            dalpha = np.zeros(9)
        else:
            dalpha = IP_new/(IP_old+IP_new) - alpha

        # On injection_day, inject injection_ratio new strain to alpha
        # ~~~~~~~~~~~~~~~~~~~~~~~~~~~~~~~~~~~~~~~~~~~~~~~~~~~~~~~~~~~~

        if (t >= injection_day) & (alpha.sum().sum()==0):
            dalpha += injection_ratio

        return dS, dI, dR, dalpha

class simple_stochastic_SIR(BaseModel):
    """
    A minimal example of a SIR compartmental disease model based on stochastic difference equations (SDEs)
    Must be simulated in discrete timesteps by adding the argument `discrete=True` in the model initialization.

    Parameters
    ----------
    To initialise the model, provide following inputs:

    states : dictionary
        contains the initial values of all non-zero model states
        e.g. {'S': N, 'E': np.ones(n_stratification)} with N being the total population and n_stratifications the number of stratified layers
        initialising zeros is thus not required

        S : susceptible
        I : infectious
        R : removed

    parameters : dictionary
        containing the values of all parameters (both stratified and not)

        Non-stratified parameters
        -------------------------
        beta : probability of infection when encountering an infected person
        gamma : recovery rate (inverse of duration of infectiousness)

        Other parameters
        ----------------
        Nc : contact matrix between all age groups in stratification

    """

    # state variables and parameters
    state_names = ['S', 'I', 'R']
    parameter_names = ['beta', 'gamma']
    parameters_stratified_names = []
    stratification = ['Nc']

    @staticmethod
    def integrate(t, S, I, R, beta, gamma, Nc):
        """Basic stochastic SIR model """

        # Define solver parameters
        # ~~~~~~~~~~~~~~~~~~~~~~~~

        l = 1.0 # length of discrete timestep (by default one day)
        n = 5 # number of draws to average in one timestep (slows down calculations but converges to a deterministic result when > 20)

        # calculate total population
        # ~~~~~~~~~~~~~~~~~~~~~~~~~~

        T = S + I + R

        # Make a dictionary containing the transitions and their propensities
        # ~~~~~~~~~~~~~~~~~~~~~~~~~~~~~~~~~~~~~~~~~~~~~~~~~~~~~~~~~~~~~~~~~~~

        keys = ['StoI','ItoR']
        probabilities = [1 - np.exp( - beta*np.matmul(Nc,I/T) ),
                        (1 - np.exp(- l * gamma ))*np.ones(S.size),
                        ]
        states = [S,I]
        propensity={}
        for i in range(len(keys)):
            prop=[]
            for j in range(S.size):
                if states[i][j]<=0:
                    prop.append(0)
                else:
                    draw=np.array([])
                    for l in range(n):
                        draw = np.append(draw,np.random.binomial(states[i][j],probabilities[i][j]))
                    draw = np.rint(np.mean(draw))
                    prop.append( draw )
            propensity.update({keys[i]: np.asarray(prop)})

        # calculate the states at timestep k+1
        # ~~~~~~~~~~~~~~~~~~~~~~~~~~~~~~~~~~~~
        S_new  = S - propensity['StoI']
        I_new =  I + propensity['StoI'] - propensity['ItoR']
        R_new  =  R + propensity['ItoR']

        # Add protection against states < 0
        # ~~~~~~~~~~~~~~~~~~~~~~~~~~~~~~~~~
        output = (S_new, I_new, R_new)
        for i in range(len(output)):
            output[i][output[i]<0] = 0

        return S_new, I_new, R_new

class COVID19_SEIRD(BaseModel):
    """
    Biomath extended SEIRD model for COVID-19, Deterministic implementation
    Can account for re-infection and co-infection with a new COVID-19 variant.

    Parameters
    ----------
    To initialise the model, provide following inputs:

    states : dictionary
        contains the initial values of all non-zero model states
        e.g. {'S': N, 'E': np.ones(n_stratification)} with N being the total population and n_stratifications the number of stratified layers
        initialising zeros is thus not required

        S : susceptible
        E : exposed
        I : infected
        A : asymptomatic
        M : mild
        C : cohort
        C_icurec : cohort after recovery from ICU
        ICU : intensive care
        R : recovered
        D : deceased
        H_in : new hospitalizations
        H_out : new hospital discharges
        H_tot : total patients in Belgian hospitals

        parameters : dictionary
        containing the values of all parameters (both stratified and not)
        these can be obtained with the function model_parameters.get_COVID19_SEIRD_parameters()

        Non-stratified parameters
        -------------------------
        beta : probability of infection when encountering an infected person
        alpha : fraction of alternative COVID-19 variant
        K_inf1 : infectivity gain of B1.1.1.7 (British) COVID-19 variant (infectivity of new variant = K * infectivity of old variant)
        K_inf2 : infectivity gain of Indian COVID-19 variant
        # TODO: This is split because we have to estimate the infectivity gains, however, we should adjust the calibration code to allow estimation of subsets of vector parameters
        K_hosp : hospitalization propensity gain of alternative COVID-19 variants (infectivity of new variant = K * infectivity of old variant)
        sigma : length of the latent period
        omega : length of the pre-symptomatic infectious period
        zeta : effect of re-susceptibility and seasonality
        a : probability of an asymptomatic cases
        m : probability of an initially mild infection (m=1-a)
        da : duration of the infection in case of asymptomatic
        dm : duration of the infection in case of mild
        dc : average length of a hospital stay when not in ICU
        dICU_R : average length of a hospital stay in ICU in case of recovery
        dICU_D: average length of a hospital stay in ICU in case of death
        dhospital : time before a patient reaches the hospital

        Age-stratified parameters
        --------------------
        s: relative susceptibility to infection
        a : probability of a subclinical infection
        h : probability of hospitalisation for a mild infection
        c : probability of hospitalisation in Cohort (non-ICU)
        m_C : mortality in Cohort
        m_ICU : mortality in ICU

        Other parameters
        ----------------
        Nc : contact matrix between all age groups in stratification

    """

    # ...state variables and parameters
    state_names = ['S', 'E', 'I', 'A', 'M', 'C', 'C_icurec','ICU', 'R', 'D','H_in','H_out','H_tot','R_C','R_ICU']
    parameter_names = ['beta', 'sigma', 'omega', 'zeta','da', 'dm', 'dc_R','dc_D','dICU_R', 
                        'dICU_D', 'dICUrec','dhospital']
    parameters_stratified_names = [['s','a','h', 'c', 'm_C','m_ICU']]
    stratification = ['Nc']

    # ..transitions/equations
    @staticmethod
    def integrate(t, S, E, I, A, M, C, C_icurec, ICU, R, D, H_in, H_out, H_tot, R_C, R_ICU,
                  beta, sigma, omega, zeta, da, dm, dc_R, dc_D, dICU_R, dICU_D, dICUrec, dhospital,
                  s, a, h, c, m_C, m_ICU,
                  Nc):
        """
        Biomath extended SEIRD model for COVID-19

        *Deterministic implementation*
        """

        if Nc is None:
            print(t)

        # calculate total population
        # ~~~~~~~~~~~~~~~~~~~~~~~~~~

        T = S + E + I + A + M + C + C_icurec + ICU + R

        # Compute infection pressure (IP) of both variants
        # ~~~~~~~~~~~~~~~~~~~~~~~~~~~~~~~~~~~~~~~~~~~~~~~~

        IP = beta*s*np.matmul(Nc,((I+A)/T))

        # Compute the  rates of change in every population compartment
        # ~~~~~~~~~~~~~~~~~~~~~~~~~~~~~~~~~~~~~~~~~~~~~~~~~~~~~~~~~~~~

        dS  = - IP*S + zeta*R 
        dE  = IP*S - E/sigma 
        dI = (1/sigma)*E - (1/omega)*I 
        dA = (a/omega)*I - A/da      
        dM = ((1-a)/omega)*I - M*((1-h)/dm) - M*h/dhospital

        dC = M*(h/dhospital)*c - (1-m_C)*C*(1/(dc_R)) - m_C*C*(1/(dc_D))
        dICUstar = M*(h/dhospital)*(1-c) - (1-m_ICU)*ICU/(dICU_R) - m_ICU*ICU/(dICU_D)

        dC_icurec = (1-m_ICU)*ICU/(dICU_R) - C_icurec*(1/dICUrec)
        dR  = A/da + ((1-h)/dm)*M + (1-m_C)*C*(1/(dc_R)) + C_icurec*(1/dICUrec) - zeta*R 
        dD  = (m_ICU/(dICU_D))*ICU + (m_C/(dc_D))*C 
        dH_in = M*(h/dhospital) - H_in
        dH_out =  (1-m_C)*C*(1/(dc_R)) +  m_C*C*(1/(dc_D)) + m_ICU/(dICU_D)*ICU + C_icurec*(1/dICUrec) - H_out
        dH_tot = M*(h/dhospital) - (1-m_C)*C*(1/(dc_R)) - m_C*C*(1/(dc_D)) - m_ICU*ICU/(dICU_D)- C_icurec*(1/dICUrec) 
        dR_C = (1-m_C)*C*(1/(dc_R)) - R_C
        dR_ICU = C_icurec*(1/dICUrec) - R_ICU

        return (dS, dE, dI, dA, dM, dC, dC_icurec, dICUstar, dR, dD, dH_in, dH_out, dH_tot, dR_C, dR_ICU)


class COVID19_SEIRD_vacc(BaseModel):
    """
    Biomath extended SEIRD model for COVID-19, Deterministic implementation
    Can account for re-infection and co-infection with a new COVID-19 variants.
    Model compartments doubled for fundamental vaccination research.

    Parameters
    ----------
    To initialise the model, provide following inputs:

    states : dictionary
        contains the initial values of all non-zero model states
        e.g. {'S': N, 'E': np.ones(n_stratification)} with N being the total population and n_stratifications the number of stratified layers
        initialising zeros is thus not required

        S : susceptible
        E : exposed
        I : infected
        A : asymptomatic
        M : mild
        C : cohort
        C_icurec : cohort after recovery from ICU
        ICU : intensive care
        R : recovered
        D : deceased

        S_v : susceptible and vaccinated
        E_v : exposed and vaccinated
        I_v : infected and vaccinated
        A_v : asymptomatic and vaccinated
        M_v : mild and vaccinated
        C_v : cohort and vaccinated
        C_icurec_v : cohort after recovery from ICU and vaccinated
        ICU_v : intensive care and vaccinated
        R_v : recovered and vaccinated

        H_in : new hospitalizations
        H_out : new hospital discharges
        H_tot : total patients in Belgian hospitals

    parameters : dictionary
        containing the values of all parameters (both stratified and not)
        these can be obtained with the function model_parameters.get_COVID19_SEIRD_parameters()

        Non-stratified parameters
        -------------------------
        beta : probability of infection when encountering an infected person
        alpha : fraction of alternative COVID-19 variant
        K_inf1 : infectivity gain of B1.1.1.7 (British) COVID-19 variant (infectivity of new variant = K * infectivity of old variant)
        K_inf2 : infectivity gain of Indian COVID-19 variant
        # TODO: This is split because we have to estimate the infectivity gains, however, we should adjust the calibration code to allow estimation of subsets of vector parameters
        K_hosp : hospitalization propensity gain of alternative COVID-19 variants (infectivity of new variant = K * infectivity of old variant)
        sigma : length of the latent period
        omega : length of the pre-symptomatic infectious period
        zeta : effect of re-susceptibility and seasonality
        a : probability of an asymptomatic cases
        m : probability of an initially mild infection (m=1-a)
        da : duration of the infection in case of asymptomatic
        dm : duration of the infection in case of mild
        dc : average length of a hospital stay when not in ICU
        dICU_R : average length of a hospital stay in ICU in case of recovery
        dICU_D: average length of a hospital stay in ICU in case of death
        dhospital : time before a patient reaches the hospital
        e_i : vaccine effectiveness in reducing infectiousness (--> if vaccinated person becomes infectious, how infectious is he?)
        e_s : vaccine effectiveness in reducing susceptibility to SARS-CoV-2 infection
        e_h : vaccine effectivenes in reducing hospital admission propensity
        e_a : all-or-nothing vaccine effectiveness
        d_vacc : duration of vaccine protection

        Age-stratified parameters
        --------------------
        s: relative susceptibility to infection
        a : probability of a subclinical infection
        h : probability of hospitalisation for a mild infection
        c : probability of hospitalisation in Cohort (non-ICU)
        m_C : mortality in Cohort
        m_ICU : mortality in ICU
        N_vacc : number of people to be vaccinated per day

        Other parameters
        ----------------
        Nc : contact matrix between all age groups in stratification

    """

    # ...state variables and parameters
    state_names = ['S', 'E', 'I', 'A', 'M', 'C', 'C_icurec','ICU', 'R', 'D','H_in','H_out','H_tot', 'R_C', 'R_ICU',
                    'S_v', 'E_v', 'I_v', 'A_v', 'M_v', 'C_v', 'C_icurec_v', 'ICU_v', 'R_v']
    parameter_names = ['beta', 'alpha', 'K_inf1','K_inf2', 'K_hosp', 'sigma', 'omega', 'zeta','da', 'dm', 'dc_R','dc_D','dICU_R', 
                        'dICU_D', 'dICUrec','dhospital', 'e_i', 'e_s', 'e_h', 'e_a', 'd_vacc']
    parameters_stratified_names = [['s','a','h', 'c', 'm_C','m_ICU', 'N_vacc']]
    stratification = ['Nc']

    # ..transitions/equations
    @staticmethod
    def integrate(t, S, E, I, A, M, C, C_icurec, ICU, R, D, H_in, H_out, H_tot, R_C, R_ICU, S_v, E_v, I_v, A_v, M_v, C_v, C_icurec_v, ICU_v, R_v,
                  beta, alpha, K_inf1, K_inf2, K_hosp, sigma, omega, zeta, da, dm, dc_R, dc_D, dICU_R, dICU_D, dICUrec, dhospital, e_i, e_s, e_h, e_a, d_vacc,
                  s, a, h, c, m_C, m_ICU, N_vacc,
                  Nc):
        """
        Biomath extended SEIRD model for COVID-19

        *Deterministic implementation*
        """

        K_inf = np.array([1, K_inf1, K_inf2])

        # Print timestep of faulty social policy
        if Nc is None:
            print(t)

        # Calculate total population
        # ~~~~~~~~~~~~~~~~~~~~~~~~~~

        T = S + E + I + A + M + C + C_icurec + ICU + R\
            + S_v + E_v + I_v + A_v + M_v + C_v + C_icurec_v + ICU_v + R_v

        # Compute the number of vaccine elegible individuals
        # ~~~~~~~~~~~~~~~~~~~~~~~~~~~~~~~~~~~~~~~~~~~~~~~~~~

        VE = S + R

        # Compute weighted average hospitalization propensity and vaccination parameters in accordance with variants
        # ~~~~~~~~~~~~~~~~~~~~~~~~~~~~~~~~~~~~~~~~~~~~~~~~~~~~~~~~~~~~~~~~~~~~~~~~~~~~~~~~~~~~~~~~~~~~~~~~~~~~~~~~~~

        if sum(alpha) != 1:
            raise ValueError(
                "The sum of the fractions of the VOCs is not equal to one, please check your time dependant VOC function"
            )
        # NOTE: This requires the sizes of alpha, K_hosp, K_inf, e_i, e_s, e_h, e_a to be consistent 
        # However, because this requires a for loop, we omit a test
        h = np.sum(np.outer(h, alpha*K_hosp),axis=1)
        e_i = np.sum(alpha*e_i)
        e_s = np.sum(alpha*e_s)
        e_h = np.sum(alpha*e_h)
        e_a = np.sum(alpha*e_a)

        # Compute infection pressure (IP) of both variants
        # ~~~~~~~~~~~~~~~~~~~~~~~~~~~~~~~~~~~~~~~~~~~~~~~~

        IP = np.sum(np.outer(beta*s*np.matmul(Nc,((I+A+(1-e_i)*(I_v+A_v))/T)), alpha*K_inf),axis=1)

        # Compute the  rates of change in every population compartment (non-vaccinated)
        # ~~~~~~~~~~~~~~~~~~~~~~~~~~~~~~~~~~~~~~~~~~~~~~~~~~~~~~~~~~~~~~~~~~~~~~~~~~~~~

        dS  = - IP*S + zeta*R - e_a*N_vacc/VE*S + (1/d_vacc)*(S_v + R_v)  
        dE  = IP*S - E/sigma 
        dI = (1/sigma)*E - (1/omega)*I 
        dA = (a/omega)*I - A/da      
        dM = ((1-a)/omega)*I - M*((1-h)/dm) - M*h/dhospital
        dC = M*(h/dhospital)*c - (1-m_C)*C*(1/(dc_R)) - m_C*C*(1/(dc_D))
        dICUstar = M*(h/dhospital)*(1-c) - (1-m_ICU)*ICU/(dICU_R) - m_ICU*ICU/(dICU_D)
        dC_icurec = (1-m_ICU)*ICU/(dICU_R) - C_icurec*(1/dICUrec)
        dR  = A/da + ((1-h)/dm)*M + (1-m_C)*C*(1/(dc_R)) + C_icurec*(1/dICUrec) - zeta*R - e_a*N_vacc/VE*R

        # Compute the  rates of change in every population compartment (vaccinated)
        # ~~~~~~~~~~~~~~~~~~~~~~~~~~~~~~~~~~~~~~~~~~~~~~~~~~~~~~~~~~~~~~~~~~~~~~~~~
        
        dS_v  = - (1-e_s)*IP*S_v + e_a*N_vacc/VE*S + e_a*N_vacc/VE*R - (1/d_vacc)*S_v
        dE_v  = (1-e_s)*IP*S_v - E_v/sigma 
        dI_v = (1/sigma)*E_v - (1/omega)*I_v 
        dA_v = (a/omega)*I_v - A_v/da      
        dM_v = ((1-a)/omega)*I_v - M_v*((1-(1-e_h)*h)/dm) - M_v*(1-e_h)*h/dhospital
        dC_v = M_v*(1-e_h)*(h/dhospital)*c - (1-m_C)*C_v*(1/(dc_R)) - m_C*C_v*(1/(dc_D))
        dICUstar_v = M_v*(1-e_h)*(h/dhospital)*(1-c) - (1-m_ICU)*ICU_v/(dICU_R) - m_ICU*ICU_v/(dICU_D)
        dC_icurec_v = (1-m_ICU)*ICU_v/(dICU_R) - C_icurec_v*(1/dICUrec)
        dR_v  = A_v/da + ((1-(1-e_h)*h)/dm)*M_v + (1-m_C)*C_v*(1/dc_R) + C_icurec_v*(1/dICUrec) - (1/d_vacc)*R_v
        dD  = (m_ICU/dICU_D)*ICU + (m_C/dc_D)*C + (m_ICU/dICU_D)*ICU_v + (m_C/dc_D)*C_v

        # Compute the hospital rates of changes
        # ~~~~~~~~~~~~~~~~~~~~~~~~~~~~~~~~~~~~~

        dH_in = M*(h/dhospital) + M_v*((1-e_h)*h/dhospital) - H_in
        dH_out =  (1-m_C)*C*(1/dc_R) +  m_C*C*(1/dc_D) + (m_ICU/dICU_D)*ICU + C_icurec*(1/dICUrec)\
            + (1-m_C)*C_v*(1/dc_R) +  m_C*C_v*(1/dc_D) + (m_ICU/dICU_D)*ICU_v + C_icurec_v*(1/dICUrec) - H_out
        dH_tot = M*(h/dhospital) - (1-m_C)*C*(1/dc_R) -  m_C*C*(1/dc_D) - (m_ICU/dICU_D)*ICU - C_icurec*(1/dICUrec)\
            + M_v*((1-e_h)*h/dhospital) - (1-m_C)*C_v*(1/dc_R) -  m_C*C_v*(1/dc_D) - (m_ICU/dICU_D)*ICU_v - C_icurec_v*(1/dICUrec)
        dR_C = (1-m_C)*C*(1/(dc_R)) + (1-m_C)*C_v*(1/dc_R) - R_C
        dR_ICU = C_icurec*(1/dICUrec) + C_icurec_v*(1/dICUrec)- R_ICU

        return (dS, dE, dI, dA, dM, dC, dC_icurec, dICUstar, dR, dD, dH_in, dH_out, dH_tot, dR_C, dR_ICU, dS_v, dE_v, dI_v, dA_v, dM_v, dC_v, dC_icurec_v, dICUstar_v, dR_v)


class COVID19_SEIRD_spatial(BaseModel):
    """
    BIOMATH extended SEIRD model for COVID-19, spatially explicit. Based on COVID_SEIRD and Arenas (2020).

    Parameters
    ----------
    To initialise the model, provide following inputs:

    states : dictionary
        contains the initial values of all non-zero model states
        e.g. {'S': N, 'E': np.ones(n_stratification)} with N being the total population and n_stratifications the number of stratified layers
        initialising zeros is thus not required
    parameters : dictionary
        containing the values of all parameters (both stratified and not)
        these can be obtained with the function parameters.get_COVID19_SEIRD_parameters()

        Non-stratified parameters
        -------------------------
        beta_R : probability of infection when encountering an infected person in rural environment
        beta_U : probability of infection when encountering an infected person in urban environment
        beta_M : probability of infection when encountering an infected person in metropolitan environment
        K : infectivity gain of alternative COVID-19 variants (infectivity of new variant = K * infectivity of old variant)
        sigma : length of the latent period
        omega : length of the pre-symptomatic infectious period
        zeta : effect of re-susceptibility and seasonality
        a : probability of an asymptomatic cases
        m : probability of an initially mild infection (m=1-a)
        da : duration of the infection in case of asymptomatic
        dm : duration of the infection in case of mild
        der : duration of stay in emergency room/buffer ward
        dc : average length of a hospital stay when not in ICU
        dICU_R : average length of a hospital stay in ICU in case of recovery
        dICU_D: average length of a hospital stay in ICU in case of death
        dhospital : time before a patient reaches the hospital
        xi : factor controlling the contact dependence on density f
        injection_day : number of days after start of simulation when new strain is injected
        injection_ratio : ratio of new strain vs total amount of virus on injection_day

        Age-stratified parameters
        -------------------------
        s: relative susceptibility to infection
        a : probability of a subclinical infection
        h : probability of hospitalisation for a mild infection
        c : probability of hospitalisation in Cohort (non-ICU)
        m_C : mortality in Cohort
        m_ICU : mortality in ICU
        pi : mobility parameter (1 by default = no measures)
        N_vacc : daily number of people vaccinated in each age group
        e : vaccine effectivity
        leakiness : leakiness of the vaccine (proportion of vaccinated people that contribute to infections)

        Spatially-stratified parameters
        -------------------------------
        place : normalised mobility data. place[g][h] denotes the fraction of the population in patch g that goes to patch h
        area : area[g] is the area of patch g in square kilometers. Used for the density dependence factor f.
        sg : average size of a household per patch. Not used as of yet.


        Other parameters
        ----------------
        Nc : contact matrix between all age groups in stratification

    """

    # ...state variables and parameters

    state_names = ['S', 'E', 'I', 'A', 'M', 'C', 'C_icurec','ICU', 'R', 'D','H_in','H_out','H_tot']
    parameter_names = ['beta_R', 'beta_U', 'beta_M', 'sigma', 'omega', 'zeta','da', 'dm','dhospital', 
                        'dc_R', 'dc_D', 'dICU_R', 'dICU_D', 'dICUrec', 'xi']
    parameters_stratified_names = [['area', 'sg', 'p'], ['s','a','h', 'c', 'm_C','m_ICU']]
    stratification = ['place','Nc'] # mobility and social interaction: name of the dimension (better names: ['nis', 'age'])
    coordinates = ['place'] # 'place' is interpreted as a list of NIS-codes appropriate to the geography
    coordinates.append(None) # age dimension has no coordinates (just integers, which is fine)

    # ..transitions/equations
    @staticmethod

    def integrate(t, S, E, I, A, M, C, C_icurec, ICU, R, D, H_in, H_out, H_tot, # time + SEIRD classes
                  beta_R, beta_U, beta_M, sigma, omega, zeta, da, dm, dhospital, dc_R, dc_D, 
                        dICU_R, dICU_D, dICUrec, xi, # SEIRD parameters
                  area, sg, p,  # spatially stratified parameters. Might delete sg later.
                  s, a, h, c, m_C, m_ICU, # age-stratified parameters
                  place, Nc): # stratified parameters that determine stratification dimensions

        """
        BIOMATH extended SEIRD model for COVID-19
        """

#         print('CHECKPOINT: start integration function')
        
        # calculate total population
        # ~~~~~~~~~~~~~~~~~~~~~~~~~~

        T = S + E + I + A + M + C + C_icurec + ICU + R # calculate total population per age bin using 2D array

        # Define all the parameters needed to determine the rates of change
        # ~~~~~~~~~~~~~~~~~~~~~~~~~~~~~~~~~~~~~~~~~~~~~~~~~~~~~~~~~~~~~~~~~
        
        # For total population and for the relevant compartments I and A
        G = place.shape[0] # spatial stratification
        N = Nc.shape[0] # age stratification
        
        # Define effective mobility matrix place_eff from user-defined parameter p[patch]
        place_eff = np.outer(p, p)*place + np.identity(G)*np.matmul(place, (1-np.outer(p,p)))
        # TO DO: add age stratification for p
        
        # Effective population per age class per patch: T[patch][age] due to mobility expressed in place and/or regulated by p[patch]
        T_eff = np.matmul(np.transpose(place_eff), T)
        A_eff = np.matmul(np.transpose(place_eff), A)
        I_eff = np.matmul(np.transpose(place_eff), I)
                
        # The number of susceptibles in age class i from patch g that work in patch h. Susc[patch,patch,age]
        Susc = place_eff[:,:,np.newaxis]*S[:,np.newaxis,:]
        
        # Density dependence per patch: f[patch]
        T_eff_total = T_eff.sum(axis=1)
        rho = T_eff_total / area
        f = 1 + (1 - np.exp(-xi * rho))

        # Normalisation factor per age class: zi[age]
        # Population per age class
        Ti = T.sum(axis=0)
        zi = Ti / np.matmul(np.transpose(T_eff),f)
        
        # infer aggregation (prov, arr or mun)
        agg = None
        if G == 11:
            agg = 'prov'
        elif G == 43:
            agg = 'arr'
        elif G == 581:
            agg = 'mun'
        else:
            raise Exception(f"Space is {G}-fold stratified. This is not recognized as being stratification at Belgian province, arrondissement, or municipality level.")
        
        # Define spatially stratified infectivity beta with three degrees of freedom beta_R, beta_U, beta_M, based on stratification
        # Default values for RU_threshold and UM_threshold are taken. beta[patch]
        beta = stratify_beta(beta_R, beta_U, beta_M, agg, area, T.sum(axis=1))
        
        # Define the number of contacts multiplier per patch and age, multip[patch,age]
        multip = np.matmul( (I_eff + A_eff)/T_eff , np.transpose(Nc) )
        
        # Multiply with correctional term for density f[patch], normalisation per age zi[age], and age-dependent susceptibility s[age]
        multip *= np.outer(f, s*zi)
        
        # if infectivity depends on VISITED region (beta^h), beta_localised = True
        # if infectivity depends on region of origin (beta^g), beta_localised = False
        # Change this in hard-code depending on preference
        beta_localised = True
        if beta_localised:
            multip *= beta[:,np.newaxis]
        else:
            Susc *= beta[:,np.newaxis,:]
        
        # So far we have all the interaction happening in the *visited* patch h. We want to know how this affects the people *from* g.
        # We need sum over a patch index h, which is the second index (axis=1). Result is dS_inf[patch,age].
        dS_inf = (Susc * multip[np.newaxis,:,:]).sum(axis=1)
        
        dS  = -dS_inf + zeta*R
        dE  = dS_inf - E/sigma
        dI = (1/sigma)*E - (1/omega)*I
        dA = (a/omega)*I - A/da
        dM = ((1-a)/omega)*I - M*((1-h)/dm) - M*h/dhospital
        dC = M*(h/dhospital)*c - (1-m_C)*C*(1/(dc_R)) - m_C*C*(1/(dc_D))
        dC_icurec = (1-m_ICU)*ICU/(dICU_R) - C_icurec*(1/dICUrec)
        dICUstar = M*(h/dhospital)*(1-c) - (1-m_ICU)*ICU/(dICU_R) - m_ICU*ICU/(dICU_D)
        dR  = A/da + ((1-h)/dm)*M + (1-m_C)*C*(1/dc_R) + C_icurec*(1/dICUrec) - zeta*R
        dD  = (m_ICU/dICU_D)*ICU + (m_C/dc_D)*C
        dH_in = M*(h/dhospital) - H_in
        dH_out =  (1-m_C)*C*(1/dc_R) +  m_C*C*(1/dc_D) + (m_ICU/dICU_D)*ICU + C_icurec*(1/dICUrec) - H_out
        dH_tot = M*(h/dhospital) - (1-m_C)*C*(1/dc_R) -  m_C*C*(1/dc_D) - (m_ICU/dICU_D)*ICU - C_icurec*(1/dICUrec)
        
        return (dS, dE, dI, dA, dM, dC, dC_icurec, dICUstar, dR, dD, dH_in, dH_out, dH_tot)
    
class COVID19_SEIRD_spatial_vacc(BaseModel):
    """
    BIOMATH extended SEIRD model for COVID-19, spatially explicit. Based on COVID_SEIRD and Arenas (2020).

    Parameters
    ----------
    To initialise the model, provide following inputs:

    states : dictionary
        contains the initial values of all non-zero model states
        e.g. {'S': N, 'E': np.ones(n_stratification)} with N being the total population and n_stratifications the number of stratified layers
        initialising zeros is thus not required
    parameters : dictionary
        containing the values of all parameters (both stratified and not)
        these can be obtained with the function parameters.get_COVID19_SEIRD_parameters()

        Non-stratified parameters
        -------------------------
        beta_R : probability of infection when encountering an infected person in rural environment
        beta_U : probability of infection when encountering an infected person in urban environment
        beta_M : probability of infection when encountering an infected person in metropolitan environment
        K : infectivity gain of alternative COVID-19 variants (infectivity of new variant = K * infectivity of old variant)
        sigma : length of the latent period
        omega : length of the pre-symptomatic infectious period
        zeta : effect of re-susceptibility and seasonality
        a : probability of an asymptomatic cases
        m : probability of an initially mild infection (m=1-a)
        da : duration of the infection in case of asymptomatic
        dm : duration of the infection in case of mild
        der : duration of stay in emergency room/buffer ward
        dc : average length of a hospital stay when not in ICU
        dICU_R : average length of a hospital stay in ICU in case of recovery
        dICU_D: average length of a hospital stay in ICU in case of death
        dhospital : time before a patient reaches the hospital
        xi : factor controlling the contact dependence on density f
        injection_day : number of days after start of simulation when new strain is injected
        injection_ratio : ratio of new strain vs total amount of virus on injection_day

        Age-stratified parameters
        -------------------------
        s: relative susceptibility to infection
        a : probability of a subclinical infection
        h : probability of hospitalisation for a mild infection
        c : probability of hospitalisation in Cohort (non-ICU)
        m_C : mortality in Cohort
        m_ICU : mortality in ICU
        pi : mobility parameter (1 by default = no measures)
        N_vacc : daily number of people vaccinated in each age group
        e : vaccine effectivity
        leakiness : leakiness of the vaccine (proportion of vaccinated people that contribute to infections)

        Spatially-stratified parameters
        -------------------------------
        place : normalised mobility data. place[g][h] denotes the fraction of the population in patch g that goes to patch h
        area : area[g] is the area of patch g in square kilometers. Used for the density dependence factor f.
        sg : average size of a household per patch. Not used as of yet.


        Other parameters
        ----------------
        Nc : contact matrix between all age groups in stratification

    """

    # ...state variables and parameters

    state_names = ['S', 'E', 'I', 'A', 'M', 'ER', 'C', 'C_icurec','ICU', 'R', 'D','H_in','H_out','H_tot', 'VE', 'V', 'V_new','alpha']
    parameter_names = ['beta_R', 'beta_U', 'beta_M', 'K', 'sigma', 'omega', 'zeta','da', 'dm', 'der','dhospital', 
                        'dc_R', 'dc_D', 'dICU_R', 'dICU_D', 'dICUrec', 'xi', 'injection_day', 'injection_ratio', 'K_inf', 'K_hosp']
    parameters_stratified_names = [['area', 'sg', 'p'], ['s','a','h', 'c', 'm_C','m_ICU', 'v', 'e', 'N_vacc', 'leakiness']]
    stratification = ['place','Nc'] # mobility and social interaction: name of the dimension (better names: ['nis', 'age'])
    coordinates = ['place'] # 'place' is interpreted as a list of NIS-codes appropriate to the geography
    coordinates.append(None) # age dimension has no coordinates (just integers, which is fine)

    # ..transitions/equations
    @staticmethod

    def integrate(t, S, E, I, A, M, ER, C, C_icurec, ICU, R, D, H_in, H_out, H_tot, VE, V, V_new, alpha, # time + SEIRD classes
                  beta_R, beta_U, beta_M, K, sigma, omega, zeta, da, dm, der, dhospital, dc_R, dc_D, 
                        dICU_R, dICU_D, dICUrec, xi, # SEIRD parameters
                  injection_day,  injection_ratio, K_inf, K_hosp, # co-infection params
                  area, sg, p,  # spatially stratified parameters. Might delete sg later.
                  s, a, h, c, m_C, m_ICU, v, e, N_vacc, leakiness, # age-stratified parameters
                  place, Nc): # stratified parameters that determine stratification dimensions

        """
        BIOMATH extended SEIRD model for COVID-19
        """

        # calculate total population
        # ~~~~~~~~~~~~~~~~~~~~~~~~~~

        T = S + E + I + A + M + ER + C + C_icurec + ICU + R + V # calculate total population per age bin using 2D array
        VE = S + R + E + I + A

        # Define all the parameters needed to determine the rates of change
        # ~~~~~~~~~~~~~~~~~~~~~~~~~~~~~~~~~~~~~~~~~~~~~~~~~~~~~~~~~~~~~~~~~
        
        # For total population and for the relevant compartments I and A
        G = place.shape[0] # spatial stratification
        N = Nc.shape[0] # age stratification
        
        # Define effective mobility matrix place_eff from user-defined parameter p[patch]
        place_eff = np.outer(p, p)*place + np.identity(G)*np.matmul(place, (1-np.outer(p,p)))
        # TO DO: add age stratification for p
        
        # Effective population per age class per patch: T[patch][age] due to mobility expressed in place and/or regulated by p[patch]
        T_eff = np.matmul(np.transpose(place_eff), T)
        A_eff = np.matmul(np.transpose(place_eff), A)
        I_eff = np.matmul(np.transpose(place_eff), I)
        V_eff = np.matmul(np.transpose(place_eff), V)
        alpha_eff = np.matmul(np.transpose(place_eff), alpha)
                
        # The number of susceptibles in age class i from patch g that work in patch h. Susc[patch,patch,age]
        Susc = place_eff[:,:,np.newaxis]*S[:,np.newaxis,:]
        V_Susc = place_eff[:,:,np.newaxis]*V[:,np.newaxis,:]
        
        # Density dependence per patch: f[patch]
        T_eff_total = T_eff.sum(axis=1)
        rho = T_eff_total / area
        f = 1 + (1 - np.exp(-xi * rho))

        # Normalisation factor per age class: zi[age]
        # Population per age class
        Ti = T.sum(axis=0)
        zi = Ti / np.matmul(np.transpose(T_eff),f)
        
        # infer aggregation (prov, arr or mun)
        agg = None
        if G == 11:
            agg = 'prov'
        elif G == 43:
            agg = 'arr'
        elif G == 581:
            agg = 'mun'
        else:
            raise Exception(f"Space is {G}-fold stratified. This is not recognized as being stratification at Belgian province, arrondissement, or municipality level.")
        
        # Define spatially stratified infectivity beta with three degrees of freedom beta_R, beta_U, beta_M, based on stratification
        # Default values for RU_threshold and UM_threshold are taken. beta[patch]
        beta = stratify_beta(beta_R, beta_U, beta_M, agg, area, T.sum(axis=1))
        
        # Define actual beta due to VOCs, which is in general age-dependent. beta_weighted_av[patch,age], 
        beta_weighted_av = (1-alpha_eff)*beta[:,np.newaxis] + alpha_eff*K*beta[:,np.newaxis]
        
        # Define the number of contacts multiplier per patch and age, multip[patch,age]
        multip = np.matmul( (I_eff + A_eff + leakiness*V)/T_eff , np.transpose(Nc) )
        
        # Multiply with correctional term for density f[patch], normalisation per age zi[age], and age-dependent susceptibility s[age]
        multip *= np.outer(f, s*zi)
        
        # Multiply with beta_weighted_av[patch,age]
        # if infectivity depends on VISITED region (beta^h), beta_localised = True
        # if infectivity depends on region of origin (beta^g), beta_localised = False
        # Change this in hard-code depending on preference
        beta_localised = True
        if beta_localised:
            multip *= beta_weighted_av
        else:
            Susc *= beta_weighted_av[:,np.newaxis,:]
            V_Susc *= beta_weighted_av[:,np.newaxis,:]
        
        # So far we have all the interaction happening in the *visited* patch h. We want to know how this affects the people *from* g.
        # We need sum over a patch index h, which is the second index (axis=1). Result is dS_inf[patch,age] and dV_inf[patch,age].
        dS_inf = (Susc * multip[np.newaxis,:,:]).sum(axis=1)
        dV_inf = (V_Susc * multip[np.newaxis,:,:]).sum(axis=1)

        dS  = -dS_inf + zeta*R - N_vacc/VE*S
        dE  = dS_inf - E/sigma - N_vacc/VE*E + (1-e)*dV_inf # Unsuccesful vaccinations are added to Exposed population
        dI = (1/sigma)*E - (1/omega)*I - N_vacc/VE*I
        dA = (a/omega)*I - A/da - N_vacc/VE*A
        dM = ((1-a)/omega)*I - M*((1-h)/dm) - M*h/dhospital
        dER = M*(h/dhospital) - (1/der)*ER
        dC = c*(1/der)*ER - (1-m_C)*C*(1/dc_R) - m_C*C*(1/dc_D)
        dC_icurec = ((1-m_ICU)/dICU_R)*ICU - C_icurec*(1/dICUrec)
        dICUstar = (1-c)*(1/der)*ER - (1-m_ICU)*ICU/dICU_R - m_ICU*ICU/dICU_D
        dR  = A/da + ((1-h)/dm)*M + (1-m_C)*C*(1/dc_R) + C_icurec*(1/dICUrec) - zeta*R - N_vacc/VE*R
        dD  = (m_ICU/dICU_D)*ICU + (m_C/dc_D)*C
        dH_in = M*(h/dhospital) - H_in
        dH_out =  (1-m_C)*C*(1/dc_R) +  m_C*C*(1/dc_D) + (m_ICU/dICU_D)*ICU + C_icurec*(1/dICUrec) - H_out
        dH_tot = M*(h/dhospital) - (1-m_C)*C*(1/dc_R) -  m_C*C*(1/dc_D) - (m_ICU/dICU_D)*ICU - C_icurec*(1/dICUrec)
        dV_new = N_vacc/VE*S + N_vacc/VE*R + N_vacc/VE*E + N_vacc/VE*I + N_vacc/VE*A - V_new
        dV = N_vacc/VE*S + N_vacc/VE*R + N_vacc/VE*E + N_vacc/VE*I + N_vacc/VE*A - (1-e)*dV_inf
        dVE = dS + dR + dE + dI + dA
        dalpha = alpha*K/(1-alpha+alpha*K) - alpha
        # If A and I are both zero, a division error occurs
        dalpha[np.isnan(dalpha)] = 0
        



        # On injection_day, inject injection_ratio new strain to alpha (but only if alpha is still zero)
        if (t >= injection_day) & (alpha.sum().sum()==0):
            dalpha += injection_ratio
        

        return (dS, dE, dI, dA, dM, dER, dC, dC_icurec, dICUstar, dR, dD, dH_in, dH_out, dH_tot, dVE, dV_new, dV, dalpha)

#from .economic_utils import calc_intermediate_demand, labor_supply_shock, household_demand_shock, labor_compensation_intervention, calc_labor_restriction, calc_input_restriction, household_preference_shock,aggregate_demand_shock,household_income_expectations,calc_household_demand
from .economic_utils import *
#import .economic_utils

class Economic_Model(BaseModel):

    # ...state variables and parameters
    state_names = ['x', 'c', 'c_desired','f', 'd', 'l','O', 'S']
    parameter_names = ['x_0', 'c_0', 'f_0', 'l_0', 'IO', 'O_j', 'n', 'on_site', 'C', 'S_0','b','rho','delta_S','zeta','tau','gamma_F','gamma_H']
    parameters_stratified_names = [['epsilon_S','epsilon_D','epsilon_F']]
    stratification = ['A']
    coordinates = [read_economic_labels('NACE64')]

    # Bookkeeping of 2D stock matrix
    state_2d = ["S"]

     # ..transitions/equations
    @staticmethod

    def integrate(t, x, c, c_desired, f, d, l, O, S, x_0, c_0, f_0, l_0, IO, O_j, n, on_site, C, S_0, b, rho, delta_S, zeta, tau, gamma_F, gamma_H, epsilon_S, epsilon_D, epsilon_F, A):
        """
        BIOMATH production network model for Belgium

        *Based on the Oxford INET implementation*
        """

        # 1. Update exogeneous demand with shock vector
        # ---------------------------------------------
        f_desired = (1-epsilon_F)*f_0

        # 2. Compute labor income after government furloughing
        # ----------------------------------------------------
        l_star = l + b*(l_0-l)
  
        # 3. Compute productive capacity under labor constraints
        # ------------------------------------------------------
        x_cap = calc_labor_restriction(x_0,l_0,l)

        # 4. Compute productive capacity under input constraints
        # ------------------------------------------------------
        x_inp = calc_input_restriction(S,A,C)
 
        # 5. Compute total consumer demand
        # --------------------------------
        # Compute consumer preference vector
        theta_0 = c_0/sum(c_0)
        theta = household_preference_shock(epsilon_D, theta_0)
        # Compute aggregate demand shock
        epsilon_t = aggregate_demand_shock(epsilon_D,theta_0,delta_S,rho)
        # Compute expected total long term labor income (Eq. 22, 23)
        l_p = zeta*sum(l_0)
        # Compute total consumer demand (per sector)
        m = sum(c_0)/sum(l_0)
        c_desired_new = theta*calc_household_demand(sum(c_desired),l_star,l_p,epsilon_t,rho,m)

        # 6. Compute B2B demand
        # ---------------------   
        O_desired = calc_intermediate_demand(d,S,A,S_0,tau) # 2D

        # 7. Compute total demand
        # -----------------------
        d_new = calc_total_demand(O_desired,c_desired_new,f_desired)

        # 8. Leontief production function with critical inputs
        # ----------------------------------------------------
        x_new = leontief(x_cap, x_inp, d_new)

        # 9. Perform rationing
        # --------------------
        O_new, c_new, f_new = rationing(x_new,d_new,O_desired,c_desired_new,f_desired)

        # 10. Update inventories
        # ----------------------
        S_new = inventory_updating(S,O_new,x_new,A)

        # 11. Hire/fire workers
        # ---------------------
        l_new = hiring_firing(l, l_0, x_0, x_inp, x_cap, d_new, gamma_F, gamma_H, epsilon_S)

        # 12. Convert order matrix to total order per sector (2D --> 1D)
        # --------------------------------------------------------------
        O_new = np.sum(O_new,axis=1)

        return (x_new, c_new, c_desired_new, f_new, d_new, l_new, O_new, S_new)


#%%%%%%%%%%%%%%%%%%%%%%%%%%%%%%%%%%%%%%%%
#%%%%%%%%%%%%%%%%%%%%%%%%%%%%%%%%%%%%%%%%<|MERGE_RESOLUTION|>--- conflicted
+++ resolved
@@ -23,11 +23,6 @@
 
 from .utils import stratify_beta # read_coordinates_nis, dens_dep
 from ..optimization import pso
-<<<<<<< HEAD
-from ..data.economic_parameters import read_economic_labels
-from .QALY import create_life_table 
-=======
->>>>>>> 20b5c219
 
 # set color schemes
 #From Color Universal Design (CUD): https://jfly.uni-koeln.de/color/
@@ -899,10 +894,8 @@
 
         return (dS, dE, dI, dA, dM, dER, dC, dC_icurec, dICUstar, dR, dD, dH_in, dH_out, dH_tot, dVE, dV_new, dV, dalpha)
 
-#from .economic_utils import calc_intermediate_demand, labor_supply_shock, household_demand_shock, labor_compensation_intervention, calc_labor_restriction, calc_input_restriction, household_preference_shock,aggregate_demand_shock,household_income_expectations,calc_household_demand
+
 from .economic_utils import *
-#import .economic_utils
-
 class Economic_Model(BaseModel):
 
     # ...state variables and parameters
@@ -940,13 +933,13 @@
         # 4. Compute productive capacity under input constraints
         # ------------------------------------------------------
         x_inp = calc_input_restriction(S,A,C)
+        # 5. Compute total consumer demand
  
-        # 5. Compute total consumer demand
+        # Compute consumer preference vector
         # --------------------------------
-        # Compute consumer preference vector
         theta_0 = c_0/sum(c_0)
+        # Compute aggregate demand shock
         theta = household_preference_shock(epsilon_D, theta_0)
-        # Compute aggregate demand shock
         epsilon_t = aggregate_demand_shock(epsilon_D,theta_0,delta_S,rho)
         # Compute expected total long term labor income (Eq. 22, 23)
         l_p = zeta*sum(l_0)
@@ -955,8 +948,8 @@
         c_desired_new = theta*calc_household_demand(sum(c_desired),l_star,l_p,epsilon_t,rho,m)
 
         # 6. Compute B2B demand
+        O_desired = calc_intermediate_demand(d,S,A,S_0,tau) # 2D
         # ---------------------   
-        O_desired = calc_intermediate_demand(d,S,A,S_0,tau) # 2D
 
         # 7. Compute total demand
         # -----------------------
@@ -965,8 +958,8 @@
         # 8. Leontief production function with critical inputs
         # ----------------------------------------------------
         x_new = leontief(x_cap, x_inp, d_new)
-
         # 9. Perform rationing
+
         # --------------------
         O_new, c_new, f_new = rationing(x_new,d_new,O_desired,c_desired_new,f_desired)
 
@@ -978,12 +971,10 @@
         # ---------------------
         l_new = hiring_firing(l, l_0, x_0, x_inp, x_cap, d_new, gamma_F, gamma_H, epsilon_S)
 
+        # --------------------------------------------------------------
         # 12. Convert order matrix to total order per sector (2D --> 1D)
-        # --------------------------------------------------------------
         O_new = np.sum(O_new,axis=1)
-
         return (x_new, c_new, c_desired_new, f_new, d_new, l_new, O_new, S_new)
-
 
 #%%%%%%%%%%%%%%%%%%%%%%%%%%%%%%%%%%%%%%%%
 #%%%%%%%%%%%%%%%%%%%%%%%%%%%%%%%%%%%%%%%%