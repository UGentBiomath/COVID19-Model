--- conflicted
+++ resolved
@@ -49,7 +49,6 @@
 plt.rcParams["font.size"] = 15
 plt.rcParams["lines.linewidth"] = 3
 
-<<<<<<< HEAD
 
 from .base import BaseModel
 
@@ -70,7 +69,6 @@
 
         return dS, dI, dR
 
-=======
 def getSciensanoData():
     """
     Function to update the available data on hospitalisation cases (including ICU).
@@ -126,7 +124,7 @@
     for i in range(3):
         for j in range(2):
             ax[i,j].plot(dates,data_lst[i][j])
-            ax[i,j].axvline(x='13-03-2020',color='k',linestyle='--')          
+            ax[i,j].axvline(x='13-03-2020',color='k',linestyle='--')
             ax[i,j].set_ylabel('% compared to baseline')
             # Hide the right and top spines
             ax[i,j].spines['right'].set_visible(False)
@@ -141,7 +139,7 @@
             # Format dateticks
             ax[i,j].xaxis.set_major_locator(mdates.MonthLocator())
             ax[i,j].xaxis.set_major_formatter(matplotlib.dates.DateFormatter('%d-%m-%Y'))
-            ax[i,j].autoscale(enable=True) 
+            ax[i,j].autoscale(enable=True)
 
     plt.tight_layout()
 
@@ -151,7 +149,6 @@
         plt.show()
 
     return [dates,retail_recreation,grocery,parks,transport,work,residential]
->>>>>>> 36ca191b
 
 class SEIRSAgeModel():
     """
