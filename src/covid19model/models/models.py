# Original implementation by Ryan S. Mcgee can be found using the following link: https://github.com/ryansmcgee/seirsplus
# Copyright (c) 2020 by T.W. Alleman, D. Van Hauwermeiren, BIOMATH, Ghent University. All Rights Reserved.

from __future__ import absolute_import
from __future__ import division
from __future__ import print_function

import numpy as numpy
import numpy as np
import scipy as scipy
import scipy.integrate
import pandas as pd
import random
from random import choices
import matplotlib
import matplotlib.pyplot as plt
import matplotlib.dates as mdates
import datetime
import copy
import multiprocessing
from pandas.plotting import register_matplotlib_converters
register_matplotlib_converters()

from ..optimization import pso

# set color schemes
#From Color Universal Design (CUD): https://jfly.uni-koeln.de/color/
orange = "#E69F00"
light_blue = "#56B4E9"
green = "#009E73"
yellow = "#F0E442"
blue = "#0072B2"
red = "#D55E00"
pink = "#CC79A7"
black = "#000000"
Okabe_Ito = (orange, light_blue, green, yellow, blue, red, pink, black)
plt.rcParams["axes.prop_cycle"] = matplotlib.cycler('color', Okabe_Ito)

# increase font sizes
# the code below is not wrong, but kinda annoying if you continuously import
# this model in a notebook using the load_ext magic
#multiplier = 1.5
#keys = ("font.size", )
#for key in keys:
#    plt.rcParams[key] *= multiplier
plt.rcParams["font.size"] = 15
plt.rcParams["lines.linewidth"] = 3


from .base import BaseModel

class COVID19_SEIRD(BaseModel):
    """
    Biomath extended SEIRD model for COVID-19

    Parameters
    ----------
    To initialise the model, provide following inputs:

    states : dictionary
        contains the initial values of all non-zero model states
        e.g. {'S': N, 'E': np.ones(n_stratification)} with N being the total population and n_stratifications the number of stratified layers
        initialising zeros is thus not required

        S : susceptible
        E : exposed
        I : infected
        A : asymptomatic
        M : mild
        C : cohort (normal care hospital section)
        Cicurec : cohort after recovery from ICU
        ICU : intensive care
        R : recovered
        D : dead
        ...Q : state in quarantine

    parameters : dictionary
        containing the values of all parameters (both stratified and not)
        these can be obtained with the function parameters.get_COVID19_SEIRD_parameters()

        Non-stratified parameters
        -------------------------
        beta : probability of infection when encountering an infected person
        sigma : length of the latent period
        omega : length of the pre-symptomatic infectious period
        zeta : effect of re-susceptibility and seasonality
        a : probability of an asymptomatic cases
        m : probability of an initially mild infection (m=1-a)
        da : duration of the infection in case of asymptomatic
        dm : duration of the infection in case of mild
        dc : average length of a hospital stay when not in ICU
        dICU : average length of a hospital stay in ICU
        dhospital : time before a patient reaches the hospital
        totalTests: number of tests
        psi_FP : probability of a false positive
        psi_PP : probability of a correct test
        dq : days in quarantine

        Stratified parameters
        --------------------
        h : probability of hospitalisation for a mild infection
        c : probability of hospitalisation in cohort (non-ICU) (c=1-icu)
        m0 : mortality in ICU
        icu : probability of hospitalisation in ICU

    """

    # ...state variables and parameters
    state_names = ['S', 'E', 'I', 'A', 'M', 'C', 'C_icurec',
<<<<<<< HEAD
                   'ICU', 'R', 'D', 'SQ', 'EQ', 'IQ', 'AQ', 'MQ', 'RQ','H_in','H_out','H_tot']
=======
                   'ICU', 'R', 'D', 'SQ', 'EQ', 'IQ', 'AQ', 'MQ', 'RQ', 'H_in', 'H_out']
>>>>>>> f52a60d6
    parameter_names = ['beta', 'sigma', 'omega', 'zeta', 'a', 'm', 'da', 'dm', 'dc', 'dICU', 'dICUrec',
                       'dhospital', 'totalTests', 'psi_FP', 'psi_PP', 'dq']
    parameters_stratified_names = ['h', 'c', 'm0', 'icu']
    stratification = 'Nc'
    apply_compliance_to = 'Nc'

    # ..transitions/equations
    @staticmethod
<<<<<<< HEAD
    def integrate(t, S, E, I, A, M, C, C_icurec, ICU, R, D, SQ, EQ, IQ, AQ, MQ, RQ,H_in,H_out,H_tot,
=======
    def integrate(t, S, E, I, A, M, C, C_icurec, ICU, R, D, SQ, EQ, IQ, AQ, MQ, RQ, H_in, H_out,
>>>>>>> f52a60d6
                  beta, sigma, omega, zeta, a, m, da, dm, dc, dICU, dICUrec,
                  dhospital, totalTests, psi_FP, psi_PP, dq, h, c, m0, icu, Nc):
        """
        Biomath extended SEIRD model for COVID-19

        *Deterministic implementation*
        """

        # Model equations
        Ctot = C + C_icurec
        # calculate total population per age bin using 2D array
        N = S + E + I + A + M + Ctot + ICU + R + SQ + EQ + IQ + AQ + MQ + RQ
        # calculate the test rates for each pool using the total number of available tests
        nT = S + E + I + A + M + R
        theta_S = totalTests/nT
        theta_S[theta_S > 1] = 1
        theta_E = totalTests/nT
        theta_E[theta_E > 1] = 1
        theta_I = totalTests/nT
        theta_I[theta_I > 1] = 1
        theta_A = totalTests/nT
        theta_A[theta_A > 1] = 1
        theta_M = totalTests/nT
        theta_M[theta_M > 1] = 1
        theta_R = totalTests/nT
        theta_R[theta_R > 1] = 1
        # calculate rates of change using the 2D arrays
        dS  = - beta*np.matmul(Nc,((I+A)/N)*S) - theta_S*psi_FP*S + SQ/dq + zeta*R
        dE  = beta*np.matmul(Nc,((I+A)/N)*S) - E/sigma - theta_E*psi_PP*E
        dI = (1/sigma)*E - (1/omega)*I - theta_I*psi_PP*I
        dA = (a/omega)*I - A/da - theta_A*psi_PP*A
        dM = (m/omega)*I - M*((1-h)/dm) - M*h/dhospital - theta_M*psi_PP*M
        dC = c*(M+MQ)*(h/dhospital) - C*(1/dc)
        dC_icurec = ((1-m0)/dICU)*ICU - C_icurec*(1/dICUrec)
        dICUstar = (1-c)*(M+MQ)*(h/dhospital) - ICU/dICU
        dR  = A/da + ((1-h)/dm)*M + C*(1/dc) + C_icurec*(1/dICUrec) + AQ/dq + MQ*((1-h)/dm) + RQ/dq - zeta*R
        dD  = (m0/dICU)*ICU
        dSQ = theta_S*psi_FP*S - SQ/dq
        dEQ = theta_E*psi_PP*E - EQ/sigma
        dIQ = theta_I*psi_PP*I + (1/sigma)*EQ - (1/omega)*IQ
        dAQ = theta_A*psi_PP*A + (a/omega)*IQ - AQ/dq
        dMQ = theta_M*psi_PP*M + (m/omega)*IQ - ((1-h)/dm)*MQ - (h/dhospital)*MQ
        dRQ = theta_R*psi_FP*R - RQ/dq
<<<<<<< HEAD
        dH_in = (M+MQ)*(h/dhospital) - H_in
        dH_out =  C*(1/dc) + (m0/dICU)*ICU + C_icurec*(1/dICUrec) - H_out
        dH_tot = (M+MQ)*(h/dhospital) - C*(1/dc) - (m0/dICU)*ICU - C_icurec*(1/dICUrec)
        return (dS, dE, dI, dA, dM, dC, dC_icurec,
                dICUstar, dR, dD, dSQ, dEQ, dIQ, dAQ, dMQ, dRQ,dH_in,dH_out,dH_tot)
=======

        dH_in = (M+MQ)*(h/dhospital) - H_in
        dH_out =  C*(1/dc) + (m0/dICU)*ICU + C_icurec*(1/dICUrec) - H_out

        return (dS, dE, dI, dA, dM, dC, dC_icurec,
                dICUstar, dR, dD, dSQ, dEQ, dIQ, dAQ, dMQ, dRQ, dH_in, dH_out)
>>>>>>> f52a60d6


class COVID19_SEIRD_sto(BaseModel):
    """
    Biomath extended SEIRD model for COVID-19

    Parameters
    ----------
    To initialise the model, provide following inputs:

    states : dictionary
        contains the initial values of all non-zero model states
        e.g. {'S': N, 'E': np.ones(n_stratification)} with N being the total population and n_stratifications the number of stratified layers
        initialising zeros is thus not required
    parameters : dictionary
        containing the values of all parameters (both stratified and not)
        these can be obtained with the function parameters.get_COVID19_SEIRD_parameters()

    """

    # ...state variables and parameters
    state_names = ['S', 'E', 'I', 'A', 'M', 'C', 'C_icurec','ICU', 'R', 'D','H_in','H_out']
    parameter_names = ['beta', 'sigma', 'omega', 'zeta', 'a', 'm', 'da', 'dm', 'dc', 'dICU', 'dICUrec','dhospital']
    parameters_stratified_names = ['h', 'c', 'm0', 'icu']
    stratification = 'Nc'
    apply_compliance_to = 'Nc'

    # ..transitions/equations
    @staticmethod
    def integrate(t, S, E, I, A, M, C, C_icurec, ICU, R, D, H_in, H_out,
                  beta, sigma, omega, zeta, a, m, da, dm, dc, dICU, dICUrec,
                  dhospital, h, c, m0, icu, Nc):
        """
        BIOMATH extended SEIRD model for COVID-19

        *Antwerp University stochastic implementation*
        """
        # length of discrete timestep
        l = 1.0
        # number of binominals draws averaged per day
        n = 10
        # m0 goes above 1 making the probability of transitioning negative --> recalculate
        m0 = 0.50
        # calculate total population per age bin using 2D array
        N = S + E + I + A + M + C + C_icurec + ICU + R

        # Make a dictionary containing the propensities of the system
        # ~~~~~~~~~~~~~~~~~~~~~~~~~~~~~~~~~~~~~~~~~~~~~~~~~~~~~~~~~~~
        keys = ['StoE','EtoI','ItoA','ItoM','AtoR','MtoR','MtoC','MtoICU','CtoR','ICUtoCicurec','CicurectoR','ICUtoD','RtoS']
        probabilities = [1 - np.exp( - l*beta*np.matmul(Nc,((I+A)/N)) ),
                        (1 - np.exp(- l * (1/sigma) ))*np.ones(S.size),
                        1 - np.exp(- l * a * (1/omega) ),
                        1 - np.exp(- l * m * (1/omega) ),
                        (1 - np.exp(- l * (1/da) ))*np.ones(S.size),
                        (1 - np.exp(- l * (1/dm) ))*np.ones(S.size),
                        1 - np.exp(- l * h * c * (1/dhospital) ),
                        1 - np.exp(- l * h * (1-c) * (1/dhospital) ),
                        (1 - np.exp(- l * (1/dc) ))*np.ones(S.size),
                        (1 - np.exp(- l * (1-m0) * (1/dICU) ))*np.ones(S.size),
                        (1 - np.exp(- l * (1/dICUrec) ))*np.ones(S.size),
                        (1 - np.exp(- l * m0 * (1/dICU) ))*np.ones(S.size),
                        (1 - np.exp(- l * zeta ))*np.ones(S.size),
                        ]
        states = [S,E,I,I,A,M,M,M,C,ICU,C_icurec,ICU,R]
        propensity={}
        for i in range(len(keys)):
            prop=[]
            for j in range(S.size):
                if states[i][j]<=0:
                    prop.append(0)
                else:
                    draw=np.array([])
                    for k in range(n):
                        draw = np.append(draw,np.random.binomial(states[i][j],probabilities[i][j]))
                    draw = np.mean(draw)
                    prop.append( draw )
            propensity.update({keys[i]: np.asarray(prop)})

        # calculate the states at timestep k+1
        # ~~~~~~~~~~~~~~~~~~~~~~~~~~~~~~~~~~~~
        S_new  = S - propensity['StoE'] + propensity['RtoS']
        E_new  =  E + propensity['StoE'] - propensity['EtoI']
        I_new =  I + propensity['EtoI'] - propensity['ItoA'] - propensity['ItoM']
        A_new =  A + propensity['ItoA'] - propensity['AtoR']
        M_new =  M + propensity['ItoM'] - propensity['MtoR'] - propensity['MtoC'] - propensity['MtoICU']
        C_new =  C + propensity['MtoC'] - propensity['CtoR']
        C_icurec_new =  C_icurec + propensity['ICUtoCicurec'] - propensity['CicurectoR']
        ICU_new =  ICU +  propensity['MtoICU'] - propensity['ICUtoCicurec'] - propensity['ICUtoD']
        R_new  =  R + propensity['AtoR'] + propensity['MtoR'] + propensity['CtoR'] + propensity['CicurectoR'] - propensity['RtoS']
        D_new  = D +  propensity['ICUtoD']
        # derived variables
        H_in_new = propensity['MtoC'] + propensity['MtoICU']
        H_out_new = propensity['CtoR'] + propensity['CicurectoR']

        # protection against states < 0
        # ~~~~~~~~~~~~~~~~~~~~~~~~~~~~~
        output = (S_new, E_new, I_new, A_new, M_new, C_new, C_icurec_new,ICU_new, R_new, D_new,H_in_new,H_out_new)
        for i in range(len(output)):
            output[i][output[i]<0] = 0

        return output


class SEIRSAgeModel():
    """
    A class to simulate the Deterministic extended SEIRS Model with optionl age-structuring
    =======================================================================================
    Params:
    """

    def __init__(self, initN, beta, sigma, omega, Nc=0, zeta=0,a=0,m=0,h=0,c=0,da=0,dm=0,dc=0,dICU=0,dICUrec=0,dhospital=0,m0=0,totalTests=0,
                psi_FP=0,psi_PP=0,dq=14,initE=0,initI=0,initA=0,initM=0,initC=0,initCicurec=0,initICU=0,initR=0,
                initD=0,initSQ=0,initEQ=0,initIQ=0,initAQ=0,initMQ=0,initRQ=0,monteCarlo=False,n_samples=1):

        #~~~~~~~~~~~~~~~~~~~~~~~~~~~~~
        # Initialize Model Parameters:
        #~~~~~~~~~~~~~~~~~~~~~~~~~~~~~
        # Clinical parameters
        self.beta   = beta
        self.sigma  = sigma
        self.omega = omega
        self.Nc     = Nc
        self.zeta     = zeta
        self.a     = a
        self.m     = m
        self.h     = h
        self.c     = c
        self.da     = da
        self.dm     = dm
        self.dc      = dc
        self.dICU   = dICU
        self.dICUrec = dICUrec
        self.dhospital     = dhospital
        self.m0     = m0

        # Testing-related parameters:
        self.totalTests = totalTests
        self.psi_FP    = psi_FP
        self.psi_PP  = psi_PP
        self.dq     = dq

        # monte-carlo sampling is an attribute of the model
        self.monteCarlo = monteCarlo
        self.n_samples = n_samples

        # added for the compliance function
        self.compliance=False
        self.old_Nc=0
        self.final_Nc=0
        self.t0 = 7
        self.k = 1

        #~~~~~~~~~~~~~~~~~~~~~~~~~~~~~~~~~~~~~~~~~~~~~~~~~~~~~~~
        # Reshape inital condition in Nc.shape[0] x 1 2D arrays:
        #~~~~~~~~~~~~~~~~~~~~~~~~~~~~~~~~~~~~~~~~~~~~~~~~~~~~~~~
        # initial condition must be an attribute of class: WAS NOT ADDED ORIGINALLY
        self.initN = numpy.reshape(initN,[Nc.shape[0],1])
        self.initE = numpy.reshape(initE,[Nc.shape[0],1])
        self.initI = numpy.reshape(initI,[Nc.shape[0],1])
        self.initA = numpy.reshape(initA,[Nc.shape[0],1])
        self.initM = numpy.reshape(initM,[Nc.shape[0],1])
        initCtot = initC + initCicurec
        self.initC = numpy.reshape(initC,[Nc.shape[0],1])
        self.initCicurec = numpy.reshape(initCicurec,[Nc.shape[0],1])
        self.initCtot = numpy.reshape(initCtot,[Nc.shape[0],1])
        self.initICU = numpy.reshape(initICU,[Nc.shape[0],1])
        self.initR = numpy.reshape(initR,[Nc.shape[0],1])
        self.initD = numpy.reshape(initD,[Nc.shape[0],1])
        self.initSQ = numpy.reshape(initSQ,[Nc.shape[0],1])
        self.initEQ = numpy.reshape(initEQ,[Nc.shape[0],1])
        self.initIQ = numpy.reshape(initIQ,[Nc.shape[0],1])
        self.initAQ = numpy.reshape(initAQ,[Nc.shape[0],1])
        self.initMQ = numpy.reshape(initMQ,[Nc.shape[0],1])
        self.initRQ = numpy.reshape(initRQ,[Nc.shape[0],1])
        self.initH_in = numpy.reshape(numpy.zeros(9),[Nc.shape[0],1])
        self.initH_out = numpy.reshape(numpy.zeros(9),[Nc.shape[0],1])

        #~~~~~~~~~~~~~~~~~~~~~~~~
        # Initialize Timekeeping:
        #~~~~~~~~~~~~~~~~~~~~~~~~
        self.t       = 0
        self.tmax    = 0 # will be set when run() is called
        self.tseries = numpy.array([0])

        #~~~~~~~~~~~~~~~~~~~~~~~~~~~~~~~~~~~~~~~~~~~~~~~~~~~
        # Initialize Counts of inidividuals with each state:
        #~~~~~~~~~~~~~~~~~~~~~~~~~~~~~~~~~~~~~~~~~~~~~~~~~~~
        # per age category:
        self.N          = self.initN.astype(int)
        self.numE       = self.initE.astype(int)
        self.numI       = self.initI.astype(int)
        self.numA      = self.initA.astype(int)
        self.numM       = self.initM.astype(int)
        self.numCtot       = self.initCtot.astype(int)
        self.numC       = self.initC.astype(int)
        self.numCicurec       = self.initCicurec.astype(int)
        self.numICU       = self.initICU.astype(int)
        self.numR       = self.initR.astype(int)
        self.numD       = self.initD.astype(int)
        self.numSQ      = self.initSQ.astype(int)
        self.numEQ      = self.initEQ.astype(int)
        self.numIQ      = self.initIQ.astype(int)
        self.numAQ     = self.initAQ.astype(int)
        self.numMQ      = self.initMQ.astype(int)
        self.numRQ      = self.initRQ.astype(int)
        self.numS = numpy.reshape(self.N[:,-1],[Nc.shape[0],1]) - numpy.reshape(self.numE[:,-1],[Nc.shape[0],1]) - numpy.reshape(self.numI[:,-1],[Nc.shape[0],1])- numpy.reshape(self.numA[:,-1],[Nc.shape[0],1]) - numpy.reshape(self.numM[:,-1],[Nc.shape[0],1])
        - numpy.reshape(self.numCtot[:,-1],[Nc.shape[0],1]) -  numpy.reshape(self.numICU[:,-1],[Nc.shape[0],1])
        - numpy.reshape(self.numR[:,-1],[Nc.shape[0],1]) - numpy.reshape(self.numD[:,-1],[Nc.shape[0],1]) - numpy.reshape(self.numSQ[:,-1],[Nc.shape[0],1]) - numpy.reshape(self.numEQ[:,-1],[Nc.shape[0],1])
        - numpy.reshape(self.numIQ[:,-1],[Nc.shape[0],1])- numpy.reshape(self.numAQ[:,-1],[Nc.shape[0],1]) - numpy.reshape(self.numMQ[:,-1],[Nc.shape[0],1]) - numpy.reshape(self.numRQ[:,-1],[Nc.shape[0],1])
        self.numH_in = self.initH_in.astype(int)
        self.numH_out = self.initH_out.astype(int)

    def reset(self):
        Nc = self.Nc

        #~~~~~~~~~~~~~~~~~~~~~~~~~~~~~~~~~~~~~~~~~~~~~~~~~~~~~~~
        # Reshape inital condition in Nc.shape[0] x 1 2D arrays:
        #~~~~~~~~~~~~~~~~~~~~~~~~~~~~~~~~~~~~~~~~~~~~~~~~~~~~~~~
        # initial condition must be an attribute of class: WAS NOT ADDED ORIGINALLY
        self.initN = numpy.reshape(self.initN,[Nc.shape[0],1])
        self.initE = numpy.reshape(self.initE,[Nc.shape[0],1])
        self.initI = numpy.reshape(self.initI,[Nc.shape[0],1])
        self.initA = numpy.reshape(self.initA,[Nc.shape[0],1])
        self.initM = numpy.reshape(self.initM,[Nc.shape[0],1])
        self.initC = numpy.reshape(self.initC,[Nc.shape[0],1])
        self.initCicurec = numpy.reshape(self.initCicurec,[Nc.shape[0],1])
        initCtot = self.initC + self.initCicurec
        self.initCtot = numpy.reshape(initCtot,[Nc.shape[0],1])
        self.initICU = numpy.reshape(self.initICU,[Nc.shape[0],1])
        self.initR = numpy.reshape(self.initR,[Nc.shape[0],1])
        self.initD = numpy.reshape(self.initD,[Nc.shape[0],1])
        self.initSQ = numpy.reshape(self.initSQ,[Nc.shape[0],1])
        self.initEQ = numpy.reshape(self.initEQ,[Nc.shape[0],1])
        self.initIQ = numpy.reshape(self.initIQ,[Nc.shape[0],1])
        self.initAQ = numpy.reshape(self.initAQ,[Nc.shape[0],1])
        self.initMQ = numpy.reshape(self.initMQ,[Nc.shape[0],1])
        self.initRQ = numpy.reshape(self.initRQ,[Nc.shape[0],1])
        self.initH_in = numpy.reshape(numpy.zeros(9),[Nc.shape[0],1])
        self.initH_out = numpy.reshape(numpy.zeros(9),[Nc.shape[0],1])

        #~~~~~~~~~~~~~~~~~~~~~~~~
        # Initialize Timekeeping:
        #~~~~~~~~~~~~~~~~~~~~~~~~
        self.t       = 0
        self.tmax    = 0 # will be set when run() is called
        self.tseries = numpy.array([0])

        #~~~~~~~~~~~~~~~~~~~~~~~~~~~~~~~~~~~~~~~~~~~~~~~~~~~
        # Initialize Counts of inidividuals with each state:
        #~~~~~~~~~~~~~~~~~~~~~~~~~~~~~~~~~~~~~~~~~~~~~~~~~~~
        # per age category:
        self.N          = self.initN.astype(int)
        self.numE       = self.initE.astype(int)
        self.numI       = self.initI.astype(int)
        self.numA      = self.initA.astype(int)
        self.numM       = self.initM.astype(int)
        self.numCtot       = self.initCtot.astype(int)
        self.numC       = self.initC.astype(int)
        self.numCicurec       = self.initCicurec.astype(int)
        self.numICU       = self.initICU.astype(int)
        self.numR       = self.initR.astype(int)
        self.numD       = self.initD.astype(int)
        self.numSQ      = self.initSQ.astype(int)
        self.numEQ      = self.initEQ.astype(int)
        self.numIQ      = self.initIQ.astype(int)
        self.numAQ     = self.initAQ.astype(int)
        self.numMQ      = self.initMQ.astype(int)
        self.numRQ      = self.initRQ.astype(int)
        self.numS = numpy.reshape(self.N[:,-1],[Nc.shape[0],1]) - numpy.reshape(self.numE[:,-1],[Nc.shape[0],1]) - numpy.reshape(self.numI[:,-1],[Nc.shape[0],1]) - numpy.reshape(self.numA[:,-1],[Nc.shape[0],1]) - numpy.reshape(self.numM[:,-1],[Nc.shape[0],1])
        - numpy.reshape(self.numCtot[:,-1],[Nc.shape[0],1]) - numpy.reshape(self.numICU[:,-1],[Nc.shape[0],1])
        - numpy.reshape(self.numR[:,-1],[Nc.shape[0],1]) - numpy.reshape(self.numD[:,-1],[Nc.shape[0],1]) - numpy.reshape(self.numSQ[:,-1],[Nc.shape[0],1]) - numpy.reshape(self.numEQ[:,-1],[Nc.shape[0],1])
        - numpy.reshape(self.numIQ[:,-1],[Nc.shape[0],1])- numpy.reshape(self.numAQ[:,-1],[Nc.shape[0],1]) - numpy.reshape(self.numMQ[:,-1],[Nc.shape[0],1]) - numpy.reshape(self.numRQ[:,-1],[Nc.shape[0],1])
        self.numH_in = self.initH_in.astype(int)
        self.numH_out = self.initH_out.astype(int)

#^^^^^^^^^^^^^^^^^^^^^^^^^^^^^^^^^^^^^^^^
#^^^^^^^^^^^^^^^^^^^^^^^^^^^^^^^^^^^^^^^^
    @staticmethod
    def system_dfes(t, variables, beta, sigma,omega, Nc, zeta, a, m, h, c, da, dm, dc, dICU, dICUrec, dhospital, m0, ICU, totalTests, psi_FP, psi_PP, dq):

        # input is a 1D-array
        # first extract seperate variables in 1D-array
        S,E,I,A,M,C,Cicurec,ICU,R,D,SQ,EQ,IQ,AQ,MQ,RQ = variables.reshape(16,Nc.shape[0])
        # reshape all age dependent parameters to a Nc.shape[0]x1 2D-array
        a = numpy.reshape(a,[Nc.shape[0],1])
        m = numpy.reshape(m,[Nc.shape[0],1])
        h = numpy.reshape(h,[Nc.shape[0],1])
        c = numpy.reshape(c,[Nc.shape[0],1])
        m0 = numpy.reshape(m0,[Nc.shape[0],1])
        # reshape all variables to a Nc.shape[0]x1 2D-array
        S = numpy.reshape(S,[Nc.shape[0],1])
        E = numpy.reshape(E,[Nc.shape[0],1])
        I = numpy.reshape(I,[Nc.shape[0],1])
        A = numpy.reshape(A,[Nc.shape[0],1])
        M = numpy.reshape(M,[Nc.shape[0],1])
        C = numpy.reshape(C,[Nc.shape[0],1])
        Cicurec = numpy.reshape(Cicurec,[Nc.shape[0],1])
        ICU = numpy.reshape(ICU,[Nc.shape[0],1])
        R = numpy.reshape(R,[Nc.shape[0],1])
        D = numpy.reshape(D,[Nc.shape[0],1])
        SQ = numpy.reshape(SQ,[Nc.shape[0],1])
        EQ = numpy.reshape(EQ,[Nc.shape[0],1])
        IQ = numpy.reshape(IQ,[Nc.shape[0],1])
        AQ = numpy.reshape(AQ,[Nc.shape[0],1])
        MQ = numpy.reshape(MQ,[Nc.shape[0],1])
        RQ = numpy.reshape(RQ,[Nc.shape[0],1])
        Ctot = C + Cicurec
        # calculate total population per age bin using 2D array
        N   = S + E + I + A + M + Ctot + ICU + R + SQ + EQ + IQ + AQ + MQ + RQ
        # calculate the test rates for each pool using the total number of available tests
        nT = S + E + I + A + M + R
        theta_S = totalTests/nT
        theta_S[theta_S > 1] = 1
        theta_E = totalTests/nT
        theta_E[theta_E > 1] = 1
        theta_I = totalTests/nT
        theta_I[theta_I > 1] = 1
        theta_A = totalTests/nT
        theta_A[theta_A > 1] = 1
        theta_M = totalTests/nT
        theta_M[theta_M > 1] = 1
        theta_R = totalTests/nT
        theta_R[theta_R > 1] = 1
        # calculate rates of change using the 2D arrays
        dS  = - beta*numpy.matmul(Nc,((I+A)/N)*S) - theta_S*psi_FP*S + SQ/dq + zeta*R
        dE  = beta*numpy.matmul(Nc,((I+A)/N)*S) - E/sigma - theta_E*psi_PP*E
        dI = (1/sigma)*E - (1/omega)*I - theta_I*psi_PP*I
        dA = (a/omega)*I - A/da - theta_A*psi_PP*A
        dM = (m/omega)*I - M*((1-h)/dm) - M*h/dhospital - theta_M*psi_PP*M
        dC = c*(M+MQ)*(h/dhospital) - C*(1/dc)
        dICUstar = (1-c)*(M+MQ)*(h/(dhospital)) - ICU/dICU
        dCicurec = ((1-m0)/dICU)*ICU - Cicurec*(1/dICUrec)
        dR  = A/da + ((1-h)/dm)*M + C*(1/dc) + Cicurec*(1/dICUrec) + AQ/dq + MQ*((1-h)/dm) + RQ/dq - zeta*R
        dD  = (m0/dICU)*ICU
        dSQ = theta_S*psi_FP*S - SQ/dq
        dEQ = theta_E*psi_PP*E - EQ/sigma
        dIQ = theta_I*psi_PP*I + (1/sigma)*EQ - (1/omega)*IQ
        dAQ = theta_A*psi_PP*A + (a/omega)*IQ - AQ/dq
        dMQ = theta_M*psi_PP*M + (m/omega)*IQ - ((1-h)/dm)*MQ - (h/dhospital)*MQ
        dRQ = theta_R*psi_FP*R - RQ/dq
        # reshape output back into a 1D array of similar dimension as input
        out = numpy.array([dS,dE,dI,dA,dM,dC,dCicurec,dICUstar,dR,dD,dSQ,dEQ,dIQ,dAQ,dMQ,dRQ])
        out = numpy.reshape(out,16*Nc.shape[0])
        return out

#^^^^^^^^^^^^^^^^^^^^^^^^^^^^^^^^^^^^^^^^
#^^^^^^^^^^^^^^^^^^^^^^^^^^^^^^^^^^^^^^^^

    def logistic(self,t,final,k,t0):
        f = final/(1+numpy.exp(-k*(t-t0)))
        return f

    def compliance_fcn(self,time,old_Nc,final_Nc,k,t0):
        new_Nc = numpy.zeros([old_Nc.shape[0],old_Nc.shape[1]])
        for i in range(old_Nc.shape[0]):
            for j in range(old_Nc.shape[1]):
                new_Nc[i,j] = old_Nc[i,j] + self.logistic(time,1,k,t0)*(final_Nc[i,j]-old_Nc[i,j])
        return new_Nc

    def run_epoch(self, runtime, dt=1):
        if self.compliance == True:
            timer = 0
            while timer < runtime:
                timer = timer + 1
                self.Nc = self.compliance_fcn(timer,self.old_Nc,self.final_Nc,self.k,self.t0)
                # Repeat normal run_epoch function but using 1 day as the timestep
                t_eval    = numpy.arange(start=self.t+1, stop=self.t+2, step=dt)
                t_span          = (self.t, self.t+1)
                init_cond = numpy.array([self.numS[:,-1], self.numE[:,-1], self.numI[:,-1], self.numA[:,-1], self.numM[:,-1], self.numC[:,-1],self.numCicurec[:,-1], self.numICU[:,-1], self.numR[:,-1], self.numD[:,-1], self.numSQ[:,-1], self.numEQ[:,-1],self.numIQ[:,-1], self.numAQ[:,-1], self.numMQ[:,-1], self.numRQ[:,-1]])
                init_cond = numpy.reshape(init_cond,16*self.Nc.shape[0])
                solution        = scipy.integrate.solve_ivp(lambda t, X: SEIRSAgeModel.system_dfes(t, X, self.beta, self.sigma, self.omega, self.Nc, self.zeta, self.a, self.m, self.h, self.c, self.da,
                                    self.dm, self.dc,self.dICU,self.dICUrec,self.dhospital,self.m0,self.ICU,self.totalTests,self.psi_FP,self.psi_PP,self.dq), t_span=[self.t, self.tmax], y0=init_cond, t_eval=t_eval)
                S,E,I,A,M,C,Cicurec,ICU,R,F,SQ,EQ,IQ,AQ,MQ,RQ = numpy.split(numpy.transpose(solution['y']),16,axis=1)
                Ctot = C + Cicurec
                # calculate hospital in and hospital out
                h = self.h
                c = self.c
                m0 = self.m0
                dhospital = self.dhospital
                dc = self.dc
                dICU = self.dICU
                dICUrec = self.dICUrec
                H_in=numpy.zeros([len(M),self.Nc.shape[0]])
                H_out=numpy.zeros([len(M),self.Nc.shape[0]])
                for i in range(len(H_in)):
                    H_in[i,:]=(M[i,:]+MQ[i,:])*(h/dhospital)
                    H_out[i,:] =  C[i,:]*(1/dc) + (m0/dICU)*ICU[i,:] + Cicurec[i,:]*(1/dICUrec)
                # append output
                self.tseries    = numpy.append(self.tseries, solution['t'])
                self.numS       = numpy.append(self.numS, numpy.transpose(S),axis=1)
                self.numE       = numpy.append(self.numE, numpy.transpose(E),axis=1)
                self.numI       = numpy.append(self.numI, numpy.transpose(I),axis=1)
                self.numA       = numpy.append(self.numA, numpy.transpose(A),axis=1)
                self.numM       = numpy.append(self.numM, numpy.transpose(M),axis=1)
                self.numCtot    = numpy.append(self.numCtot, numpy.transpose(Ctot),axis=1)
                self.numC       = numpy.append(self.numC, numpy.transpose(C),axis=1)
                self.numCicurec = numpy.append(self.numCicurec, numpy.transpose(Cicurec),axis=1)
                self.numICU     = numpy.append(self.numICU, numpy.transpose(ICU),axis=1)
                self.numR       = numpy.append(self.numR, numpy.transpose(R),axis=1)
                self.numD       = numpy.append(self.numD, numpy.transpose(F),axis=1)
                self.numSQ      = numpy.append(self.numSQ, numpy.transpose(SQ),axis=1)
                self.numEQ      = numpy.append(self.numEQ, numpy.transpose(EQ),axis=1)
                self.numAQ      = numpy.append(self.numAQ, numpy.transpose(AQ),axis=1)
                self.numMQ      = numpy.append(self.numMQ, numpy.transpose(MQ),axis=1)
                self.numRQ      = numpy.append(self.numRQ, numpy.transpose(RQ),axis=1)
                self.t = self.tseries[-1]
                self.numH_in      = numpy.append(self.numH_in, numpy.transpose(H_in),axis=1)
                self.numH_out      = numpy.append(self.numH_out, numpy.transpose(H_out),axis=1)
                #print(self.numH_out.shape,self.t)
            else:
                self.compliance = False
        else:
            #~~~~~~~~~~~~~~~~~~~~~~~~~~~~~~~~~~~~~~~~
            # Create a list of times at which the ODE solver should output system values.
            # Append this list of times as the model's timeseries
            t_eval    = numpy.arange(start=self.t+1, stop=self.t+runtime, step=dt)
            #print(t_eval)
            # Define the range of time values for the integration:
            t_span          = (self.t, self.t+runtime)

            # Define the initial conditions as the system's current state:
            # (which will be the t=0 condition if this is the first run of this model,
            # else where the last sim left off)
            init_cond = numpy.array([self.numS[:,-1], self.numE[:,-1], self.numI[:,-1], self.numA[:,-1], self.numM[:,-1], self.numC[:,-1],self.numCicurec[:,-1], self.numICU[:,-1], self.numR[:,-1], self.numD[:,-1], self.numSQ[:,-1], self.numEQ[:,-1],self.numIQ[:,-1], self.numAQ[:,-1], self.numMQ[:,-1], self.numRQ[:,-1]])
            init_cond = numpy.reshape(init_cond,16*self.Nc.shape[0])

            #~~~~~~~~~~~~~~~~~~~~~~~~~~~~~~~~~~~~~~~~
            # Solve the system of differential eqns:
            #~~~~~~~~~~~~~~~~~~~~~~~~~~~~~~~~~~~~~~~~

            solution        = scipy.integrate.solve_ivp(lambda t, X: SEIRSAgeModel.system_dfes(t, X, self.beta, self.sigma, self.omega, self.Nc, self.zeta, self.a, self.m, self.h, self.c, self.da,
            self.dm, self.dc,self.dICU,self.dICUrec,self.dhospital,self.m0,self.ICU,self.totalTests,self.psi_FP,self.psi_PP,self.dq), t_span=[self.t, self.tmax], y0=init_cond, t_eval=t_eval)

            # output of size (nTimesteps * Nc.shape[0])
            S,E,I,A,M,C,Cicurec,ICU,R,F,SQ,EQ,IQ,AQ,MQ,RQ = numpy.split(numpy.transpose(solution['y']),16,axis=1)
            Ctot = C + Cicurec

            # calculate hospital in and hospital out
            h = self.h
            c = self.c
            m0 = self.m0
            dhospital = self.dhospital
            dc = self.dc
            dICU = self.dICU
            dICUrec = self.dICUrec
            H_in=numpy.zeros([len(M),self.Nc.shape[0]])
            H_out=numpy.zeros([len(M),self.Nc.shape[0]])
            for i in range(len(H_in)):
                H_in[i,:]=(M[i,:]+MQ[i,:])*(h/dhospital)
                H_out[i,:] =  C[i,:]*(1/dc) + (m0/dICU)*ICU[i,:] + Cicurec[i,:]*(1/dICUrec)

            #~~~~~~~~~~~~~~~~~~~~~~~~~~~~~~~~~~~~~~~~~~~~~~~~~~~~~~~~~~~~~~~~~~~~~~
            # Store the solution output as the model's time series and data series:
            #~~~~~~~~~~~~~~~~~~~~~~~~~~~~~~~~~~~~~~~~~~~~~~~~~~~~~~~~~~~~~~~~~~~~~~
            # transpose before appending
            # append per category:
            self.tseries    = numpy.append(self.tseries, solution['t'])
            self.numS       = numpy.append(self.numS, numpy.transpose(S),axis=1)
            self.numE       = numpy.append(self.numE, numpy.transpose(E),axis=1)
            self.numI       = numpy.append(self.numI, numpy.transpose(I),axis=1)
            self.numA       = numpy.append(self.numA, numpy.transpose(A),axis=1)
            self.numM       = numpy.append(self.numM, numpy.transpose(M),axis=1)
            self.numCtot    = numpy.append(self.numCtot, numpy.transpose(Ctot),axis=1)
            self.numC       = numpy.append(self.numC, numpy.transpose(C),axis=1)
            self.numCicurec = numpy.append(self.numCicurec, numpy.transpose(Cicurec),axis=1)
            self.numICU     = numpy.append(self.numICU, numpy.transpose(ICU),axis=1)
            self.numR       = numpy.append(self.numR, numpy.transpose(R),axis=1)
            self.numD       = numpy.append(self.numD, numpy.transpose(F),axis=1)
            self.numSQ      = numpy.append(self.numSQ, numpy.transpose(SQ),axis=1)
            self.numEQ      = numpy.append(self.numEQ, numpy.transpose(EQ),axis=1)
            self.numAQ      = numpy.append(self.numAQ, numpy.transpose(AQ),axis=1)
            self.numMQ      = numpy.append(self.numMQ, numpy.transpose(MQ),axis=1)
            self.numRQ      = numpy.append(self.numRQ, numpy.transpose(RQ),axis=1)
            self.t = self.tseries[-1]
            self.numH_in      = numpy.append(self.numH_in, numpy.transpose(H_in),axis=1)
            self.numH_out      = numpy.append(self.numH_out, numpy.transpose(H_out),axis=1)

#^^^^^^^^^^^^^^^^^^^^^^^^^^^^^^^^^^^^^^^^
#^^^^^^^^^^^^^^^^^^^^^^^^^^^^^^^^^^^^^^^^
    def run(self, T, checkpoints, dt=1, verbose=False):
    #def run(self, T, dt=1, checkpoints=None, verbose=False):

        if(T>0):
            self.tmax += T + 1
        else:
            return False

        #~~~~~~~~~~~~~~~~~~~~~~~~~~~~~~~~~~~~~~~~
        # Pre-process checkpoint values:
        #~~~~~~~~~~~~~~~~~~~~~~~~~~~~~~~~~~~~~~~~
        if(checkpoints):
            numCheckpoints = len(checkpoints['t'])
            paramNames = ['beta', 'sigma', 'Nc', 'zeta', 'a', 'm', 'h', 'c','da','dm','dc','dICU','dICUrec','dhospital','m0','totalTests',
                          'psi_FP','psi_PP','dq']
            for param in paramNames:
                # For params that don't have given checkpoint values (or bad value given),
                # set their checkpoint values to the value they have now for all checkpoints.
                if(param not in list(checkpoints.keys())
                    or not isinstance(checkpoints[param], (list, numpy.ndarray))
                    or len(checkpoints[param])!=numCheckpoints):
                    checkpoints[param] = [getattr(self, param)]*numCheckpoints
            # Before using checkpoints, save variables to be changed by method
            beforeChk=[]
            for key in checkpoints.keys():
                if key != 't':
                    beforeChk.append(getattr(self,key))

        #%%%%%%%%%%%%%%%%%%%%%%%%%%%%%%%%%%%%%%%%
        # Run the simulation loop:
        #%%%%%%%%%%%%%%%%%%%%%%%%%%%%%%%%%%%%%%%%
        if(not checkpoints):
            self.run_epoch(runtime=self.tmax, dt=dt)

            #~~~~~~~~~~~~~~~~~~~~~~~~~~~~~~~~~~~~~~~~
            #print("t = %.2f" % self.t)
            if(verbose):
                print("\t S   = " + str(self.numS[:,-1]))
                print("\t E   = " + str(self.numE[:,-1]))
                print("\t I   = " + str(self.numI[:,-1]))
                print("\t A   = " + str(self.numA[:,-1]))
                print("\t M   = " + str(self.numM[:,-1]))
                print("\t C   = " + str(self.numC[:,-1]))
                print("\t ICU   = " + str(self.numICU[:,-1]))
                print("\t R   = " + str(self.numR[:,-1]))
                print("\t D   = " + str(self.numD[:,-1]))
                print("\t SQ   = " + str(self.numSQ[:,-1]))
                print("\t EQ   = " + str(self.numEQ[:,-1]))
                print("\t IQ   = " + str(self.numIQ[:,-1]))
                print("\t AQ   = " + str(self.numAQ[:,-1]))
                print("\t MQ   = " + str(self.numMQ[:,-1]))
                print("\t RQ   = " + str(self.numRQ[:,-1]))


        else: # checkpoints provided
            for checkpointIdx, checkpointTime in enumerate(checkpoints['t']):
                # Run the sim until the next checkpoint time:
                #print(checkpointTime-self.t)
                self.run_epoch(runtime=checkpointTime-self.t, dt=dt)
                # Having reached the checkpoint, update applicable parameters:
                #print("[Checkpoint: Updating parameters]")
                for param in paramNames:
                    if param == 'Nc':
                        # initialise flag and timer
                        self.compliance = True
                        self.old_Nc = self.Nc
                        self.final_Nc = checkpoints[param][checkpointIdx]
                        #setattr(self, param, checkpoints[param][checkpointIdx])
                    else:
                        setattr(self, param, checkpoints[param][checkpointIdx])

                #~~~~~~~~~~~~~~~~~~~~~~~~~~~~~~~~~~~~~~~~

                if(verbose):
                    print("\t S   = " + str(self.numS[:,-1]))
                    print("\t E   = " + str(self.numE[:,-1]))
                    print("\t I   = " + str(self.numI[:,-1]))
                    print("\t A   = " + str(self.numA[:,-1]))
                    print("\t M   = " + str(self.numM[:,-1]))
                    print("\t C   = " + str(self.numC[:,-1]))
                    print("\t ICU   = " + str(self.numICU[:,-1]))
                    print("\t R   = " + str(self.numR[:,-1]))
                    print("\t D   = " + str(self.numD[:,-1]))
                    print("\t SQ   = " + str(self.numSQ[:,-1]))
                    print("\t EQ   = " + str(self.numEQ[:,-1]))
                    print("\t IQ   = " + str(self.numIQ[:,-1]))
                    print("\t AQ   = " + str(self.numAQ[:,-1]))
                    print("\t MQ   = " + str(self.numMQ[:,-1]))
                    print("\t RQ   = " + str(self.numRQ[:,-1]))

            if(self.t < self.tmax):
                #print(self.t)
                self.run_epoch(runtime=self.tmax-self.t-1, dt=dt)
                # Reset all parameter values that were changed back to their original value
                i = 0
                for key in checkpoints.keys():
                    if key != 't':
                        setattr(self,key,beforeChk[i])
                        i = i+1
        return self

    def sim(self, T, dt=1, checkpoints=None,trace=None):
        tN = int(T) +1
        if trace is not None:
            #Perform input check on trace dictionary
            #Check that all parNames are actual model parameters
            possibleNames = ['beta', 'sigma', 'omega','Nc', 'zeta', 'a', 'm', 'h', 'c','da','dm','dc','dICU','dICUrec','dhospital','m0','totalTests',
                             'psi_FP','psi_PP','dq']
            for key in trace.keys():
                if key not in trace:
                    raise Exception('The parametername provided by user in position {} of trace dictionary is not an actual model parameter. Please check its spelling.'.format(i))
            self.n_samples = len(trace[key])
        else:
            self.n_samples = 1

        # pre-allocate a 3D matrix for the raw results
        self.S = numpy.zeros([self.Nc.shape[0],tN,self.n_samples])
        self.E = numpy.zeros([self.Nc.shape[0],tN,self.n_samples])
        self.I = numpy.zeros([self.Nc.shape[0],tN,self.n_samples])
        self.A = numpy.zeros([self.Nc.shape[0],tN,self.n_samples])
        self.M = numpy.zeros([self.Nc.shape[0],tN,self.n_samples])
        self.C = numpy.zeros([self.Nc.shape[0],tN,self.n_samples])
        self.Cicurec = numpy.zeros([self.Nc.shape[0],tN,self.n_samples])
        self.Ctot = numpy.zeros([self.Nc.shape[0],tN,self.n_samples])
        self.ICU = numpy.zeros([self.Nc.shape[0],tN,self.n_samples])
        self.R = numpy.zeros([self.Nc.shape[0],tN,self.n_samples])
        self.D = numpy.zeros([self.Nc.shape[0],tN,self.n_samples])
        self.SQ = numpy.zeros([self.Nc.shape[0],tN,self.n_samples])
        self.EQ = numpy.zeros([self.Nc.shape[0],tN,self.n_samples])
        self.IQ = numpy.zeros([self.Nc.shape[0],tN,self.n_samples])
        self.AQ = numpy.zeros([self.Nc.shape[0],tN,self.n_samples])
        self.MQ = numpy.zeros([self.Nc.shape[0],tN,self.n_samples])
        self.RQ = numpy.zeros([self.Nc.shape[0],tN,self.n_samples])
        self.H_in = numpy.zeros([self.Nc.shape[0],tN,self.n_samples])
        self.H_out = numpy.zeros([self.Nc.shape[0],tN,self.n_samples])
        # total hospitalised
        self.H = numpy.zeros([self.Nc.shape[0],tN,self.n_samples])
        # total infected
        self.InfTot = numpy.zeros([self.Nc.shape[0],tN,self.n_samples])
        # pre-allocate a 2D matrix for the results summed over all age bins
        self.sumS = numpy.zeros([tN,self.n_samples])
        self.sumE = numpy.zeros([tN,self.n_samples])
        self.sumI = numpy.zeros([tN,self.n_samples])
        self.sumA = numpy.zeros([tN,self.n_samples])
        self.sumM = numpy.zeros([tN,self.n_samples])
        self.sumC = numpy.zeros([tN,self.n_samples])
        self.sumCicurec = numpy.zeros([tN,self.n_samples])
        self.sumCtot = numpy.zeros([tN,self.n_samples])
        self.sumICU = numpy.zeros([tN,self.n_samples])
        self.sumR = numpy.zeros([tN,self.n_samples])
        self.sumD = numpy.zeros([tN,self.n_samples])
        self.sumSQ = numpy.zeros([tN,self.n_samples])
        self.sumEQ = numpy.zeros([tN,self.n_samples])
        self.sumIQ = numpy.zeros([tN,self.n_samples])
        self.sumAQ = numpy.zeros([tN,self.n_samples])
        self.sumMQ = numpy.zeros([tN,self.n_samples])
        self.sumRQ = numpy.zeros([tN,self.n_samples])
        self.sumH_in = numpy.zeros([tN,self.n_samples])
        self.sumH_out = numpy.zeros([tN,self.n_samples])
        # total hospitalised
        self.sumH = numpy.zeros([tN,self.n_samples])
        # total infected
        self.sumInfTot = numpy.zeros([tN,self.n_samples])
        # simulation loop
        for i in range(self.n_samples):
            if trace is not None:
                for key in trace.keys():
                    lst = list(trace[key])
                    param=random.sample(lst, 1)
                    setattr(self,key,random.sample(lst, 1)[0])

            # reset self to initial conditioin
            self.reset()
            # perform simulation
            self.run(int(T),checkpoints)
            # append raw results to 3D matrix
            self.S[:,:,i] = self.numS
            self.E[:,:,i] = self.numE
            self.I[:,:,i] = self.numI
            self.A[:,:,i] = self.numA
            self.M[:,:,i] = self.numM
            self.C[:,:,i] = self.numC
            self.Cicurec[:,:,i] = self.numCicurec
            self.Ctot[:,:,i] = self.numCtot
            self.ICU[:,:,i] = self.numICU
            self.R[:,:,i] = self.numR
            self.D[:,:,i] = self.numD
            self.SQ[:,:,i] = self.numSQ
            self.EQ[:,:,i] = self.numEQ
            self.IQ[:,:,i] = self.numIQ
            self.AQ[:,:,i] = self.numAQ
            self.MQ[:,:,i] = self.numMQ
            self.RQ[:,:,i] = self.numRQ
            self.H_in[:,:,i] = self.numH_in
            self.H_out[:,:,i] = self.numH_out
            # total hospitalised
            self.H[:,:,i] = self.numCtot + self.numICU
            # total infected
            self.InfTot[:,:,i] = self.numCtot +  self.numICU + self.numI + self.numA + self.numM
            # convert raw results to sums of all age categories
            self.sumS[:,i] = self.numS.sum(axis=0)
            self.sumE[:,i] = self.numE.sum(axis=0)
            self.sumI[:,i] = self.numI.sum(axis=0)
            self.sumA[:,i] = self.numA.sum(axis=0)
            self.sumM[:,i] = self.numM.sum(axis=0)
            self.sumC[:,i] = self.numC.sum(axis=0)
            self.sumCicurec[:,i] = self.numCicurec.sum(axis=0)
            self.sumCtot[:,i] = self.numCtot.sum(axis=0)
            self.sumICU[:,i] = self.numICU.sum(axis=0)
            self.sumR[:,i] = self.numR.sum(axis=0)
            self.sumD[:,i] = self.numD.sum(axis=0)
            self.sumSQ[:,i] = self.numSQ.sum(axis=0)
            self.sumEQ[:,i] = self.numEQ.sum(axis=0)
            self.sumIQ[:,i] = self.numIQ.sum(axis=0)
            self.sumAQ[:,i] = self.numAQ.sum(axis=0)
            self.sumMQ[:,i] = self.numMQ.sum(axis=0)
            self.sumRQ[:,i] = self.numRQ.sum(axis=0)
            self.sumH_in[:,i] = self.numH_in.sum(axis=0)
            self.sumH_out[:,i] = self.numH_out.sum(axis=0)
            # total hospitalised
            self.sumH[:,i] = self.numCtot.sum(axis=0) + self.numICU.sum(axis=0)
            # total infected
            self.sumInfTot[:,i] = self.numCtot.sum(axis=0) + self.numICU.sum(axis=0)+ self.numI.sum(axis=0) + self.numA.sum(axis=0) + self.numM.sum(axis=0)
        return self

    def sampleFromDistribution(self,filename,k):
        df = pd.read_csv(filename)
        x = df.iloc[:,0]
        y = df.iloc[:,1]
        return(numpy.asarray(choices(x, y, k = k)))

    def plotPopulationStatus(self,filename=None,getfig=False):
        # extend with plotting data and using dates (extra argument startDate)
        fig, ax = plt.subplots()
        ax.plot(self.tseries,numpy.mean(self.sumS,axis=1),color=black)
        ax.fill_between(self.tseries, numpy.percentile(self.sumS,90,axis=1), numpy.percentile(self.sumS,10,axis=1),color=black,alpha=0.2)
        ax.plot(self.tseries,numpy.mean(self.sumE,axis=1),color=orange)
        ax.fill_between(self.tseries, numpy.percentile(self.sumE,90,axis=1), numpy.percentile(self.sumE,10,axis=1),color=orange,alpha=0.2)
        #I = self.sumA + self.sumM + self.sumCtot + self.sumMi + self.sumICU
        ax.plot(self.tseries,numpy.mean(self.sumInfTot,axis=1),color=red)
        ax.fill_between(self.tseries, numpy.percentile(self.sumInfTot,90,axis=1), numpy.percentile(self.sumInfTot,10,axis=1),color=red,alpha=0.2)
        ax.plot(self.tseries,numpy.mean(self.sumR,axis=1),color=green)
        ax.fill_between(self.tseries, numpy.percentile(self.sumR,90,axis=1), numpy.percentile(self.sumR,10,axis=1),color=green,alpha=0.2)
        ax.legend(('susceptible','exposed','total infected','immune'), loc="upper left", bbox_to_anchor=(1,1))
        ax.set_xlabel('days')
        ax.set_ylabel('number of patients')
        # Hide the right and top spines
        ax.spines['right'].set_visible(False)
        ax.spines['top'].set_visible(False)
        # Only show ticks on the left and bottom spines
        ax.yaxis.set_ticks_position('left')
        ax.xaxis.set_ticks_position('bottom')
        # enable the grid
        plt.grid(True)
        # To specify the number of ticks on both or any single axes
        ax.xaxis.set_major_locator(plt.MaxNLocator(5))
        ax.yaxis.set_major_locator(plt.MaxNLocator(4))
        if filename is not None:
            plt.savefig(filename,dpi=600,bbox_inches='tight')
        if getfig:
            return fig, ax
        else:
            plt.show()

    def plotInfected(self,asymptomatic=False,mild=False,filename=None,getfig=False):
        # extend with plotting data and using dates (extra argument startDate)
        fig, ax = plt.subplots()
        if asymptomatic is not False:
            ax.plot(self.tseries,numpy.mean(self.sumA,axis=1),color=blue)
            ax.fill_between(self.tseries, numpy.percentile(self.sumA,90,axis=1), numpy.percentile(self.sumA,10,axis=1),color=blue,alpha=0.2)
        if mild is not False:
            ax.plot(self.tseries,numpy.mean(self.sumM,axis=1),color=green)
            ax.fill_between(self.tseries, numpy.percentile(self.sumM,90,axis=1), numpy.percentile(self.sumM,10,axis=1),color=green,alpha=0.2)
        #H = self.sumCtot + self.sumMi + self.sumICU
        ax.plot(self.tseries,numpy.mean(self.sumH,axis=1),color=orange)
        ax.fill_between(self.tseries, numpy.percentile(self.sumH,90,axis=1), numpy.percentile(self.sumH,10,axis=1),color=orange,alpha=0.2)
        ax.plot(self.tseries,numpy.mean(self.sumICU,axis=1),color=red)
        ax.fill_between(self.tseries, numpy.percentile(self.sumICU,90,axis=1), numpy.percentile(self.sumICU,10,axis=1),color=red,alpha=0.2)
        ax.plot(self.tseries,numpy.mean(self.sumD,axis=1),color=black)
        ax.fill_between(self.tseries, numpy.percentile(self.sumD,90,axis=1), numpy.percentile(self.sumD,10,axis=1),color=black,alpha=0.2)
        if mild is not False and asymptomatic is not False:
            legend_labels = ('asymptomatic','mild','hospitalised','ICU','dead')
        elif mild is not False and asymptomatic is False:
            legend_labels = ('mild','hospitalised','ICU','dead')
        elif mild is False and asymptomatic is not False:
            legend_labels = ('asymptomatic','hospitalised','ICU','dead')
        elif mild is False and asymptomatic is False:
            legend_labels = ('hospitalised','ICU','dead')
        ax.legend(legend_labels, loc="upper left", bbox_to_anchor=(1,1))
        ax.set_xlabel('days')
        ax.set_ylabel('number of patients')
        # Hide the right and top spines
        ax.spines['right'].set_visible(False)
        ax.spines['top'].set_visible(False)
        # Only show ticks on the left and bottom spines
        ax.yaxis.set_ticks_position('left')
        ax.xaxis.set_ticks_position('bottom')
        # enable the grid
        plt.grid(True)
        # To specify the number of ticks on both or any single axes
        ax.xaxis.set_major_locator(plt.MaxNLocator(5))
        ax.yaxis.set_major_locator(plt.MaxNLocator(4))
        if filename is not None:
            plt.savefig(filename,dpi=600,bbox_inches='tight')
        if getfig:
            return fig, ax
        else:
            plt.show()

    def LSQ(self,thetas,data,parNames,positions,weights,checkpoints):
        # ------------------
        # Prepare simulation
        # ------------------
        # reset all numX
        self.reset()
        # assign estimates to correct variable
        i = 0
        for param in parNames:
            if param == 'extraTime':
                setattr(self,param,int(round(thetas[i])))
            else:
                setattr(self,param,thetas[i])
            i = i + 1
        # Compute length of data
        n = len(data)
        # Compute simulation time --> build in some redundancy here, datasizes don't have to be equal to eachother.
        T = data[0].size+self.extraTime-1
        #print(n,T,thetas,data)
        # ------------------
        # Perform simulation
        # ------------------
        #print(self.dc,self.dICU)
        #print(checkpoints)
        self.sim(T,checkpoints=checkpoints)
        # tuple the results, this is necessary to use the positions index
        out = (self.sumS,self.sumE,self.sumI,self.sumA,self.sumM,self.sumCtot,self.sumICU,self.sumR,self.sumD,self.sumSQ,self.sumEQ,self.sumAQ,self.sumMQ,self.sumRQ,self.sumH_in,self.sumH_out)

        # ---------------
        # extract results
        # ---------------
        ymodel=[]
        SSE = 0
        for i in range(n):
            som = 0
            for j in positions[i]:
                som = som + numpy.mean(out[j],axis=1).reshape(numpy.mean(out[j],axis=1).size,1)
            ymodel.append(som[self.extraTime:,0].reshape(som[self.extraTime:,0].size,1))
            # calculate quadratic error
            SSE = SSE + weights[i]*sum((ymodel[i]-data[i])**2)
        SSE = SSE[0]
        return(SSE)

    def fit(self,data,parNames,positions,bounds,weights,checkpoints=None,setvar=False,disp=True,polish=True,maxiter=30,popsize=10):
        # -------------------------------
        # Run a series of checks on input
        # -------------------------------
        # Check if data, parNames and positions are lists
        if type(data) is not list or type(parNames) is not list or type(positions) is not list:
            raise Exception('Datatype of arguments data, parNames and positions must be lists. Lists are made by wrapping whatever datatype in square brackets [].')
        # Check that length of positions is equal to the length of data
        if len(data) is not len(positions):
            raise Exception('The number of positions must match the number of dataseries given to function fit.')
        # Check that length of parNames is equal to length of bounds
        if (len(parNames)) is not len(bounds):
            raise Exception('The number of bounds must match the number of parameter names given to function fit.')
        # Check that all parNames are actual model parameters
        possibleNames = ['k','t0','extraTime','beta', 'sigma', 'Nc', 'zeta', 'a', 'm', 'h', 'c','mi','da','dm','dc','dmi','dICU','dICUrec','dmirec','dhospital','m0','maxICU','totalTests',
                        'psi_FP','psi_PP','dq']
        i = 0
        for param in parNames:
            # For params that don't have given checkpoint values (or bad value given),
            # set their checkpoint values to the value they have now for all checkpoints.
            if param not in possibleNames:
                raise Exception('The parametername provided by user in position {} of argument parNames is not an actual model parameter. Please check its spelling.'.format(i))
            i = i + 1

        # ---------------------
        # Run genetic algorithm
        # ---------------------
        #optim_out = scipy.optimize.differential_evolution(self.LSQ, bounds, args=(data,parNames,positions,weights),disp=disp,polish=polish,workers=-1,maxiter=maxiter, popsize=popsize,tol=1e-18)
        #theta_hat = optim_out.x
        p_hat, obj_fun_val, pars_final_swarm, obj_fun_val_final_swarm = pso.pso(self.LSQ, bounds, args=(data,parNames,positions,weights,checkpoints), swarmsize=popsize, maxiter=maxiter,
                                                                                   processes=multiprocessing.cpu_count(),minfunc=1e-9, minstep=1e-9,debug=True, particle_output=True)
        theta_hat = p_hat

        # ---------------------------------------------------
        # If setattr is True: assign estimated thetas to self
        # ---------------------------------------------------
        if setvar is True:
            #self.extraTime = int(round(theta_hat[0]))
            i = 0
            for param in parNames:
                if param == 'extraTime':
                    setattr(self,param,int(round(theta_hat[i])))
                else:
                    setattr(self,param,theta_hat[i])
                i  = i + 1

        return self,theta_hat

    def plotFit(self,index,data,positions,checkpoints=None,trace=None,dataMkr=['o','v','s','*','^'],modelClr=['green','orange','red','black','blue'],legendText=None,titleText=None,filename=None,getfig=False):
        # ------------------
        # Prepare simulation
        # ------------------
        # reset all numX
        self.reset()
        # Compute number of dataseries
        n = len(data)
        # Compute simulation time
        T = data[0].size+self.extraTime-1

        # ------------------
        # Perform simulation
        # ------------------
        self.sim(T,checkpoints=checkpoints,trace=trace)
        # tuple the results, this is necessary to use the positions index
        out = (self.sumS,self.sumE,self.sumI,self.sumA,self.sumM,self.sumCtot,self.sumICU,self.sumR,self.sumD,self.sumSQ,self.sumEQ,self.sumAQ,self.sumMQ,self.sumRQ,self.sumH_in,self.sumH_out)

        # -----------
        # Plot result
        # -----------
        # Create shifted index vector using self.extraTime
        timeObj = index[0]
        timestampStr = timeObj.strftime("%Y-%m-%d")
        index_acc = pd.date_range(timestampStr,freq='D',periods=data[0].size + self.extraTime) - datetime.timedelta(days=self.extraTime)
        # Plot figure
        fig, ax = plt.subplots()
        # Plot data
        for i in range(n):
            ax.scatter(index,data[i],color="black",marker=dataMkr[i])
        # Plot model prediction
        for i in range(n):
            ymodel = 0
            for j in positions[i]:
                ymodel = ymodel + out[j]
            ax.plot(index_acc,numpy.mean(ymodel,axis=1),'--',color=modelClr[i])
            ax.fill_between(index_acc,numpy.percentile(ymodel,95,axis=1),
                 numpy.percentile(ymodel,5,axis=1),color=modelClr[i],alpha=0.2)
        # Attributes
        if legendText is not None:
            ax.legend(legendText, loc="upper left", bbox_to_anchor=(1,1))
        if titleText is not None:
            ax.set_title(titleText,{'fontsize':18})
        plt.gca().xaxis.set_major_locator(mdates.DayLocator())
        plt.gca().xaxis.set_major_formatter(matplotlib.dates.DateFormatter('%d-%m-%Y'))
        plt.setp(plt.gca().xaxis.get_majorticklabels(),
            'rotation', 90)
        ax.set_xlim( index_acc[self.extraTime-3], pd.to_datetime(index_acc[-1]+ datetime.timedelta(days=1)))
        ax.set_ylabel('number of patients')
        # Hide the right and top spines
        ax.spines['right'].set_visible(False)
        ax.spines['top'].set_visible(False)
        # Only show ticks on the left and bottom spines
        ax.yaxis.set_ticks_position('left')
        ax.xaxis.set_ticks_position('bottom')
        # enable the grid
        plt.grid(True)
        # To specify the number of ticks on both or any single axes
        ax.xaxis.set_major_locator(plt.MaxNLocator(5))
        ax.yaxis.set_major_locator(plt.MaxNLocator(4))
        if filename is not None:
            plt.savefig(filename,dpi=600,bbox_inches='tight')
        if getfig:
            return fig, ax
        else:
            plt.show()

    def passInitial(self):
        self.initE = numpy.reshape(numpy.mean(self.E[:,-1,:],axis=1),[self.Nc.shape[0],1])
        self.initI = numpy.reshape(numpy.mean(self.I[:,-1,:],axis=1),[self.Nc.shape[0],1])
        self.initA = numpy.reshape(numpy.mean(self.A[:,-1,:],axis=1),[self.Nc.shape[0],1])
        self.initM = numpy.reshape(numpy.mean(self.M[:,-1,:],axis=1),[self.Nc.shape[0],1])
        self.initC = numpy.reshape(numpy.mean(self.C[:,-1,:],axis=1),[self.Nc.shape[0],1])
        self.initCicurec = numpy.reshape(numpy.mean(self.Cicurec[:,-1,:],axis=1),[self.Nc.shape[0],1])
        self.initICU = numpy.reshape(numpy.mean(self.ICU[:,-1,:],axis=1),[self.Nc.shape[0],1])
        self.initR = numpy.reshape(numpy.mean(self.R[:,-1,:],axis=1),[self.Nc.shape[0],1])
        self.initD = numpy.reshape(numpy.mean(self.D[:,-1,:],axis=1),[self.Nc.shape[0],1])
        self.initSQ = numpy.reshape(numpy.mean(self.SQ[:,-1,:],axis=1),[self.Nc.shape[0],1])
        self.initEQ = numpy.reshape(numpy.mean(self.EQ[:,-1,:],axis=1),[self.Nc.shape[0],1])
        self.initIQ = numpy.reshape(numpy.mean(self.IQ[:,-1,:],axis=1),[self.Nc.shape[0],1])
        self.initAQ = numpy.reshape(numpy.mean(self.AQ[:,-1,:],axis=1),[self.Nc.shape[0],1])
        self.initMQ = numpy.reshape(numpy.mean(self.MQ[:,-1,:],axis=1),[self.Nc.shape[0],1])
        self.initRQ = numpy.reshape(numpy.mean(self.RQ[:,-1,:],axis=1),[self.Nc.shape[0],1])
        return self

    def constructHorizon(self,thetas,parNames,policy_period):
        # from length of theta list and number of parameters, length of horizon can be calculated
        N = int(len(thetas)/len(parNames))
        # Time
        t = []
        for i in range(N-1):
            t.append(policy_period*(i+1))
        checkpoints = {'t': t}
        # Initialise empty list for every control handle
        for i in range(len(parNames)):
            checkpoints.update({parNames[i] : []})
        # Append to list
        for i in range(len(parNames)):
            if parNames[i] == 'Nc':
                for j in range(0,N):
                    if j == 0:
                        setattr(self, parNames[i],numpy.array([thetas[i*N+j]]))
                    else:
                        checkpoints[parNames[i]].append(numpy.array([thetas[i*N + j]]))
            else:
                for j in range(0,N):
                    if j == 0:
                        setattr(self, parNames[i],numpy.array([thetas[i*N+j]]))
                    else:
                        checkpoints[parNames[i]].append(numpy.array([thetas[i*N + j]]))
        return(checkpoints)

    def constructHorizonRealTimeMPC(self,thetas,parNames,policy_period):
        # from length of theta list and number of parameters, length of horizon can be calculated
        N = int(len(thetas)/len(parNames))
        # Time
        t = []
        for i in range(N):
            t.append(policy_period*i)
        checkpoints = {'t': t}
        # Initialise empty list for every control handle
        for i in range(len(parNames)):
            checkpoints.update({parNames[i] : []})
        # Append to list
        for i in range(len(parNames)):
            if parNames[i] == 'Nc':
                # There is a bug here, parNames[i] is 'Nc' but somehow the if doesn't end up here
                for j in range(0,N):
                    checkpoints[parNames[i]].append(numpy.array([thetas[i*N + j]]))
            else:
                for j in range(0,N):
                    checkpoints[parNames[i]].append(numpy.array([thetas[i*N + j]]))
        return(checkpoints)

    def calcMPCsse(self,thetas,parNames,setpoints,positions,weights,policy_period,P):
        # ------------------------------------------------------
        # Building the prediction horizon checkpoints dictionary
        # ------------------------------------------------------

        # from length of theta list and number of parameters, length of horizon can be calculated
        N = int(len(thetas)/len(parNames))

        # Build prediction horizon
        thetas_lst=[]
        for i in range(len(parNames)):
            for j in range(0,N):
                thetas_lst.append(thetas[i*N + j])
            for k in range(P-N):
                thetas_lst.append(thetas[i*N + j])
        chk = self.constructHorizon(thetas_lst,parNames,policy_period)

        # ------------------
        # Perform simulation
        # ------------------

        # Set correct simtime
        T = chk['t'][-1] + policy_period
        # run simulation
        self.reset()
        self.sim(T,checkpoints=chk)
        # tuple the results, this is necessary to use the positions index
        out = (self.sumS,self.sumE,self.sumI,self.sumA,self.sumM,self.sumCtot,self.sumICU,self.sumR,self.sumD,self.sumSQ,self.sumEQ,self.sumAQ,self.sumMQ,self.sumRQ)

        # ---------------
        # Calculate error
        # ---------------
        error = 0
        ymodel =[]
        for i in range(len(setpoints)):
            som = 0
            for j in positions[i]:
                som = som + numpy.mean(out[j],axis=1).reshape(numpy.mean(out[j],axis=1).size,1)
            ymodel.append(som.reshape(som.size,1))
            # calculate error
        for i in range(len(ymodel)):
            error = error + weights[i]*(ymodel[i]-setpoints[i])**2
        SSE = sum(error)[0]
        return(SSE)

    def optimizePolicy(self,parNames,bounds,setpoints,positions,weights,policy_period=7,N=6,P=12,disp=True,polish=True,maxiter=100,popsize=20):
        # -------------------------------
        # Run a series of checks on input
        # -------------------------------
        # Check if parNames, bounds, setpoints and positions are lists
        if type(parNames) is not list or type(bounds) is not list or type(setpoints) is not list or type(positions) is not list:
            raise Exception('Datatype of arguments parNames, bounds, setpoints and positions must be lists. Lists are made by wrapping whatever datatype in square brackets [].')
        # Check that length of parNames is equal to the length of bounds
        if len(parNames) is not len(bounds):
            raise Exception('The number of controlled parameters must match the number of bounds given to function MPCoptimize.')
        # Check that length of setpoints is equal to length of positions
        if len(setpoints) is not len(positions):
            raise Exception('The number of output positions must match the number of setpoints names given to function MPCoptimize.')
        # Check that all parNames are actual model parameters
        possibleNames = ['beta', 'sigma', 'Nc', 'zeta', 'a', 'm', 'h', 'c','mi','da','dm','dc','dmi','dICU','dICUrec','dmirec','dhospital','m0','maxICU','totalTests',
                        'psi_FP','psi_PP','dq']
        i = 0
        for param in parNames:
            # For params that don't have given checkpoint values (or bad value given),
            # set their checkpoint values to the value they have now for all checkpoints.
            if param not in possibleNames:
                raise Exception('The parametername provided by user in position {} of argument parNames is not an actual model parameter. Please check its spelling.'.format(i))
            i = i + 1

        # ----------------------------------------------------------------------------------------
        # Convert bounds vector to an appropriate format for scipy.optimize.differential_evolution
        # ----------------------------------------------------------------------------------------
        scipy_bounds=[]
        for i in range(len(parNames)):
            for j in range(N):
                scipy_bounds.append((bounds[i][0],bounds[i][1]))

        # ---------------------
        # Run genetic algorithm
        # ---------------------
        #optim_out = scipy.optimize.differential_evolution(self.calcMPCsse, scipy_bounds, args=(parNames,setpoints,positions,weights,policy_period,P),disp=disp,polish=polish,workers=-1,maxiter=maxiter, popsize=popsize,tol=1e-18)
        #theta_hat = optim_out.x
        p_hat, obj_fun_val, pars_final_swarm, obj_fun_val_final_swarm = pso.pso(self.calcMPCsse, scipy_bounds, args=(parNames,setpoints,positions,weights,policy_period,P), swarmsize=popsize, maxiter=maxiter,
                                                                                    processes=multiprocessing.cpu_count(),minfunc=1e-9, minstep=1e-9,debug=True, particle_output=True)
        theta_hat = p_hat
        # ---------------------------------------------
        # Assign optimal policy to SEIRSAgeModel object
        # ---------------------------------------------
        self.optimalPolicy = theta_hat
        return(theta_hat)

    def plotOptimalPolicy(self,parNames,setpoints,policy_period,asymptomatic=False,mild=False,filename=None,getfig=False):
        # Construct checkpoints dictionary using the optimalPolicy list
        # Mind that constructHorizon also sets self.Parameters to the first optimal value of every control handle
        # This is done because the first checkpoint cannot be at time 0.
        checkpoints=self.constructHorizon(self.optimalPolicy,parNames,policy_period)
        # First run the simulation
        self.reset()
        self.sim(T=len(checkpoints['t'])*checkpoints['t'][0],checkpoints=checkpoints)

        # Then perform plot
        fig, ax = plt.subplots()
        if asymptomatic is not False:
            ax.plot(self.tseries,numpy.mean(self.sumA,axis=1),color=blue)
            ax.fill_between(self.tseries, numpy.percentile(self.sumA,90,axis=1), numpy.percentile(self.sumA,10,axis=1),color=blue,alpha=0.2)
        if mild is not False:
            ax.plot(self.tseries,numpy.mean(self.sumM,axis=1),color=green)
            ax.fill_between(self.tseries, numpy.percentile(self.sumM,90,axis=1), numpy.percentile(self.sumM,10,axis=1),color=green,alpha=0.2)
        H = self.sumCtot + self.sumICU
        ax.plot(self.tseries,numpy.mean(H,axis=1),color=orange)
        ax.fill_between(self.tseries, numpy.percentile(H,90,axis=1), numpy.percentile(H,10,axis=1),color=orange,alpha=0.2)
        icu = self.sumMi + self.sumICU
        ax.plot(self.tseries,numpy.mean(icu,axis=1),color=red)
        ax.fill_between(self.tseries, numpy.percentile(icu,90,axis=1), numpy.percentile(icu,10,axis=1),color=red,alpha=0.2)
        ax.plot(self.tseries,numpy.mean(self.sumD,axis=1),color=black)
        ax.fill_between(self.tseries, numpy.percentile(self.sumD,90,axis=1), numpy.percentile(self.sumD,10,axis=1),color=black,alpha=0.2)
        if mild is not False and asymptomatic is not False:
            legend_labels = ('asymptomatic','mild','hospitalised','ICU','dead')
        elif mild is not False and asymptomatic is False:
            legend_labels = ('mild','hospitalised','ICU','dead')
        elif mild is False and asymptomatic is not False:
            legend_labels = ('asymptomatic','hospitalised','ICU','dead')
        elif mild is False and asymptomatic is False:
            legend_labels = ('hospitalised','ICU','dead')
        ax.legend(legend_labels, loc="upper left", bbox_to_anchor=(1,1))
        ax.set_xlabel('days')
        ax.set_ylabel('number of patients')
        # Hide the right and top spines
        ax.spines['right'].set_visible(False)
        ax.spines['top'].set_visible(False)
        # Only show ticks on the left and bottom spines
        ax.yaxis.set_ticks_position('left')
        ax.xaxis.set_ticks_position('bottom')
        # enable the grid
        plt.grid(True)
        # To specify the number of ticks on both or any single axes
        ax.xaxis.set_major_locator(plt.MaxNLocator(5))
        ax.yaxis.set_major_locator(plt.MaxNLocator(4))
        if filename is not None:
            plt.savefig(filename,dpi=600,bbox_inches='tight')
        if getfig:
            return fig, ax
        else:
            plt.show()

    def mergeDict(self,T,dict1, dict2):
        # length of dict1 is needed later on
        orig_len = len(dict1['t'])
        merged = {}
        # add latest simulation time to dict2
        end = T
        #end = dict1['t'][-1]
        for i in range(len(dict2['t'])):
            dict2['t'][i] = dict2['t'][i]+end
        # merge dictionaries by updating
        temp = {**dict2, **dict1}
        # loop over all key-value pairs
        for key,value in temp.items():
            if key in dict1 and key in dict2:
                for i in range(len(dict2[key])):
                    value.append(dict2[key][i])
                merged[key] = value
            elif key in dict1 and not key in dict2:
                if key != 'Nc':
                    for i in range(len(dict2['t'])):
                        dict1[key].append(getattr(self,key))
                    merged[key] = dict1[key]
                else:
                    for i in range(len(dict2['t'])):
                        dict1[key].append(getattr(self,key))
                    merged[key] = dict1[key]
            elif key in dict2 and not key in dict1:
                if key != 'Nc':
                    for i in range(orig_len):
                        dict2[key].insert(0,getattr(self,key))
                    merged[key] = dict2[key]
                else:
                    for i in range(orig_len):
                        dict2[key].insert(0,getattr(self,key))
                    merged[key] = dict2[key]
        return(merged)

    def realTimeScenario(self,startDate,data,positions,pastPolicy,futurePolicy=None,trace=None,T_extra=14,dataMkr=['o','v','s','*','^'],
                                modelClr=['green','orange','red','black','blue'],legendText=None,titleText=None,filename=None,getfig=False):

        # Initialize a vector of dates starting on the user provided startDate and of length data
        # Calculate length of data to obtain an initial simulation time
        t_data = pd.date_range(startDate, freq='D', periods=data[0].size)
        T = len(t_data) + self.extraTime - 1 + int(T_extra) # number of datapoints

        # make a deepcopy --> if you modify a python dictionary in a function it will be modified globally
        dict1_orig = copy.deepcopy(pastPolicy)
        dict2_orig = copy.deepcopy(futurePolicy)

        # add estimated extraTime to past policy vector
        for i in range(len(dict1_orig['t'])):
            dict1_orig['t'][i] = dict1_orig['t'][i] + self.extraTime

        # Create a merged dictionary accounting for estimated 'extraTime'
        if futurePolicy is not None:
            chk = self.mergeDict((T-int(T_extra)-1),dict1_orig,dict2_orig)
            T = chk['t'][-1]+int(T_extra)
        else:
            chk = pastPolicy
        # ------------------
        # Prepare simulation
        # ------------------
        # reset all numX
        self.reset()

        # ------------------
        # Perform simulation
        # ------------------
        self.sim(T,checkpoints=chk,trace=trace)
        # tuple the results, this is necessary to use the positions index
        out = (self.sumS,self.sumE,self.sumI,self.sumA,self.sumM,self.sumCtot,self.sumICU,self.sumR,self.sumD,self.sumSQ,self.sumEQ,self.sumAQ,self.sumMQ,self.sumRQ,self.sumH_in,self.sumH_out)

        # -----------
        # Plot result
        # -----------
        # Create shifted index vector using self.extraTime
        t_acc = pd.date_range(startDate,freq='D',periods=T+1)-datetime.timedelta(days=self.extraTime+1)
        # Plot figure
        fig, ax = plt.subplots()
        # Plot data
        for i in range(len(data)):
            ax.scatter(t_data,data[i],color="black",marker=dataMkr[i])
        # Plot model prediction
        for i in range(len(data)):
            ymodel = 0
            for j in positions[i]:
                ymodel = ymodel + out[j]
            ax.plot(t_acc,numpy.mean(ymodel,axis=1),'--',color=modelClr[i])
            ax.fill_between(t_acc,numpy.percentile(ymodel,95,axis=1),
                 numpy.percentile(ymodel,5,axis=1),color=modelClr[i],alpha=0.3)
        # Attributes
        if legendText is not None:
            ax.legend(legendText, loc="upper left", bbox_to_anchor=(1,1))
        if titleText is not None:
            ax.set_title(titleText,{'fontsize':18})
        plt.gca().xaxis.set_major_locator(mdates.DayLocator())
        plt.gca().xaxis.set_major_formatter(matplotlib.dates.DateFormatter('%d-%m-%Y'))
        plt.setp(plt.gca().xaxis.get_majorticklabels(),
            'rotation', 90)
        ax.set_xlim( t_acc[self.extraTime-3], pd.to_datetime(t_acc[-1]))
        ax.set_ylabel('number of patients')
        # Hide the right and top spines
        ax.spines['right'].set_visible(False)
        ax.spines['top'].set_visible(False)
        # Only show ticks on the left and bottom spines
        ax.yaxis.set_ticks_position('left')
        ax.xaxis.set_ticks_position('bottom')
        # enable the grid
        plt.grid(True)
        # To specify the number of ticks on both or any single axes
        ax.xaxis.set_major_locator(plt.MaxNLocator(5))
        ax.yaxis.set_major_locator(plt.MaxNLocator(4))
        if filename is not None:
            plt.savefig(filename,dpi=600,bbox_inches='tight')
        if getfig:
            return fig, ax
        else:
            plt.show()

    def realTimeMPC(self,startDate,data,positions,pastPolicy,parNames,bounds,setpoints,weights,
                        policy_period=7,N=6,P=12,disp=True,polish=True,maxiter=100,popsize=20,
                        dataMkr=['o','v','s','*','^'],modelClr=['green','orange','red','black','blue'],legendText=None,titleText=None,filename=None,getfig=False):

        # -------------------------------------------------------
        # Step 1: Run simulation untill the end of the dataseries
        # -------------------------------------------------------
        # Initialize a vector of dates starting on the user provided startDate and of length data
        t_data = pd.date_range(startDate, freq='D', periods=data[0].size)
        # Calculate length of data to obtain an initial simulation time
        T = len(t_data) + self.extraTime - 1 # number of datapoints
        # make a deepcopy of pastPolicy
        dict1_orig = copy.deepcopy(pastPolicy)
        # add estimated extraTime to past policy vector
        for i in range(len(dict1_orig['t'])):
            dict1_orig['t'][i] = dict1_orig['t'][i] + self.extraTime - 1
        # reset all numX
        self.reset()
        # run simulation
        self.sim(T,checkpoints=dict1_orig)
        # tuple the results, this is necessary to use the positions index
        out = (self.sumS,self.sumE,self.sumI,self.sumA,self.sumM,self.sumCtot,self.sumMi,self.sumICU,self.sumR,self.sumD,self.sumSQ,self.sumEQ,self.sumAQ,self.sumMQ,self.sumRQ)

        # ----------------------------------------------------------------------
        # Step 2: Pass population pools to MPC optimiser, save initial condition
        # ----------------------------------------------------------------------
        # Assign self.initX to local variable initX
        initE = self.initE
        initA = self.initA
        initM = self.initM
        initC = self.initC
        initCicurec = self.initCicurec
        initICU = self.initICU
        initR = self.initR
        initD = self.initD
        initSQ = self.initSQ
        initEQ = self.initEQ
        initAQ = self.initAQ
        initMQ = self.initMQ
        initRQ = self.initRQ
        self.passInitial()

        # ---------------------------
        # Step 3: Optimize controller
        # ---------------------------
        self.optimizePolicy(parNames,bounds,setpoints,positions,weights,policy_period,N,P,disp,polish,maxiter,popsize)
        # Write a different constructHorizon function because this does not work very well
        dict2_orig=self.constructHorizonRealTimeMPC(self.optimalPolicy,parNames,policy_period)

        # ---------------------------
        # Step 4: Merge dictionaries
        # ---------------------------
        chk = self.mergeDict((T-1),dict1_orig,dict2_orig)

        # -------------------------------
        # Step 5: Reset initial condition
        # -------------------------------
        # Assign local variable initX back to self.initX
        self.initE = initE
        self.initA = initA
        self.initM = initM
        self.initC = initC
        self.initCicurec = initCicurec
        self.initCmirec = initCmirec
        self.initMi = initMi
        self.initICU = initICU
        self.initR = initR
        self.initD = initD
        self.initSQ = initSQ
        self.initEQ = initEQ
        self.initAQ = initAQ
        self.initMQ = initMQ
        self.initRQ = initRQ

        # ----------------------
        # Step 6: Simulate model
        # ----------------------
        self.reset()
        T = chk['t'][-1]+int(policy_period)
        self.sim(T,checkpoints=chk)
        # tuple the results, this is necessary to use the positions index
        out = (self.sumS,self.sumE,self.sumA,self.sumM,self.sumCtot,self.sumMi,self.sumICU,self.sumR,self.sumD,self.sumSQ,self.sumEQ,self.sumAQ,self.sumMQ,self.sumRQ)

        # -------------------
        # Step 7: Plot result
        # -------------------
        # Create shifted index vector using self.extraTime
        t_acc = pd.date_range(startDate,freq='D',periods=T+1)-datetime.timedelta(days=self.extraTime-1)
        # Plot figure
        fig, ax = plt.subplots()
        # Plot data
        for i in range(len(data)):
            ax.scatter(t_data,data[i],color="black",marker=dataMkr[i])
        # Plot model prediction
        for i in range(len(data)):
            ymodel = 0
            for j in positions[i]:
                ymodel = ymodel + out[j]
            ax.plot(t_acc,numpy.mean(ymodel,axis=1),'--',color=modelClr[i])
            ax.fill_between(t_acc,numpy.percentile(ymodel,95,axis=1),
                 numpy.percentile(ymodel,5,axis=1),color=modelClr[i],alpha=0.2)
        # Attributes
        if legendText is not None:
            ax.legend(legendText, loc="upper left", bbox_to_anchor=(1,1))
        if titleText is not None:
            ax.set_title(titleText,{'fontsize':18})
        plt.gca().xaxis.set_major_locator(mdates.DayLocator())
        plt.gca().xaxis.set_major_formatter(matplotlib.dates.DateFormatter('%d-%m-%Y'))
        plt.setp(plt.gca().xaxis.get_majorticklabels(),
            'rotation', 90)
        ax.set_xlim( t_acc[self.extraTime-3], pd.to_datetime(t_acc[-1]))
        ax.set_ylabel('number of patients')
        # Hide the right and top spines
        ax.spines['right'].set_visible(False)
        ax.spines['top'].set_visible(False)
        # Only show ticks on the left and bottom spines
        ax.yaxis.set_ticks_position('left')
        ax.xaxis.set_ticks_position('bottom')
        # enable the grid
        plt.grid(True)
        # To specify the number of ticks on both or any single axes
        ax.xaxis.set_major_locator(plt.MaxNLocator(5))
        ax.yaxis.set_major_locator(plt.MaxNLocator(4))
        if filename is not None:
            plt.savefig(filename,dpi=600,bbox_inches='tight')
        if getfig:
            return fig, ax
        else:
            plt.show()

#%%%%%%%%%%%%%%%%%%%%%%%%%%%%%%%%%%%%%%%%
#%%%%%%%%%%%%%%%%%%%%%%%%%%%%%%%%%%%%%%%%<|MERGE_RESOLUTION|>--- conflicted
+++ resolved
@@ -107,11 +107,7 @@
 
     # ...state variables and parameters
     state_names = ['S', 'E', 'I', 'A', 'M', 'C', 'C_icurec',
-<<<<<<< HEAD
                    'ICU', 'R', 'D', 'SQ', 'EQ', 'IQ', 'AQ', 'MQ', 'RQ','H_in','H_out','H_tot']
-=======
-                   'ICU', 'R', 'D', 'SQ', 'EQ', 'IQ', 'AQ', 'MQ', 'RQ', 'H_in', 'H_out']
->>>>>>> f52a60d6
     parameter_names = ['beta', 'sigma', 'omega', 'zeta', 'a', 'm', 'da', 'dm', 'dc', 'dICU', 'dICUrec',
                        'dhospital', 'totalTests', 'psi_FP', 'psi_PP', 'dq']
     parameters_stratified_names = ['h', 'c', 'm0', 'icu']
@@ -120,11 +116,7 @@
 
     # ..transitions/equations
     @staticmethod
-<<<<<<< HEAD
     def integrate(t, S, E, I, A, M, C, C_icurec, ICU, R, D, SQ, EQ, IQ, AQ, MQ, RQ,H_in,H_out,H_tot,
-=======
-    def integrate(t, S, E, I, A, M, C, C_icurec, ICU, R, D, SQ, EQ, IQ, AQ, MQ, RQ, H_in, H_out,
->>>>>>> f52a60d6
                   beta, sigma, omega, zeta, a, m, da, dm, dc, dICU, dICUrec,
                   dhospital, totalTests, psi_FP, psi_PP, dq, h, c, m0, icu, Nc):
         """
@@ -168,20 +160,11 @@
         dAQ = theta_A*psi_PP*A + (a/omega)*IQ - AQ/dq
         dMQ = theta_M*psi_PP*M + (m/omega)*IQ - ((1-h)/dm)*MQ - (h/dhospital)*MQ
         dRQ = theta_R*psi_FP*R - RQ/dq
-<<<<<<< HEAD
         dH_in = (M+MQ)*(h/dhospital) - H_in
         dH_out =  C*(1/dc) + (m0/dICU)*ICU + C_icurec*(1/dICUrec) - H_out
         dH_tot = (M+MQ)*(h/dhospital) - C*(1/dc) - (m0/dICU)*ICU - C_icurec*(1/dICUrec)
         return (dS, dE, dI, dA, dM, dC, dC_icurec,
                 dICUstar, dR, dD, dSQ, dEQ, dIQ, dAQ, dMQ, dRQ,dH_in,dH_out,dH_tot)
-=======
-
-        dH_in = (M+MQ)*(h/dhospital) - H_in
-        dH_out =  C*(1/dc) + (m0/dICU)*ICU + C_icurec*(1/dICUrec) - H_out
-
-        return (dS, dE, dI, dA, dM, dC, dC_icurec,
-                dICUstar, dR, dD, dSQ, dEQ, dIQ, dAQ, dMQ, dRQ, dH_in, dH_out)
->>>>>>> f52a60d6
 
 
 class COVID19_SEIRD_sto(BaseModel):
