# Original implementation by Ryan S. Mcgee can be found using the following link: https://github.com/ryansmcgee/seirsplus
# Copyright (c) 2020 by T.W. Alleman, D. Van Hauwermeiren, BIOMATH, Ghent University. All Rights Reserved.

from __future__ import absolute_import
from __future__ import division
from __future__ import print_function

import numpy as numpy
import numpy as np
import scipy as scipy
import scipy.integrate
import pandas as pd
import random
from random import choices
import matplotlib
import matplotlib.pyplot as plt
import matplotlib.dates as mdates
import datetime
import copy
import multiprocessing
from pandas.plotting import register_matplotlib_converters
register_matplotlib_converters()

from ..optimization import pso

# set color schemes
#From Color Universal Design (CUD): https://jfly.uni-koeln.de/color/
orange = "#E69F00"
light_blue = "#56B4E9"
green = "#009E73"
yellow = "#F0E442"
blue = "#0072B2"
red = "#D55E00"
pink = "#CC79A7"
black = "#000000"
Okabe_Ito = (orange, light_blue, green, yellow, blue, red, pink, black)
plt.rcParams["axes.prop_cycle"] = matplotlib.cycler('color', Okabe_Ito)

# increase font sizes
# the code below is not wrong, but kinda annoying if you continuously import
# this model in a notebook using the load_ext magic
#multiplier = 1.5
#keys = ("font.size", )
#for key in keys:
#    plt.rcParams[key] *= multiplier
plt.rcParams["font.size"] = 15
plt.rcParams["lines.linewidth"] = 3


from .base import BaseModel

class COVID19_SEIRD(BaseModel):
    """
    Biomath extended SEIRD model for COVID-19

    Parameters
    ----------
    To initialise the model, provide following inputs:

    states : dictionary
        contains the initial values of all non-zero model states
        e.g. {'S': N, 'E': np.ones(n_stratification)} with N being the total population and n_stratifications the number of stratified layers
        initialising zeros is thus not required

        S : susceptible
        E : exposed
        I : infected
        A : asymptomatic
        M : mild
        C : cohort (normal care hospital section)
        Cicurec : cohort after recovery from ICU
        ICU : intensive care
        R : recovered
        D : dead
        ...Q : state in quarantine

    parameters : dictionary
        containing the values of all parameters (both stratified and not)
        these can be obtained with the function parameters.get_COVID19_SEIRD_parameters()

        Non-stratified parameters
        -------------------------
        beta : probability of infection when encountering an infected person
        sigma : length of the latent period
        omega : length of the pre-symptomatic infectious period
        zeta : effect of re-susceptibility and seasonality
        a : probability of an asymptomatic cases
        m : probability of an initially mild infection (m=1-a)
        da : duration of the infection in case of asymptomatic
        dm : duration of the infection in case of mild
        dc : average length of a hospital stay when not in ICU
        dICU : average length of a hospital stay in ICU
        dhospital : time before a patient reaches the hospital
        totalTests: number of tests
        psi_FP : probability of a false positive
        psi_PP : probability of a correct test
        dq : days in quarantine

        Stratified parameters
        --------------------
        h : probability of hospitalisation for a mild infection
        c : probability of hospitalisation in cohort (non-ICU) (c=1-icu)
        m0 : mortality in ICU
        icu : probability of hospitalisation in ICU

    """

    # ...state variables and parameters
    state_names = ['S', 'E', 'I', 'A', 'M', 'C', 'C_icurec',
                   'ICU', 'R', 'D', 'SQ', 'EQ', 'IQ', 'AQ', 'MQ', 'RQ','H_in','H_out','H_tot']
    parameter_names = ['beta', 'sigma', 'omega', 'zeta', 'a', 'm', 'da', 'dm', 'dc', 'dICU', 'dICUrec',
                       'dhospital', 'totalTests', 'psi_FP', 'psi_PP', 'dq']
    parameters_stratified_names = ['h', 'c', 'm0', 'icu']
    stratification = 'Nc'
    apply_compliance_to = 'Nc'

    # ..transitions/equations
    @staticmethod
    def integrate(t, S, E, I, A, M, C, C_icurec, ICU, R, D, SQ, EQ, IQ, AQ, MQ, RQ,H_in,H_out,H_tot,
                  beta, sigma, omega, zeta, a, m, da, dm, dc, dICU, dICUrec,
                  dhospital, totalTests, psi_FP, psi_PP, dq, h, c, m0, icu, Nc):
        """
        Biomath extended SEIRD model for COVID-19

        *Deterministic implementation*
        """

        # Model equations
        Ctot = C + C_icurec
        # calculate total population per age bin using 2D array
        N = S + E + I + A + M + Ctot + ICU + R + SQ + EQ + IQ + AQ + MQ + RQ
        # calculate the test rates for each pool using the total number of available tests
        nT = S + E + I + A + M + R
        theta_S = totalTests/nT
        theta_S[theta_S > 1] = 1
        theta_E = totalTests/nT
        theta_E[theta_E > 1] = 1
        theta_I = totalTests/nT
        theta_I[theta_I > 1] = 1
        theta_A = totalTests/nT
        theta_A[theta_A > 1] = 1
        theta_M = totalTests/nT
        theta_M[theta_M > 1] = 1
        theta_R = totalTests/nT
        theta_R[theta_R > 1] = 1
        # calculate rates of change using the 2D arrays
        dS  = - beta*np.matmul(Nc,((I+A)/N)*S) - theta_S*psi_FP*S + SQ/dq + zeta*R
        dE  = beta*np.matmul(Nc,((I+A)/N)*S) - E/sigma - theta_E*psi_PP*E
        dI = (1/sigma)*E - (1/omega)*I - theta_I*psi_PP*I
        dA = (a/omega)*I - A/da - theta_A*psi_PP*A
        dM = (m/omega)*I - M*((1-h)/dm) - M*h/dhospital - theta_M*psi_PP*M
        dC = c*(M+MQ)*(h/dhospital) - C*(1/dc)
        dC_icurec = ((1-m0)/dICU)*ICU - C_icurec*(1/dICUrec)
        dICUstar = (1-c)*(M+MQ)*(h/dhospital) - ICU/dICU
        dR  = A/da + ((1-h)/dm)*M + (1-m0)*C*(1/dc) + C_icurec*(1/dICUrec) + AQ/dq + MQ*((1-h)/dm) + RQ/dq - zeta*R
        dD  = (m0/dICU)*ICU + (m0/dc)*C
        dSQ = theta_S*psi_FP*S - SQ/dq
        dEQ = theta_E*psi_PP*E - EQ/sigma
        dIQ = theta_I*psi_PP*I + (1/sigma)*EQ - (1/omega)*IQ
        dAQ = theta_A*psi_PP*A + (a/omega)*IQ - AQ/dq
        dMQ = theta_M*psi_PP*M + (m/omega)*IQ - ((1-h)/dm)*MQ - (h/dhospital)*MQ
        dRQ = theta_R*psi_FP*R - RQ/dq
        dH_in = (M+MQ)*(h/dhospital) - H_in
        dH_out =  C*(1/dc) + (m0/dICU)*ICU + C_icurec*(1/dICUrec) - H_out
        dH_tot = (M+MQ)*(h/dhospital) - C*(1/dc) - (m0/dICU)*ICU - C_icurec*(1/dICUrec)
        return (dS, dE, dI, dA, dM, dC, dC_icurec,
                dICUstar, dR, dD, dSQ, dEQ, dIQ, dAQ, dMQ, dRQ,dH_in,dH_out,dH_tot)


class COVID19_SEIRD_sto(BaseModel):
    """
    Biomath extended SEIRD model for COVID-19

    Parameters
    ----------
    To initialise the model, provide following inputs:

    states : dictionary
        contains the initial values of all non-zero model states
        e.g. {'S': N, 'E': np.ones(n_stratification)} with N being the total population and n_stratifications the number of stratified layers
        initialising zeros is thus not required
    parameters : dictionary
        containing the values of all parameters (both stratified and not)
        these can be obtained with the function parameters.get_COVID19_SEIRD_parameters()

    """

    # ...state variables and parameters
    state_names = ['S', 'E', 'I', 'A', 'M', 'C', 'C_icurec','ICU', 'R', 'D','H_in','H_out']
    parameter_names = ['beta', 'sigma', 'omega', 'zeta', 'a', 'm', 'da', 'dm', 'dc', 'dICU', 'dICUrec','dhospital']
    parameters_stratified_names = ['h', 'c', 'm0', 'icu']
    stratification = 'Nc'
    apply_compliance_to = 'Nc'

    # ..transitions/equations
    @staticmethod
    def integrate(t, S, E, I, A, M, C, C_icurec, ICU, R, D, H_in, H_out,
                  beta, sigma, omega, zeta, a, m, da, dm, dc, dICU, dICUrec,
                  dhospital, h, c, m0, icu, Nc):
        """
        BIOMATH extended SEIRD model for COVID-19

        *Antwerp University stochastic implementation*
        """
        # length of discrete timestep
        l = 1.0
<<<<<<< HEAD
        # number of binominals draws averaged per day
        n = 10
        # m0 goes above 1 making the probability of transitioning negative --> recalculate
        m0 = 0.50
=======
>>>>>>> a526fa28
        # calculate total population per age bin using 2D array
        N = S + E + I + A + M + C + C_icurec + ICU + R

        # Make a dictionary containing the propensities of the system
        # ~~~~~~~~~~~~~~~~~~~~~~~~~~~~~~~~~~~~~~~~~~~~~~~~~~~~~~~~~~~
        keys = ['StoE','EtoI','ItoA','ItoM','AtoR','MtoR','MtoC','MtoICU','CtoR','ICUtoCicurec','CicurectoR','CtoD','ICUtoD','RtoS']
        probabilities = [1 - np.exp( - l*beta*np.matmul(Nc,((I+A)/N)) ),
                        (1 - np.exp(- l * (1/sigma) ))*np.ones(S.size),
                        1 - np.exp(- l * a * (1/omega) ),
                        1 - np.exp(- l * m * (1/omega) ),
                        (1 - np.exp(- l * (1/da) ))*np.ones(S.size),
                        (1 - np.exp(- l * (1/dm) ))*np.ones(S.size),
                        1 - np.exp(- l * h * c * (1/dhospital) ),
                        1 - np.exp(- l * h * (1-c) * (1/dhospital) ),
                        (1 - np.exp(- l * (1-m0) * (1/dc) ))*np.ones(S.size),
                        (1 - np.exp(- l * (1-m0) * (1/dICU) ))*np.ones(S.size),
                        (1 - np.exp(- l * (1/dICUrec) ))*np.ones(S.size),
                        (1 - np.exp(- l * m0 * (1/dc) ))*np.ones(S.size),
                        (1 - np.exp(- l * m0 * (1/dICU) ))*np.ones(S.size),
                        (1 - np.exp(- l * zeta ))*np.ones(S.size),
                        ]
        states = [S,E,I,I,A,M,M,M,C,ICU,C_icurec,C,ICU,R]
        propensity={}
        for i in range(len(keys)):
            prop=[]
            for j in range(S.size):
                if states[i][j]<=0:
                    prop.append(0)
                else:
                    draw=np.array([])
                    for k in range(n):
                        draw = np.append(draw,np.random.binomial(states[i][j],probabilities[i][j]))
                    draw = np.mean(draw)
                    prop.append( draw )
            propensity.update({keys[i]: np.asarray(prop)})

        # calculate the states at timestep k+1
        # ~~~~~~~~~~~~~~~~~~~~~~~~~~~~~~~~~~~~
        S_new  = S - propensity['StoE'] + propensity['RtoS']
        E_new  =  E + propensity['StoE'] - propensity['EtoI']
        I_new =  I + propensity['EtoI'] - propensity['ItoA'] - propensity['ItoM']
        A_new =  A + propensity['ItoA'] - propensity['AtoR']
        M_new =  M + propensity['ItoM'] - propensity['MtoR'] - propensity['MtoC'] - propensity['MtoICU']
        C_new =  C + propensity['MtoC'] - propensity['CtoR'] - propensity['CtoD']
        C_icurec_new =  C_icurec + propensity['ICUtoCicurec'] - propensity['CicurectoR']
        ICU_new =  ICU +  propensity['MtoICU'] - propensity['ICUtoCicurec'] - propensity['ICUtoD']
        R_new  =  R + propensity['AtoR'] + propensity['MtoR'] + propensity['CtoR'] + propensity['CicurectoR'] - propensity['RtoS']
        D_new  = D +  propensity['ICUtoD'] +  propensity['CtoD']
        # derived variables
        H_in_new = propensity['MtoC'] + propensity['MtoICU']
        H_out_new = propensity['CtoR'] + propensity['CicurectoR']

        # protection against states < 0
        # ~~~~~~~~~~~~~~~~~~~~~~~~~~~~~
        output = (S_new, E_new, I_new, A_new, M_new, C_new, C_icurec_new,ICU_new, R_new, D_new,H_in_new,H_out_new)
        for i in range(len(output)):
            output[i][output[i]<0] = 0

        return output


class SEIRSAgeModel():
    """
    A class to simulate the Deterministic extended SEIRS Model with optionl age-structuring
    =======================================================================================
    Params:
    """

    def __init__(self, initN, beta, sigma, omega, Nc=0, zeta=0,a=0,m=0,h=0,c=0,da=0,dm=0,dc=0,dICU=0,dICUrec=0,dhospital=0,m0=0,totalTests=0,
                psi_FP=0,psi_PP=0,dq=14,initE=0,initI=0,initA=0,initM=0,initC=0,initCicurec=0,initICU=0,initR=0,
                initD=0,initSQ=0,initEQ=0,initIQ=0,initAQ=0,initMQ=0,initRQ=0,monteCarlo=False,n_samples=1):

        #~~~~~~~~~~~~~~~~~~~~~~~~~~~~~
        # Initialize Model Parameters:
        #~~~~~~~~~~~~~~~~~~~~~~~~~~~~~
        # Clinical parameters
        self.beta   = beta
        self.sigma  = sigma
        self.omega = omega
        self.Nc     = Nc
        self.zeta     = zeta
        self.a     = a
        self.m     = m
        self.h     = h
        self.c     = c
        self.da     = da
        self.dm     = dm
        self.dc      = dc
        self.dICU   = dICU
        self.dICUrec = dICUrec
        self.dhospital     = dhospital
        self.m0     = m0

        # Testing-related parameters:
        self.totalTests = totalTests
        self.psi_FP    = psi_FP
        self.psi_PP  = psi_PP
        self.dq     = dq

        # monte-carlo sampling is an attribute of the model
        self.monteCarlo = monteCarlo
        self.n_samples = n_samples

        # added for the compliance function
        self.compliance=False
        self.old_Nc=0
        self.final_Nc=0
        self.t0 = 7
        self.k = 1

        #~~~~~~~~~~~~~~~~~~~~~~~~~~~~~~~~~~~~~~~~~~~~~~~~~~~~~~~
        # Reshape inital condition in Nc.shape[0] x 1 2D arrays:
        #~~~~~~~~~~~~~~~~~~~~~~~~~~~~~~~~~~~~~~~~~~~~~~~~~~~~~~~
        # initial condition must be an attribute of class: WAS NOT ADDED ORIGINALLY
        self.initN = numpy.reshape(initN,[Nc.shape[0],1])
        self.initE = numpy.reshape(initE,[Nc.shape[0],1])
        self.initI = numpy.reshape(initI,[Nc.shape[0],1])
        self.initA = numpy.reshape(initA,[Nc.shape[0],1])
        self.initM = numpy.reshape(initM,[Nc.shape[0],1])
        initCtot = initC + initCicurec
        self.initC = numpy.reshape(initC,[Nc.shape[0],1])
        self.initCicurec = numpy.reshape(initCicurec,[Nc.shape[0],1])
        self.initCtot = numpy.reshape(initCtot,[Nc.shape[0],1])
        self.initICU = numpy.reshape(initICU,[Nc.shape[0],1])
        self.initR = numpy.reshape(initR,[Nc.shape[0],1])
        self.initD = numpy.reshape(initD,[Nc.shape[0],1])
        self.initSQ = numpy.reshape(initSQ,[Nc.shape[0],1])
        self.initEQ = numpy.reshape(initEQ,[Nc.shape[0],1])
        self.initIQ = numpy.reshape(initIQ,[Nc.shape[0],1])
        self.initAQ = numpy.reshape(initAQ,[Nc.shape[0],1])
        self.initMQ = numpy.reshape(initMQ,[Nc.shape[0],1])
        self.initRQ = numpy.reshape(initRQ,[Nc.shape[0],1])
        self.initH_in = numpy.reshape(numpy.zeros(9),[Nc.shape[0],1])
        self.initH_out = numpy.reshape(numpy.zeros(9),[Nc.shape[0],1])

        #~~~~~~~~~~~~~~~~~~~~~~~~
        # Initialize Timekeeping:
        #~~~~~~~~~~~~~~~~~~~~~~~~
        self.t       = 0
        self.tmax    = 0 # will be set when run() is called
        self.tseries = numpy.array([0])

        #~~~~~~~~~~~~~~~~~~~~~~~~~~~~~~~~~~~~~~~~~~~~~~~~~~~
        # Initialize Counts of inidividuals with each state:
        #~~~~~~~~~~~~~~~~~~~~~~~~~~~~~~~~~~~~~~~~~~~~~~~~~~~
        # per age category:
        self.N          = self.initN.astype(int)
        self.numE       = self.initE.astype(int)
        self.numI       = self.initI.astype(int)
        self.numA      = self.initA.astype(int)
        self.numM       = self.initM.astype(int)
        self.numCtot       = self.initCtot.astype(int)
        self.numC       = self.initC.astype(int)
        self.numCicurec       = self.initCicurec.astype(int)
        self.numICU       = self.initICU.astype(int)
        self.numR       = self.initR.astype(int)
        self.numD       = self.initD.astype(int)
        self.numSQ      = self.initSQ.astype(int)
        self.numEQ      = self.initEQ.astype(int)
        self.numIQ      = self.initIQ.astype(int)
        self.numAQ     = self.initAQ.astype(int)
        self.numMQ      = self.initMQ.astype(int)
        self.numRQ      = self.initRQ.astype(int)
        self.numS = numpy.reshape(self.N[:,-1],[Nc.shape[0],1]) - numpy.reshape(self.numE[:,-1],[Nc.shape[0],1]) - numpy.reshape(self.numI[:,-1],[Nc.shape[0],1])- numpy.reshape(self.numA[:,-1],[Nc.shape[0],1]) - numpy.reshape(self.numM[:,-1],[Nc.shape[0],1])
        - numpy.reshape(self.numCtot[:,-1],[Nc.shape[0],1]) -  numpy.reshape(self.numICU[:,-1],[Nc.shape[0],1])
        - numpy.reshape(self.numR[:,-1],[Nc.shape[0],1]) - numpy.reshape(self.numD[:,-1],[Nc.shape[0],1]) - numpy.reshape(self.numSQ[:,-1],[Nc.shape[0],1]) - numpy.reshape(self.numEQ[:,-1],[Nc.shape[0],1])
        - numpy.reshape(self.numIQ[:,-1],[Nc.shape[0],1])- numpy.reshape(self.numAQ[:,-1],[Nc.shape[0],1]) - numpy.reshape(self.numMQ[:,-1],[Nc.shape[0],1]) - numpy.reshape(self.numRQ[:,-1],[Nc.shape[0],1])
        self.numH_in = self.initH_in.astype(int)
        self.numH_out = self.initH_out.astype(int)

    def reset(self):
        Nc = self.Nc

        #~~~~~~~~~~~~~~~~~~~~~~~~~~~~~~~~~~~~~~~~~~~~~~~~~~~~~~~
        # Reshape inital condition in Nc.shape[0] x 1 2D arrays:
        #~~~~~~~~~~~~~~~~~~~~~~~~~~~~~~~~~~~~~~~~~~~~~~~~~~~~~~~
        # initial condition must be an attribute of class: WAS NOT ADDED ORIGINALLY
        self.initN = numpy.reshape(self.initN,[Nc.shape[0],1])
        self.initE = numpy.reshape(self.initE,[Nc.shape[0],1])
        self.initI = numpy.reshape(self.initI,[Nc.shape[0],1])
        self.initA = numpy.reshape(self.initA,[Nc.shape[0],1])
        self.initM = numpy.reshape(self.initM,[Nc.shape[0],1])
        self.initC = numpy.reshape(self.initC,[Nc.shape[0],1])
        self.initCicurec = numpy.reshape(self.initCicurec,[Nc.shape[0],1])
        initCtot = self.initC + self.initCicurec
        self.initCtot = numpy.reshape(initCtot,[Nc.shape[0],1])
        self.initICU = numpy.reshape(self.initICU,[Nc.shape[0],1])
        self.initR = numpy.reshape(self.initR,[Nc.shape[0],1])
        self.initD = numpy.reshape(self.initD,[Nc.shape[0],1])
        self.initSQ = numpy.reshape(self.initSQ,[Nc.shape[0],1])
        self.initEQ = numpy.reshape(self.initEQ,[Nc.shape[0],1])
        self.initIQ = numpy.reshape(self.initIQ,[Nc.shape[0],1])
        self.initAQ = numpy.reshape(self.initAQ,[Nc.shape[0],1])
        self.initMQ = numpy.reshape(self.initMQ,[Nc.shape[0],1])
        self.initRQ = numpy.reshape(self.initRQ,[Nc.shape[0],1])
        self.initH_in = numpy.reshape(numpy.zeros(9),[Nc.shape[0],1])
        self.initH_out = numpy.reshape(numpy.zeros(9),[Nc.shape[0],1])

        #~~~~~~~~~~~~~~~~~~~~~~~~
        # Initialize Timekeeping:
        #~~~~~~~~~~~~~~~~~~~~~~~~
        self.t       = 0
        self.tmax    = 0 # will be set when run() is called
        self.tseries = numpy.array([0])

        #~~~~~~~~~~~~~~~~~~~~~~~~~~~~~~~~~~~~~~~~~~~~~~~~~~~
        # Initialize Counts of inidividuals with each state:
        #~~~~~~~~~~~~~~~~~~~~~~~~~~~~~~~~~~~~~~~~~~~~~~~~~~~
        # per age category:
        self.N          = self.initN.astype(int)
        self.numE       = self.initE.astype(int)
        self.numI       = self.initI.astype(int)
        self.numA      = self.initA.astype(int)
        self.numM       = self.initM.astype(int)
        self.numCtot       = self.initCtot.astype(int)
        self.numC       = self.initC.astype(int)
        self.numCicurec       = self.initCicurec.astype(int)
        self.numICU       = self.initICU.astype(int)
        self.numR       = self.initR.astype(int)
        self.numD       = self.initD.astype(int)
        self.numSQ      = self.initSQ.astype(int)
        self.numEQ      = self.initEQ.astype(int)
        self.numIQ      = self.initIQ.astype(int)
        self.numAQ     = self.initAQ.astype(int)
        self.numMQ      = self.initMQ.astype(int)
        self.numRQ      = self.initRQ.astype(int)
        self.numS = numpy.reshape(self.N[:,-1],[Nc.shape[0],1]) - numpy.reshape(self.numE[:,-1],[Nc.shape[0],1]) - numpy.reshape(self.numI[:,-1],[Nc.shape[0],1]) - numpy.reshape(self.numA[:,-1],[Nc.shape[0],1]) - numpy.reshape(self.numM[:,-1],[Nc.shape[0],1])
        - numpy.reshape(self.numCtot[:,-1],[Nc.shape[0],1]) - numpy.reshape(self.numICU[:,-1],[Nc.shape[0],1])
        - numpy.reshape(self.numR[:,-1],[Nc.shape[0],1]) - numpy.reshape(self.numD[:,-1],[Nc.shape[0],1]) - numpy.reshape(self.numSQ[:,-1],[Nc.shape[0],1]) - numpy.reshape(self.numEQ[:,-1],[Nc.shape[0],1])
        - numpy.reshape(self.numIQ[:,-1],[Nc.shape[0],1])- numpy.reshape(self.numAQ[:,-1],[Nc.shape[0],1]) - numpy.reshape(self.numMQ[:,-1],[Nc.shape[0],1]) - numpy.reshape(self.numRQ[:,-1],[Nc.shape[0],1])
        self.numH_in = self.initH_in.astype(int)
        self.numH_out = self.initH_out.astype(int)

#^^^^^^^^^^^^^^^^^^^^^^^^^^^^^^^^^^^^^^^^
#^^^^^^^^^^^^^^^^^^^^^^^^^^^^^^^^^^^^^^^^
    @staticmethod
    def system_dfes(t, variables, beta, sigma,omega, Nc, zeta, a, m, h, c, da, dm, dc, dICU, dICUrec, dhospital, m0, ICU, totalTests, psi_FP, psi_PP, dq):

        # input is a 1D-array
        # first extract seperate variables in 1D-array
        S,E,I,A,M,C,Cicurec,ICU,R,D,SQ,EQ,IQ,AQ,MQ,RQ = variables.reshape(16,Nc.shape[0])
        # reshape all age dependent parameters to a Nc.shape[0]x1 2D-array
        a = numpy.reshape(a,[Nc.shape[0],1])
        m = numpy.reshape(m,[Nc.shape[0],1])
        h = numpy.reshape(h,[Nc.shape[0],1])
        c = numpy.reshape(c,[Nc.shape[0],1])
        m0 = numpy.reshape(m0,[Nc.shape[0],1])
        # reshape all variables to a Nc.shape[0]x1 2D-array
        S = numpy.reshape(S,[Nc.shape[0],1])
        E = numpy.reshape(E,[Nc.shape[0],1])
        I = numpy.reshape(I,[Nc.shape[0],1])
        A = numpy.reshape(A,[Nc.shape[0],1])
        M = numpy.reshape(M,[Nc.shape[0],1])
        C = numpy.reshape(C,[Nc.shape[0],1])
        Cicurec = numpy.reshape(Cicurec,[Nc.shape[0],1])
        ICU = numpy.reshape(ICU,[Nc.shape[0],1])
        R = numpy.reshape(R,[Nc.shape[0],1])
        D = numpy.reshape(D,[Nc.shape[0],1])
        SQ = numpy.reshape(SQ,[Nc.shape[0],1])
        EQ = numpy.reshape(EQ,[Nc.shape[0],1])
        IQ = numpy.reshape(IQ,[Nc.shape[0],1])
        AQ = numpy.reshape(AQ,[Nc.shape[0],1])
        MQ = numpy.reshape(MQ,[Nc.shape[0],1])
        RQ = numpy.reshape(RQ,[Nc.shape[0],1])
        Ctot = C + Cicurec
        # calculate total population per age bin using 2D array
        N   = S + E + I + A + M + Ctot + ICU + R + SQ + EQ + IQ + AQ + MQ + RQ
        # calculate the test rates for each pool using the total number of available tests
        nT = S + E + I + A + M + R
        theta_S = totalTests/nT
        theta_S[theta_S > 1] = 1
        theta_E = totalTests/nT
        theta_E[theta_E > 1] = 1
        theta_I = totalTests/nT
        theta_I[theta_I > 1] = 1
        theta_A = totalTests/nT
        theta_A[theta_A > 1] = 1
        theta_M = totalTests/nT
        theta_M[theta_M > 1] = 1
        theta_R = totalTests/nT
        theta_R[theta_R > 1] = 1
        # calculate rates of change using the 2D arrays
        dS  = - beta*numpy.matmul(Nc,((I+A)/N)*S) - theta_S*psi_FP*S + SQ/dq + zeta*R
        dE  = beta*numpy.matmul(Nc,((I+A)/N)*S) - E/sigma - theta_E*psi_PP*E
        dI = (1/sigma)*E - (1/omega)*I - theta_I*psi_PP*I
        dA = (a/omega)*I - A/da - theta_A*psi_PP*A
        dM = (m/omega)*I - M*((1-h)/dm) - M*h/dhospital - theta_M*psi_PP*M
        dC = c*(M+MQ)*(h/dhospital) - C*(1/dc)
        dICUstar = (1-c)*(M+MQ)*(h/(dhospital)) - ICU/dICU
        dCicurec = ((1-m0)/dICU)*ICU - Cicurec*(1/dICUrec)
        dR  = A/da + ((1-h)/dm)*M + C*(1/dc) + Cicurec*(1/dICUrec) + AQ/dq + MQ*((1-h)/dm) + RQ/dq - zeta*R
        dD  = (m0/dICU)*ICU
        dSQ = theta_S*psi_FP*S - SQ/dq
        dEQ = theta_E*psi_PP*E - EQ/sigma
        dIQ = theta_I*psi_PP*I + (1/sigma)*EQ - (1/omega)*IQ
        dAQ = theta_A*psi_PP*A + (a/omega)*IQ - AQ/dq
        dMQ = theta_M*psi_PP*M + (m/omega)*IQ - ((1-h)/dm)*MQ - (h/dhospital)*MQ
        dRQ = theta_R*psi_FP*R - RQ/dq
        # reshape output back into a 1D array of similar dimension as input
        out = numpy.array([dS,dE,dI,dA,dM,dC,dCicurec,dICUstar,dR,dD,dSQ,dEQ,dIQ,dAQ,dMQ,dRQ])
        out = numpy.reshape(out,16*Nc.shape[0])
        return out

#^^^^^^^^^^^^^^^^^^^^^^^^^^^^^^^^^^^^^^^^
#^^^^^^^^^^^^^^^^^^^^^^^^^^^^^^^^^^^^^^^^

    def logistic(self,t,final,k,t0):
        f = final/(1+numpy.exp(-k*(t-t0)))
        return f

    def compliance_fcn(self,time,old_Nc,final_Nc,k,t0):
        new_Nc = numpy.zeros([old_Nc.shape[0],old_Nc.shape[1]])
        for i in range(old_Nc.shape[0]):
            for j in range(old_Nc.shape[1]):
                new_Nc[i,j] = old_Nc[i,j] + self.logistic(time,1,k,t0)*(final_Nc[i,j]-old_Nc[i,j])
        return new_Nc

    def run_epoch(self, runtime, dt=1):
        if self.compliance == True:
            timer = 0
            while timer < runtime:
                timer = timer + 1
                self.Nc = self.compliance_fcn(timer,self.old_Nc,self.final_Nc,self.k,self.t0)
                # Repeat normal run_epoch function but using 1 day as the timestep
                t_eval    = numpy.arange(start=self.t+1, stop=self.t+2, step=dt)
                t_span          = (self.t, self.t+1)
                init_cond = numpy.array([self.numS[:,-1], self.numE[:,-1], self.numI[:,-1], self.numA[:,-1], self.numM[:,-1], self.numC[:,-1],self.numCicurec[:,-1], self.numICU[:,-1], self.numR[:,-1], self.numD[:,-1], self.numSQ[:,-1], self.numEQ[:,-1],self.numIQ[:,-1], self.numAQ[:,-1], self.numMQ[:,-1], self.numRQ[:,-1]])
                init_cond = numpy.reshape(init_cond,16*self.Nc.shape[0])
                solution        = scipy.integrate.solve_ivp(lambda t, X: SEIRSAgeModel.system_dfes(t, X, self.beta, self.sigma, self.omega, self.Nc, self.zeta, self.a, self.m, self.h, self.c, self.da,
                                    self.dm, self.dc,self.dICU,self.dICUrec,self.dhospital,self.m0,self.ICU,self.totalTests,self.psi_FP,self.psi_PP,self.dq), t_span=[self.t, self.tmax], y0=init_cond, t_eval=t_eval)
                S,E,I,A,M,C,Cicurec,ICU,R,F,SQ,EQ,IQ,AQ,MQ,RQ = numpy.split(numpy.transpose(solution['y']),16,axis=1)
                Ctot = C + Cicurec
                # calculate hospital in and hospital out
                h = self.h
                c = self.c
                m0 = self.m0
                dhospital = self.dhospital
                dc = self.dc
                dICU = self.dICU
                dICUrec = self.dICUrec
                H_in=numpy.zeros([len(M),self.Nc.shape[0]])
                H_out=numpy.zeros([len(M),self.Nc.shape[0]])
                for i in range(len(H_in)):
                    H_in[i,:]=(M[i,:]+MQ[i,:])*(h/dhospital)
                    H_out[i,:] =  C[i,:]*(1/dc) + (m0/dICU)*ICU[i,:] + Cicurec[i,:]*(1/dICUrec)
                # append output
                self.tseries    = numpy.append(self.tseries, solution['t'])
                self.numS       = numpy.append(self.numS, numpy.transpose(S),axis=1)
                self.numE       = numpy.append(self.numE, numpy.transpose(E),axis=1)
                self.numI       = numpy.append(self.numI, numpy.transpose(I),axis=1)
                self.numA       = numpy.append(self.numA, numpy.transpose(A),axis=1)
                self.numM       = numpy.append(self.numM, numpy.transpose(M),axis=1)
                self.numCtot    = numpy.append(self.numCtot, numpy.transpose(Ctot),axis=1)
                self.numC       = numpy.append(self.numC, numpy.transpose(C),axis=1)
                self.numCicurec = numpy.append(self.numCicurec, numpy.transpose(Cicurec),axis=1)
                self.numICU     = numpy.append(self.numICU, numpy.transpose(ICU),axis=1)
                self.numR       = numpy.append(self.numR, numpy.transpose(R),axis=1)
                self.numD       = numpy.append(self.numD, numpy.transpose(F),axis=1)
                self.numSQ      = numpy.append(self.numSQ, numpy.transpose(SQ),axis=1)
                self.numEQ      = numpy.append(self.numEQ, numpy.transpose(EQ),axis=1)
                self.numAQ      = numpy.append(self.numAQ, numpy.transpose(AQ),axis=1)
                self.numMQ      = numpy.append(self.numMQ, numpy.transpose(MQ),axis=1)
                self.numRQ      = numpy.append(self.numRQ, numpy.transpose(RQ),axis=1)
                self.t = self.tseries[-1]
                self.numH_in      = numpy.append(self.numH_in, numpy.transpose(H_in),axis=1)
                self.numH_out      = numpy.append(self.numH_out, numpy.transpose(H_out),axis=1)
                #print(self.numH_out.shape,self.t)
            else:
                self.compliance = False
        else:
            #~~~~~~~~~~~~~~~~~~~~~~~~~~~~~~~~~~~~~~~~
            # Create a list of times at which the ODE solver should output system values.
            # Append this list of times as the model's timeseries
            t_eval    = numpy.arange(start=self.t+1, stop=self.t+runtime, step=dt)
            #print(t_eval)
            # Define the range of time values for the integration:
            t_span          = (self.t, self.t+runtime)

            # Define the initial conditions as the system's current state:
            # (which will be the t=0 condition if this is the first run of this model,
            # else where the last sim left off)
            init_cond = numpy.array([self.numS[:,-1], self.numE[:,-1], self.numI[:,-1], self.numA[:,-1], self.numM[:,-1], self.numC[:,-1],self.numCicurec[:,-1], self.numICU[:,-1], self.numR[:,-1], self.numD[:,-1], self.numSQ[:,-1], self.numEQ[:,-1],self.numIQ[:,-1], self.numAQ[:,-1], self.numMQ[:,-1], self.numRQ[:,-1]])
            init_cond = numpy.reshape(init_cond,16*self.Nc.shape[0])

            #~~~~~~~~~~~~~~~~~~~~~~~~~~~~~~~~~~~~~~~~
            # Solve the system of differential eqns:
            #~~~~~~~~~~~~~~~~~~~~~~~~~~~~~~~~~~~~~~~~

            solution        = scipy.integrate.solve_ivp(lambda t, X: SEIRSAgeModel.system_dfes(t, X, self.beta, self.sigma, self.omega, self.Nc, self.zeta, self.a, self.m, self.h, self.c, self.da,
            self.dm, self.dc,self.dICU,self.dICUrec,self.dhospital,self.m0,self.ICU,self.totalTests,self.psi_FP,self.psi_PP,self.dq), t_span=[self.t, self.tmax], y0=init_cond, t_eval=t_eval)

            # output of size (nTimesteps * Nc.shape[0])
            S,E,I,A,M,C,Cicurec,ICU,R,F,SQ,EQ,IQ,AQ,MQ,RQ = numpy.split(numpy.transpose(solution['y']),16,axis=1)
            Ctot = C + Cicurec

            # calculate hospital in and hospital out
            h = self.h
            c = self.c
            m0 = self.m0
            dhospital = self.dhospital
            dc = self.dc
            dICU = self.dICU
            dICUrec = self.dICUrec
            H_in=numpy.zeros([len(M),self.Nc.shape[0]])
            H_out=numpy.zeros([len(M),self.Nc.shape[0]])
            for i in range(len(H_in)):
                H_in[i,:]=(M[i,:]+MQ[i,:])*(h/dhospital)
                H_out[i,:] =  C[i,:]*(1/dc) + (m0/dICU)*ICU[i,:] + Cicurec[i,:]*(1/dICUrec)

            #~~~~~~~~~~~~~~~~~~~~~~~~~~~~~~~~~~~~~~~~~~~~~~~~~~~~~~~~~~~~~~~~~~~~~~
            # Store the solution output as the model's time series and data series:
            #~~~~~~~~~~~~~~~~~~~~~~~~~~~~~~~~~~~~~~~~~~~~~~~~~~~~~~~~~~~~~~~~~~~~~~
            # transpose before appending
            # append per category:
            self.tseries    = numpy.append(self.tseries, solution['t'])
            self.numS       = numpy.append(self.numS, numpy.transpose(S),axis=1)
            self.numE       = numpy.append(self.numE, numpy.transpose(E),axis=1)
            self.numI       = numpy.append(self.numI, numpy.transpose(I),axis=1)
            self.numA       = numpy.append(self.numA, numpy.transpose(A),axis=1)
            self.numM       = numpy.append(self.numM, numpy.transpose(M),axis=1)
            self.numCtot    = numpy.append(self.numCtot, numpy.transpose(Ctot),axis=1)
            self.numC       = numpy.append(self.numC, numpy.transpose(C),axis=1)
            self.numCicurec = numpy.append(self.numCicurec, numpy.transpose(Cicurec),axis=1)
            self.numICU     = numpy.append(self.numICU, numpy.transpose(ICU),axis=1)
            self.numR       = numpy.append(self.numR, numpy.transpose(R),axis=1)
            self.numD       = numpy.append(self.numD, numpy.transpose(F),axis=1)
            self.numSQ      = numpy.append(self.numSQ, numpy.transpose(SQ),axis=1)
            self.numEQ      = numpy.append(self.numEQ, numpy.transpose(EQ),axis=1)
            self.numAQ      = numpy.append(self.numAQ, numpy.transpose(AQ),axis=1)
            self.numMQ      = numpy.append(self.numMQ, numpy.transpose(MQ),axis=1)
            self.numRQ      = numpy.append(self.numRQ, numpy.transpose(RQ),axis=1)
            self.t = self.tseries[-1]
            self.numH_in      = numpy.append(self.numH_in, numpy.transpose(H_in),axis=1)
            self.numH_out      = numpy.append(self.numH_out, numpy.transpose(H_out),axis=1)

#^^^^^^^^^^^^^^^^^^^^^^^^^^^^^^^^^^^^^^^^
#^^^^^^^^^^^^^^^^^^^^^^^^^^^^^^^^^^^^^^^^
    def run(self, T, checkpoints, dt=1, verbose=False):
    #def run(self, T, dt=1, checkpoints=None, verbose=False):

        if(T>0):
            self.tmax += T + 1
        else:
            return False

        #~~~~~~~~~~~~~~~~~~~~~~~~~~~~~~~~~~~~~~~~
        # Pre-process checkpoint values:
        #~~~~~~~~~~~~~~~~~~~~~~~~~~~~~~~~~~~~~~~~
        if(checkpoints):
            numCheckpoints = len(checkpoints['t'])
            paramNames = ['beta', 'sigma', 'Nc', 'zeta', 'a', 'm', 'h', 'c','da','dm','dc','dICU','dICUrec','dhospital','m0','totalTests',
                          'psi_FP','psi_PP','dq']
            for param in paramNames:
                # For params that don't have given checkpoint values (or bad value given),
                # set their checkpoint values to the value they have now for all checkpoints.
                if(param not in list(checkpoints.keys())
                    or not isinstance(checkpoints[param], (list, numpy.ndarray))
                    or len(checkpoints[param])!=numCheckpoints):
                    checkpoints[param] = [getattr(self, param)]*numCheckpoints
            # Before using checkpoints, save variables to be changed by method
            beforeChk=[]
            for key in checkpoints.keys():
                if key != 't':
                    beforeChk.append(getattr(self,key))

        #%%%%%%%%%%%%%%%%%%%%%%%%%%%%%%%%%%%%%%%%
        # Run the simulation loop:
        #%%%%%%%%%%%%%%%%%%%%%%%%%%%%%%%%%%%%%%%%
        if(not checkpoints):
            self.run_epoch(runtime=self.tmax, dt=dt)

            #~~~~~~~~~~~~~~~~~~~~~~~~~~~~~~~~~~~~~~~~
            #print("t = %.2f" % self.t)
            if(verbose):
                print("\t S   = " + str(self.numS[:,-1]))
                print("\t E   = " + str(self.numE[:,-1]))
                print("\t I   = " + str(self.numI[:,-1]))
                print("\t A   = " + str(self.numA[:,-1]))
                print("\t M   = " + str(self.numM[:,-1]))
                print("\t C   = " + str(self.numC[:,-1]))
                print("\t ICU   = " + str(self.numICU[:,-1]))
                print("\t R   = " + str(self.numR[:,-1]))
                print("\t D   = " + str(self.numD[:,-1]))
                print("\t SQ   = " + str(self.numSQ[:,-1]))
                print("\t EQ   = " + str(self.numEQ[:,-1]))
                print("\t IQ   = " + str(self.numIQ[:,-1]))
                print("\t AQ   = " + str(self.numAQ[:,-1]))
                print("\t MQ   = " + str(self.numMQ[:,-1]))
                print("\t RQ   = " + str(self.numRQ[:,-1]))


        else: # checkpoints provided
            for checkpointIdx, checkpointTime in enumerate(checkpoints['t']):
                # Run the sim until the next checkpoint time:
                #print(checkpointTime-self.t)
                self.run_epoch(runtime=checkpointTime-self.t, dt=dt)
                # Having reached the checkpoint, update applicable parameters:
                #print("[Checkpoint: Updating parameters]")
                for param in paramNames:
                    if param == 'Nc':
                        # initialise flag and timer
                        self.compliance = True
                        self.old_Nc = self.Nc
                        self.final_Nc = checkpoints[param][checkpointIdx]
                        #setattr(self, param, checkpoints[param][checkpointIdx])
                    else:
                        setattr(self, param, checkpoints[param][checkpointIdx])

                #~~~~~~~~~~~~~~~~~~~~~~~~~~~~~~~~~~~~~~~~

                if(verbose):
                    print("\t S   = " + str(self.numS[:,-1]))
                    print("\t E   = " + str(self.numE[:,-1]))
                    print("\t I   = " + str(self.numI[:,-1]))
                    print("\t A   = " + str(self.numA[:,-1]))
                    print("\t M   = " + str(self.numM[:,-1]))
                    print("\t C   = " + str(self.numC[:,-1]))
                    print("\t ICU   = " + str(self.numICU[:,-1]))
                    print("\t R   = " + str(self.numR[:,-1]))
                    print("\t D   = " + str(self.numD[:,-1]))
                    print("\t SQ   = " + str(self.numSQ[:,-1]))
                    print("\t EQ   = " + str(self.numEQ[:,-1]))
                    print("\t IQ   = " + str(self.numIQ[:,-1]))
                    print("\t AQ   = " + str(self.numAQ[:,-1]))
                    print("\t MQ   = " + str(self.numMQ[:,-1]))
                    print("\t RQ   = " + str(self.numRQ[:,-1]))

            if(self.t < self.tmax):
                #print(self.t)
                self.run_epoch(runtime=self.tmax-self.t-1, dt=dt)
                # Reset all parameter values that were changed back to their original value
                i = 0
                for key in checkpoints.keys():
                    if key != 't':
                        setattr(self,key,beforeChk[i])
                        i = i+1
        return self

    def sim(self, T, dt=1, checkpoints=None,trace=None):
        tN = int(T) +1
        if trace is not None:
            #Perform input check on trace dictionary
            #Check that all parNames are actual model parameters
            possibleNames = ['beta', 'sigma', 'omega','Nc', 'zeta', 'a', 'm', 'h', 'c','da','dm','dc','dICU','dICUrec','dhospital','m0','totalTests',
                             'psi_FP','psi_PP','dq']
            for key in trace.keys():
                if key not in trace:
                    raise Exception('The parametername provided by user in position {} of trace dictionary is not an actual model parameter. Please check its spelling.'.format(i))
            self.n_samples = len(trace[key])
        else:
            self.n_samples = 1

        # pre-allocate a 3D matrix for the raw results
        self.S = numpy.zeros([self.Nc.shape[0],tN,self.n_samples])
        self.E = numpy.zeros([self.Nc.shape[0],tN,self.n_samples])
        self.I = numpy.zeros([self.Nc.shape[0],tN,self.n_samples])
        self.A = numpy.zeros([self.Nc.shape[0],tN,self.n_samples])
        self.M = numpy.zeros([self.Nc.shape[0],tN,self.n_samples])
        self.C = numpy.zeros([self.Nc.shape[0],tN,self.n_samples])
        self.Cicurec = numpy.zeros([self.Nc.shape[0],tN,self.n_samples])
        self.Ctot = numpy.zeros([self.Nc.shape[0],tN,self.n_samples])
        self.ICU = numpy.zeros([self.Nc.shape[0],tN,self.n_samples])
        self.R = numpy.zeros([self.Nc.shape[0],tN,self.n_samples])
        self.D = numpy.zeros([self.Nc.shape[0],tN,self.n_samples])
        self.SQ = numpy.zeros([self.Nc.shape[0],tN,self.n_samples])
        self.EQ = numpy.zeros([self.Nc.shape[0],tN,self.n_samples])
        self.IQ = numpy.zeros([self.Nc.shape[0],tN,self.n_samples])
        self.AQ = numpy.zeros([self.Nc.shape[0],tN,self.n_samples])
        self.MQ = numpy.zeros([self.Nc.shape[0],tN,self.n_samples])
        self.RQ = numpy.zeros([self.Nc.shape[0],tN,self.n_samples])
        self.H_in = numpy.zeros([self.Nc.shape[0],tN,self.n_samples])
        self.H_out = numpy.zeros([self.Nc.shape[0],tN,self.n_samples])
        # total hospitalised
        self.H = numpy.zeros([self.Nc.shape[0],tN,self.n_samples])
        # total infected
        self.InfTot = numpy.zeros([self.Nc.shape[0],tN,self.n_samples])
        # pre-allocate a 2D matrix for the results summed over all age bins
        self.sumS = numpy.zeros([tN,self.n_samples])
        self.sumE = numpy.zeros([tN,self.n_samples])
        self.sumI = numpy.zeros([tN,self.n_samples])
        self.sumA = numpy.zeros([tN,self.n_samples])
        self.sumM = numpy.zeros([tN,self.n_samples])
        self.sumC = numpy.zeros([tN,self.n_samples])
        self.sumCicurec = numpy.zeros([tN,self.n_samples])
        self.sumCtot = numpy.zeros([tN,self.n_samples])
        self.sumICU = numpy.zeros([tN,self.n_samples])
        self.sumR = numpy.zeros([tN,self.n_samples])
        self.sumD = numpy.zeros([tN,self.n_samples])
        self.sumSQ = numpy.zeros([tN,self.n_samples])
        self.sumEQ = numpy.zeros([tN,self.n_samples])
        self.sumIQ = numpy.zeros([tN,self.n_samples])
        self.sumAQ = numpy.zeros([tN,self.n_samples])
        self.sumMQ = numpy.zeros([tN,self.n_samples])
        self.sumRQ = numpy.zeros([tN,self.n_samples])
        self.sumH_in = numpy.zeros([tN,self.n_samples])
        self.sumH_out = numpy.zeros([tN,self.n_samples])
        # total hospitalised
        self.sumH = numpy.zeros([tN,self.n_samples])
        # total infected
        self.sumInfTot = numpy.zeros([tN,self.n_samples])
        # simulation loop
        for i in range(self.n_samples):
            if trace is not None:
                for key in trace.keys():
                    lst = list(trace[key])
                    param=random.sample(lst, 1)
                    setattr(self,key,random.sample(lst, 1)[0])

            # reset self to initial conditioin
            self.reset()
            # perform simulation
            self.run(int(T),checkpoints)
            # append raw results to 3D matrix
            self.S[:,:,i] = self.numS
            self.E[:,:,i] = self.numE
            self.I[:,:,i] = self.numI
            self.A[:,:,i] = self.numA
            self.M[:,:,i] = self.numM
            self.C[:,:,i] = self.numC
            self.Cicurec[:,:,i] = self.numCicurec
            self.Ctot[:,:,i] = self.numCtot
            self.ICU[:,:,i] = self.numICU
            self.R[:,:,i] = self.numR
            self.D[:,:,i] = self.numD
            self.SQ[:,:,i] = self.numSQ
            self.EQ[:,:,i] = self.numEQ
            self.IQ[:,:,i] = self.numIQ
            self.AQ[:,:,i] = self.numAQ
            self.MQ[:,:,i] = self.numMQ
            self.RQ[:,:,i] = self.numRQ
            self.H_in[:,:,i] = self.numH_in
            self.H_out[:,:,i] = self.numH_out
            # total hospitalised
            self.H[:,:,i] = self.numCtot + self.numICU
            # total infected
            self.InfTot[:,:,i] = self.numCtot +  self.numICU + self.numI + self.numA + self.numM
            # convert raw results to sums of all age categories
            self.sumS[:,i] = self.numS.sum(axis=0)
            self.sumE[:,i] = self.numE.sum(axis=0)
            self.sumI[:,i] = self.numI.sum(axis=0)
            self.sumA[:,i] = self.numA.sum(axis=0)
            self.sumM[:,i] = self.numM.sum(axis=0)
            self.sumC[:,i] = self.numC.sum(axis=0)
            self.sumCicurec[:,i] = self.numCicurec.sum(axis=0)
            self.sumCtot[:,i] = self.numCtot.sum(axis=0)
            self.sumICU[:,i] = self.numICU.sum(axis=0)
            self.sumR[:,i] = self.numR.sum(axis=0)
            self.sumD[:,i] = self.numD.sum(axis=0)
            self.sumSQ[:,i] = self.numSQ.sum(axis=0)
            self.sumEQ[:,i] = self.numEQ.sum(axis=0)
            self.sumIQ[:,i] = self.numIQ.sum(axis=0)
            self.sumAQ[:,i] = self.numAQ.sum(axis=0)
            self.sumMQ[:,i] = self.numMQ.sum(axis=0)
            self.sumRQ[:,i] = self.numRQ.sum(axis=0)
            self.sumH_in[:,i] = self.numH_in.sum(axis=0)
            self.sumH_out[:,i] = self.numH_out.sum(axis=0)
            # total hospitalised
            self.sumH[:,i] = self.numCtot.sum(axis=0) + self.numICU.sum(axis=0)
            # total infected
            self.sumInfTot[:,i] = self.numCtot.sum(axis=0) + self.numICU.sum(axis=0)+ self.numI.sum(axis=0) + self.numA.sum(axis=0) + self.numM.sum(axis=0)
        return self

    def sampleFromDistribution(self,filename,k):
        df = pd.read_csv(filename)
        x = df.iloc[:,0]
        y = df.iloc[:,1]
        return(numpy.asarray(choices(x, y, k = k)))

    def plotPopulationStatus(self,filename=None,getfig=False):
        # extend with plotting data and using dates (extra argument startDate)
        fig, ax = plt.subplots()
        ax.plot(self.tseries,numpy.mean(self.sumS,axis=1),color=black)
        ax.fill_between(self.tseries, numpy.percentile(self.sumS,90,axis=1), numpy.percentile(self.sumS,10,axis=1),color=black,alpha=0.2)
        ax.plot(self.tseries,numpy.mean(self.sumE,axis=1),color=orange)
        ax.fill_between(self.tseries, numpy.percentile(self.sumE,90,axis=1), numpy.percentile(self.sumE,10,axis=1),color=orange,alpha=0.2)
        #I = self.sumA + self.sumM + self.sumCtot + self.sumMi + self.sumICU
        ax.plot(self.tseries,numpy.mean(self.sumInfTot,axis=1),color=red)
        ax.fill_between(self.tseries, numpy.percentile(self.sumInfTot,90,axis=1), numpy.percentile(self.sumInfTot,10,axis=1),color=red,alpha=0.2)
        ax.plot(self.tseries,numpy.mean(self.sumR,axis=1),color=green)
        ax.fill_between(self.tseries, numpy.percentile(self.sumR,90,axis=1), numpy.percentile(self.sumR,10,axis=1),color=green,alpha=0.2)
        ax.legend(('susceptible','exposed','total infected','immune'), loc="upper left", bbox_to_anchor=(1,1))
        ax.set_xlabel('days')
        ax.set_ylabel('number of patients')
        # Hide the right and top spines
        ax.spines['right'].set_visible(False)
        ax.spines['top'].set_visible(False)
        # Only show ticks on the left and bottom spines
        ax.yaxis.set_ticks_position('left')
        ax.xaxis.set_ticks_position('bottom')
        # enable the grid
        plt.grid(True)
        # To specify the number of ticks on both or any single axes
        ax.xaxis.set_major_locator(plt.MaxNLocator(5))
        ax.yaxis.set_major_locator(plt.MaxNLocator(4))
        if filename is not None:
            plt.savefig(filename,dpi=600,bbox_inches='tight')
        if getfig:
            return fig, ax
        else:
            plt.show()

    def plotInfected(self,asymptomatic=False,mild=False,filename=None,getfig=False):
        # extend with plotting data and using dates (extra argument startDate)
        fig, ax = plt.subplots()
        if asymptomatic is not False:
            ax.plot(self.tseries,numpy.mean(self.sumA,axis=1),color=blue)
            ax.fill_between(self.tseries, numpy.percentile(self.sumA,90,axis=1), numpy.percentile(self.sumA,10,axis=1),color=blue,alpha=0.2)
        if mild is not False:
            ax.plot(self.tseries,numpy.mean(self.sumM,axis=1),color=green)
            ax.fill_between(self.tseries, numpy.percentile(self.sumM,90,axis=1), numpy.percentile(self.sumM,10,axis=1),color=green,alpha=0.2)
        #H = self.sumCtot + self.sumMi + self.sumICU
        ax.plot(self.tseries,numpy.mean(self.sumH,axis=1),color=orange)
        ax.fill_between(self.tseries, numpy.percentile(self.sumH,90,axis=1), numpy.percentile(self.sumH,10,axis=1),color=orange,alpha=0.2)
        ax.plot(self.tseries,numpy.mean(self.sumICU,axis=1),color=red)
        ax.fill_between(self.tseries, numpy.percentile(self.sumICU,90,axis=1), numpy.percentile(self.sumICU,10,axis=1),color=red,alpha=0.2)
        ax.plot(self.tseries,numpy.mean(self.sumD,axis=1),color=black)
        ax.fill_between(self.tseries, numpy.percentile(self.sumD,90,axis=1), numpy.percentile(self.sumD,10,axis=1),color=black,alpha=0.2)
        if mild is not False and asymptomatic is not False:
            legend_labels = ('asymptomatic','mild','hospitalised','ICU','dead')
        elif mild is not False and asymptomatic is False:
            legend_labels = ('mild','hospitalised','ICU','dead')
        elif mild is False and asymptomatic is not False:
            legend_labels = ('asymptomatic','hospitalised','ICU','dead')
        elif mild is False and asymptomatic is False:
            legend_labels = ('hospitalised','ICU','dead')
        ax.legend(legend_labels, loc="upper left", bbox_to_anchor=(1,1))
        ax.set_xlabel('days')
        ax.set_ylabel('number of patients')
        # Hide the right and top spines
        ax.spines['right'].set_visible(False)
        ax.spines['top'].set_visible(False)
        # Only show ticks on the left and bottom spines
        ax.yaxis.set_ticks_position('left')
        ax.xaxis.set_ticks_position('bottom')
        # enable the grid
        plt.grid(True)
        # To specify the number of ticks on both or any single axes
        ax.xaxis.set_major_locator(plt.MaxNLocator(5))
        ax.yaxis.set_major_locator(plt.MaxNLocator(4))
        if filename is not None:
            plt.savefig(filename,dpi=600,bbox_inches='tight')
        if getfig:
            return fig, ax
        else:
            plt.show()

    def LSQ(self,thetas,data,parNames,positions,weights,checkpoints):
        # ------------------
        # Prepare simulation
        # ------------------
        # reset all numX
        self.reset()
        # assign estimates to correct variable
        i = 0
        for param in parNames:
            if param == 'extraTime':
                setattr(self,param,int(round(thetas[i])))
            else:
                setattr(self,param,thetas[i])
            i = i + 1
        # Compute length of data
        n = len(data)
        # Compute simulation time --> build in some redundancy here, datasizes don't have to be equal to eachother.
        T = data[0].size+self.extraTime-1
        #print(n,T,thetas,data)
        # ------------------
        # Perform simulation
        # ------------------
        #print(self.dc,self.dICU)
        #print(checkpoints)
        self.sim(T,checkpoints=checkpoints)
        # tuple the results, this is necessary to use the positions index
        out = (self.sumS,self.sumE,self.sumI,self.sumA,self.sumM,self.sumCtot,self.sumICU,self.sumR,self.sumD,self.sumSQ,self.sumEQ,self.sumAQ,self.sumMQ,self.sumRQ,self.sumH_in,self.sumH_out)

        # ---------------
        # extract results
        # ---------------
        ymodel=[]
        SSE = 0
        for i in range(n):
            som = 0
            for j in positions[i]:
                som = som + numpy.mean(out[j],axis=1).reshape(numpy.mean(out[j],axis=1).size,1)
            ymodel.append(som[self.extraTime:,0].reshape(som[self.extraTime:,0].size,1))
            # calculate quadratic error
            SSE = SSE + weights[i]*sum((ymodel[i]-data[i])**2)
        SSE = SSE[0]
        return(SSE)

    def fit(self,data,parNames,positions,bounds,weights,checkpoints=None,setvar=False,disp=True,polish=True,maxiter=30,popsize=10):
        # -------------------------------
        # Run a series of checks on input
        # -------------------------------
        # Check if data, parNames and positions are lists
        if type(data) is not list or type(parNames) is not list or type(positions) is not list:
            raise Exception('Datatype of arguments data, parNames and positions must be lists. Lists are made by wrapping whatever datatype in square brackets [].')
        # Check that length of positions is equal to the length of data
        if len(data) is not len(positions):
            raise Exception('The number of positions must match the number of dataseries given to function fit.')
        # Check that length of parNames is equal to length of bounds
        if (len(parNames)) is not len(bounds):
            raise Exception('The number of bounds must match the number of parameter names given to function fit.')
        # Check that all parNames are actual model parameters
        possibleNames = ['k','t0','extraTime','beta', 'sigma', 'Nc', 'zeta', 'a', 'm', 'h', 'c','mi','da','dm','dc','dmi','dICU','dICUrec','dmirec','dhospital','m0','maxICU','totalTests',
                        'psi_FP','psi_PP','dq']
        i = 0
        for param in parNames:
            # For params that don't have given checkpoint values (or bad value given),
            # set their checkpoint values to the value they have now for all checkpoints.
            if param not in possibleNames:
                raise Exception('The parametername provided by user in position {} of argument parNames is not an actual model parameter. Please check its spelling.'.format(i))
            i = i + 1

        # ---------------------
        # Run genetic algorithm
        # ---------------------
        #optim_out = scipy.optimize.differential_evolution(self.LSQ, bounds, args=(data,parNames,positions,weights),disp=disp,polish=polish,workers=-1,maxiter=maxiter, popsize=popsize,tol=1e-18)
        #theta_hat = optim_out.x
        p_hat, obj_fun_val, pars_final_swarm, obj_fun_val_final_swarm = pso.pso(self.LSQ, bounds, args=(data,parNames,positions,weights,checkpoints), swarmsize=popsize, maxiter=maxiter,
                                                                                   processes=multiprocessing.cpu_count(),minfunc=1e-9, minstep=1e-9,debug=True, particle_output=True)
        theta_hat = p_hat

        # ---------------------------------------------------
        # If setattr is True: assign estimated thetas to self
        # ---------------------------------------------------
        if setvar is True:
            #self.extraTime = int(round(theta_hat[0]))
            i = 0
            for param in parNames:
                if param == 'extraTime':
                    setattr(self,param,int(round(theta_hat[i])))
                else:
                    setattr(self,param,theta_hat[i])
                i  = i + 1

        return self,theta_hat

    def plotFit(self,index,data,positions,checkpoints=None,trace=None,dataMkr=['o','v','s','*','^'],modelClr=['green','orange','red','black','blue'],legendText=None,titleText=None,filename=None,getfig=False):
        # ------------------
        # Prepare simulation
        # ------------------
        # reset all numX
        self.reset()
        # Compute number of dataseries
        n = len(data)
        # Compute simulation time
        T = data[0].size+self.extraTime-1

        # ------------------
        # Perform simulation
        # ------------------
        self.sim(T,checkpoints=checkpoints,trace=trace)
        # tuple the results, this is necessary to use the positions index
        out = (self.sumS,self.sumE,self.sumI,self.sumA,self.sumM,self.sumCtot,self.sumICU,self.sumR,self.sumD,self.sumSQ,self.sumEQ,self.sumAQ,self.sumMQ,self.sumRQ,self.sumH_in,self.sumH_out)

        # -----------
        # Plot result
        # -----------
        # Create shifted index vector using self.extraTime
        timeObj = index[0]
        timestampStr = timeObj.strftime("%Y-%m-%d")
        index_acc = pd.date_range(timestampStr,freq='D',periods=data[0].size + self.extraTime) - datetime.timedelta(days=self.extraTime)
        # Plot figure
        fig, ax = plt.subplots()
        # Plot data
        for i in range(n):
            ax.scatter(index,data[i],color="black",marker=dataMkr[i])
        # Plot model prediction
        for i in range(n):
            ymodel = 0
            for j in positions[i]:
                ymodel = ymodel + out[j]
            ax.plot(index_acc,numpy.mean(ymodel,axis=1),'--',color=modelClr[i])
            ax.fill_between(index_acc,numpy.percentile(ymodel,95,axis=1),
                 numpy.percentile(ymodel,5,axis=1),color=modelClr[i],alpha=0.2)
        # Attributes
        if legendText is not None:
            ax.legend(legendText, loc="upper left", bbox_to_anchor=(1,1))
        if titleText is not None:
            ax.set_title(titleText,{'fontsize':18})
        plt.gca().xaxis.set_major_locator(mdates.DayLocator())
        plt.gca().xaxis.set_major_formatter(matplotlib.dates.DateFormatter('%d-%m-%Y'))
        plt.setp(plt.gca().xaxis.get_majorticklabels(),
            'rotation', 90)
        ax.set_xlim( index_acc[self.extraTime-3], pd.to_datetime(index_acc[-1]+ datetime.timedelta(days=1)))
        ax.set_ylabel('number of patients')
        # Hide the right and top spines
        ax.spines['right'].set_visible(False)
        ax.spines['top'].set_visible(False)
        # Only show ticks on the left and bottom spines
        ax.yaxis.set_ticks_position('left')
        ax.xaxis.set_ticks_position('bottom')
        # enable the grid
        plt.grid(True)
        # To specify the number of ticks on both or any single axes
        ax.xaxis.set_major_locator(plt.MaxNLocator(5))
        ax.yaxis.set_major_locator(plt.MaxNLocator(4))
        if filename is not None:
            plt.savefig(filename,dpi=600,bbox_inches='tight')
        if getfig:
            return fig, ax
        else:
            plt.show()

    def passInitial(self):
        self.initE = numpy.reshape(numpy.mean(self.E[:,-1,:],axis=1),[self.Nc.shape[0],1])
        self.initI = numpy.reshape(numpy.mean(self.I[:,-1,:],axis=1),[self.Nc.shape[0],1])
        self.initA = numpy.reshape(numpy.mean(self.A[:,-1,:],axis=1),[self.Nc.shape[0],1])
        self.initM = numpy.reshape(numpy.mean(self.M[:,-1,:],axis=1),[self.Nc.shape[0],1])
        self.initC = numpy.reshape(numpy.mean(self.C[:,-1,:],axis=1),[self.Nc.shape[0],1])
        self.initCicurec = numpy.reshape(numpy.mean(self.Cicurec[:,-1,:],axis=1),[self.Nc.shape[0],1])
        self.initICU = numpy.reshape(numpy.mean(self.ICU[:,-1,:],axis=1),[self.Nc.shape[0],1])
        self.initR = numpy.reshape(numpy.mean(self.R[:,-1,:],axis=1),[self.Nc.shape[0],1])
        self.initD = numpy.reshape(numpy.mean(self.D[:,-1,:],axis=1),[self.Nc.shape[0],1])
        self.initSQ = numpy.reshape(numpy.mean(self.SQ[:,-1,:],axis=1),[self.Nc.shape[0],1])
        self.initEQ = numpy.reshape(numpy.mean(self.EQ[:,-1,:],axis=1),[self.Nc.shape[0],1])
        self.initIQ = numpy.reshape(numpy.mean(self.IQ[:,-1,:],axis=1),[self.Nc.shape[0],1])
        self.initAQ = numpy.reshape(numpy.mean(self.AQ[:,-1,:],axis=1),[self.Nc.shape[0],1])
        self.initMQ = numpy.reshape(numpy.mean(self.MQ[:,-1,:],axis=1),[self.Nc.shape[0],1])
        self.initRQ = numpy.reshape(numpy.mean(self.RQ[:,-1,:],axis=1),[self.Nc.shape[0],1])
        return self

    def constructHorizon(self,thetas,parNames,policy_period):
        # from length of theta list and number of parameters, length of horizon can be calculated
        N = int(len(thetas)/len(parNames))
        # Time
        t = []
        for i in range(N-1):
            t.append(policy_period*(i+1))
        checkpoints = {'t': t}
        # Initialise empty list for every control handle
        for i in range(len(parNames)):
            checkpoints.update({parNames[i] : []})
        # Append to list
        for i in range(len(parNames)):
            if parNames[i] == 'Nc':
                for j in range(0,N):
                    if j == 0:
                        setattr(self, parNames[i],numpy.array([thetas[i*N+j]]))
                    else:
                        checkpoints[parNames[i]].append(numpy.array([thetas[i*N + j]]))
            else:
                for j in range(0,N):
                    if j == 0:
                        setattr(self, parNames[i],numpy.array([thetas[i*N+j]]))
                    else:
                        checkpoints[parNames[i]].append(numpy.array([thetas[i*N + j]]))
        return(checkpoints)

    def constructHorizonRealTimeMPC(self,thetas,parNames,policy_period):
        # from length of theta list and number of parameters, length of horizon can be calculated
        N = int(len(thetas)/len(parNames))
        # Time
        t = []
        for i in range(N):
            t.append(policy_period*i)
        checkpoints = {'t': t}
        # Initialise empty list for every control handle
        for i in range(len(parNames)):
            checkpoints.update({parNames[i] : []})
        # Append to list
        for i in range(len(parNames)):
            if parNames[i] == 'Nc':
                # There is a bug here, parNames[i] is 'Nc' but somehow the if doesn't end up here
                for j in range(0,N):
                    checkpoints[parNames[i]].append(numpy.array([thetas[i*N + j]]))
            else:
                for j in range(0,N):
                    checkpoints[parNames[i]].append(numpy.array([thetas[i*N + j]]))
        return(checkpoints)

    def calcMPCsse(self,thetas,parNames,setpoints,positions,weights,policy_period,P):
        # ------------------------------------------------------
        # Building the prediction horizon checkpoints dictionary
        # ------------------------------------------------------

        # from length of theta list and number of parameters, length of horizon can be calculated
        N = int(len(thetas)/len(parNames))

        # Build prediction horizon
        thetas_lst=[]
        for i in range(len(parNames)):
            for j in range(0,N):
                thetas_lst.append(thetas[i*N + j])
            for k in range(P-N):
                thetas_lst.append(thetas[i*N + j])
        chk = self.constructHorizon(thetas_lst,parNames,policy_period)

        # ------------------
        # Perform simulation
        # ------------------

        # Set correct simtime
        T = chk['t'][-1] + policy_period
        # run simulation
        self.reset()
        self.sim(T,checkpoints=chk)
        # tuple the results, this is necessary to use the positions index
        out = (self.sumS,self.sumE,self.sumI,self.sumA,self.sumM,self.sumCtot,self.sumICU,self.sumR,self.sumD,self.sumSQ,self.sumEQ,self.sumAQ,self.sumMQ,self.sumRQ)

        # ---------------
        # Calculate error
        # ---------------
        error = 0
        ymodel =[]
        for i in range(len(setpoints)):
            som = 0
            for j in positions[i]:
                som = som + numpy.mean(out[j],axis=1).reshape(numpy.mean(out[j],axis=1).size,1)
            ymodel.append(som.reshape(som.size,1))
            # calculate error
        for i in range(len(ymodel)):
            error = error + weights[i]*(ymodel[i]-setpoints[i])**2
        SSE = sum(error)[0]
        return(SSE)

    def optimizePolicy(self,parNames,bounds,setpoints,positions,weights,policy_period=7,N=6,P=12,disp=True,polish=True,maxiter=100,popsize=20):
        # -------------------------------
        # Run a series of checks on input
        # -------------------------------
        # Check if parNames, bounds, setpoints and positions are lists
        if type(parNames) is not list or type(bounds) is not list or type(setpoints) is not list or type(positions) is not list:
            raise Exception('Datatype of arguments parNames, bounds, setpoints and positions must be lists. Lists are made by wrapping whatever datatype in square brackets [].')
        # Check that length of parNames is equal to the length of bounds
        if len(parNames) is not len(bounds):
            raise Exception('The number of controlled parameters must match the number of bounds given to function MPCoptimize.')
        # Check that length of setpoints is equal to length of positions
        if len(setpoints) is not len(positions):
            raise Exception('The number of output positions must match the number of setpoints names given to function MPCoptimize.')
        # Check that all parNames are actual model parameters
        possibleNames = ['beta', 'sigma', 'Nc', 'zeta', 'a', 'm', 'h', 'c','mi','da','dm','dc','dmi','dICU','dICUrec','dmirec','dhospital','m0','maxICU','totalTests',
                        'psi_FP','psi_PP','dq']
        i = 0
        for param in parNames:
            # For params that don't have given checkpoint values (or bad value given),
            # set their checkpoint values to the value they have now for all checkpoints.
            if param not in possibleNames:
                raise Exception('The parametername provided by user in position {} of argument parNames is not an actual model parameter. Please check its spelling.'.format(i))
            i = i + 1

        # ----------------------------------------------------------------------------------------
        # Convert bounds vector to an appropriate format for scipy.optimize.differential_evolution
        # ----------------------------------------------------------------------------------------
        scipy_bounds=[]
        for i in range(len(parNames)):
            for j in range(N):
                scipy_bounds.append((bounds[i][0],bounds[i][1]))

        # ---------------------
        # Run genetic algorithm
        # ---------------------
        #optim_out = scipy.optimize.differential_evolution(self.calcMPCsse, scipy_bounds, args=(parNames,setpoints,positions,weights,policy_period,P),disp=disp,polish=polish,workers=-1,maxiter=maxiter, popsize=popsize,tol=1e-18)
        #theta_hat = optim_out.x
        p_hat, obj_fun_val, pars_final_swarm, obj_fun_val_final_swarm = pso.pso(self.calcMPCsse, scipy_bounds, args=(parNames,setpoints,positions,weights,policy_period,P), swarmsize=popsize, maxiter=maxiter,
                                                                                    processes=multiprocessing.cpu_count(),minfunc=1e-9, minstep=1e-9,debug=True, particle_output=True)
        theta_hat = p_hat
        # ---------------------------------------------
        # Assign optimal policy to SEIRSAgeModel object
        # ---------------------------------------------
        self.optimalPolicy = theta_hat
        return(theta_hat)

    def plotOptimalPolicy(self,parNames,setpoints,policy_period,asymptomatic=False,mild=False,filename=None,getfig=False):
        # Construct checkpoints dictionary using the optimalPolicy list
        # Mind that constructHorizon also sets self.Parameters to the first optimal value of every control handle
        # This is done because the first checkpoint cannot be at time 0.
        checkpoints=self.constructHorizon(self.optimalPolicy,parNames,policy_period)
        # First run the simulation
        self.reset()
        self.sim(T=len(checkpoints['t'])*checkpoints['t'][0],checkpoints=checkpoints)

        # Then perform plot
        fig, ax = plt.subplots()
        if asymptomatic is not False:
            ax.plot(self.tseries,numpy.mean(self.sumA,axis=1),color=blue)
            ax.fill_between(self.tseries, numpy.percentile(self.sumA,90,axis=1), numpy.percentile(self.sumA,10,axis=1),color=blue,alpha=0.2)
        if mild is not False:
            ax.plot(self.tseries,numpy.mean(self.sumM,axis=1),color=green)
            ax.fill_between(self.tseries, numpy.percentile(self.sumM,90,axis=1), numpy.percentile(self.sumM,10,axis=1),color=green,alpha=0.2)
        H = self.sumCtot + self.sumICU
        ax.plot(self.tseries,numpy.mean(H,axis=1),color=orange)
        ax.fill_between(self.tseries, numpy.percentile(H,90,axis=1), numpy.percentile(H,10,axis=1),color=orange,alpha=0.2)
        icu = self.sumMi + self.sumICU
        ax.plot(self.tseries,numpy.mean(icu,axis=1),color=red)
        ax.fill_between(self.tseries, numpy.percentile(icu,90,axis=1), numpy.percentile(icu,10,axis=1),color=red,alpha=0.2)
        ax.plot(self.tseries,numpy.mean(self.sumD,axis=1),color=black)
        ax.fill_between(self.tseries, numpy.percentile(self.sumD,90,axis=1), numpy.percentile(self.sumD,10,axis=1),color=black,alpha=0.2)
        if mild is not False and asymptomatic is not False:
            legend_labels = ('asymptomatic','mild','hospitalised','ICU','dead')
        elif mild is not False and asymptomatic is False:
            legend_labels = ('mild','hospitalised','ICU','dead')
        elif mild is False and asymptomatic is not False:
            legend_labels = ('asymptomatic','hospitalised','ICU','dead')
        elif mild is False and asymptomatic is False:
            legend_labels = ('hospitalised','ICU','dead')
        ax.legend(legend_labels, loc="upper left", bbox_to_anchor=(1,1))
        ax.set_xlabel('days')
        ax.set_ylabel('number of patients')
        # Hide the right and top spines
        ax.spines['right'].set_visible(False)
        ax.spines['top'].set_visible(False)
        # Only show ticks on the left and bottom spines
        ax.yaxis.set_ticks_position('left')
        ax.xaxis.set_ticks_position('bottom')
        # enable the grid
        plt.grid(True)
        # To specify the number of ticks on both or any single axes
        ax.xaxis.set_major_locator(plt.MaxNLocator(5))
        ax.yaxis.set_major_locator(plt.MaxNLocator(4))
        if filename is not None:
            plt.savefig(filename,dpi=600,bbox_inches='tight')
        if getfig:
            return fig, ax
        else:
            plt.show()

    def mergeDict(self,T,dict1, dict2):
        # length of dict1 is needed later on
        orig_len = len(dict1['t'])
        merged = {}
        # add latest simulation time to dict2
        end = T
        #end = dict1['t'][-1]
        for i in range(len(dict2['t'])):
            dict2['t'][i] = dict2['t'][i]+end
        # merge dictionaries by updating
        temp = {**dict2, **dict1}
        # loop over all key-value pairs
        for key,value in temp.items():
            if key in dict1 and key in dict2:
                for i in range(len(dict2[key])):
                    value.append(dict2[key][i])
                merged[key] = value
            elif key in dict1 and not key in dict2:
                if key != 'Nc':
                    for i in range(len(dict2['t'])):
                        dict1[key].append(getattr(self,key))
                    merged[key] = dict1[key]
                else:
                    for i in range(len(dict2['t'])):
                        dict1[key].append(getattr(self,key))
                    merged[key] = dict1[key]
            elif key in dict2 and not key in dict1:
                if key != 'Nc':
                    for i in range(orig_len):
                        dict2[key].insert(0,getattr(self,key))
                    merged[key] = dict2[key]
                else:
                    for i in range(orig_len):
                        dict2[key].insert(0,getattr(self,key))
                    merged[key] = dict2[key]
        return(merged)

    def realTimeScenario(self,startDate,data,positions,pastPolicy,futurePolicy=None,trace=None,T_extra=14,dataMkr=['o','v','s','*','^'],
                                modelClr=['green','orange','red','black','blue'],legendText=None,titleText=None,filename=None,getfig=False):

        # Initialize a vector of dates starting on the user provided startDate and of length data
        # Calculate length of data to obtain an initial simulation time
        t_data = pd.date_range(startDate, freq='D', periods=data[0].size)
        T = len(t_data) + self.extraTime - 1 + int(T_extra) # number of datapoints

        # make a deepcopy --> if you modify a python dictionary in a function it will be modified globally
        dict1_orig = copy.deepcopy(pastPolicy)
        dict2_orig = copy.deepcopy(futurePolicy)

        # add estimated extraTime to past policy vector
        for i in range(len(dict1_orig['t'])):
            dict1_orig['t'][i] = dict1_orig['t'][i] + self.extraTime

        # Create a merged dictionary accounting for estimated 'extraTime'
        if futurePolicy is not None:
            chk = self.mergeDict((T-int(T_extra)-1),dict1_orig,dict2_orig)
            T = chk['t'][-1]+int(T_extra)
        else:
            chk = pastPolicy
        # ------------------
        # Prepare simulation
        # ------------------
        # reset all numX
        self.reset()

        # ------------------
        # Perform simulation
        # ------------------
        self.sim(T,checkpoints=chk,trace=trace)
        # tuple the results, this is necessary to use the positions index
        out = (self.sumS,self.sumE,self.sumI,self.sumA,self.sumM,self.sumCtot,self.sumICU,self.sumR,self.sumD,self.sumSQ,self.sumEQ,self.sumAQ,self.sumMQ,self.sumRQ,self.sumH_in,self.sumH_out)

        # -----------
        # Plot result
        # -----------
        # Create shifted index vector using self.extraTime
        t_acc = pd.date_range(startDate,freq='D',periods=T+1)-datetime.timedelta(days=self.extraTime+1)
        # Plot figure
        fig, ax = plt.subplots()
        # Plot data
        for i in range(len(data)):
            ax.scatter(t_data,data[i],color="black",marker=dataMkr[i])
        # Plot model prediction
        for i in range(len(data)):
            ymodel = 0
            for j in positions[i]:
                ymodel = ymodel + out[j]
            ax.plot(t_acc,numpy.mean(ymodel,axis=1),'--',color=modelClr[i])
            ax.fill_between(t_acc,numpy.percentile(ymodel,95,axis=1),
                 numpy.percentile(ymodel,5,axis=1),color=modelClr[i],alpha=0.3)
        # Attributes
        if legendText is not None:
            ax.legend(legendText, loc="upper left", bbox_to_anchor=(1,1))
        if titleText is not None:
            ax.set_title(titleText,{'fontsize':18})
        plt.gca().xaxis.set_major_locator(mdates.DayLocator())
        plt.gca().xaxis.set_major_formatter(matplotlib.dates.DateFormatter('%d-%m-%Y'))
        plt.setp(plt.gca().xaxis.get_majorticklabels(),
            'rotation', 90)
        ax.set_xlim( t_acc[self.extraTime-3], pd.to_datetime(t_acc[-1]))
        ax.set_ylabel('number of patients')
        # Hide the right and top spines
        ax.spines['right'].set_visible(False)
        ax.spines['top'].set_visible(False)
        # Only show ticks on the left and bottom spines
        ax.yaxis.set_ticks_position('left')
        ax.xaxis.set_ticks_position('bottom')
        # enable the grid
        plt.grid(True)
        # To specify the number of ticks on both or any single axes
        ax.xaxis.set_major_locator(plt.MaxNLocator(5))
        ax.yaxis.set_major_locator(plt.MaxNLocator(4))
        if filename is not None:
            plt.savefig(filename,dpi=600,bbox_inches='tight')
        if getfig:
            return fig, ax
        else:
            plt.show()

    def realTimeMPC(self,startDate,data,positions,pastPolicy,parNames,bounds,setpoints,weights,
                        policy_period=7,N=6,P=12,disp=True,polish=True,maxiter=100,popsize=20,
                        dataMkr=['o','v','s','*','^'],modelClr=['green','orange','red','black','blue'],legendText=None,titleText=None,filename=None,getfig=False):

        # -------------------------------------------------------
        # Step 1: Run simulation untill the end of the dataseries
        # -------------------------------------------------------
        # Initialize a vector of dates starting on the user provided startDate and of length data
        t_data = pd.date_range(startDate, freq='D', periods=data[0].size)
        # Calculate length of data to obtain an initial simulation time
        T = len(t_data) + self.extraTime - 1 # number of datapoints
        # make a deepcopy of pastPolicy
        dict1_orig = copy.deepcopy(pastPolicy)
        # add estimated extraTime to past policy vector
        for i in range(len(dict1_orig['t'])):
            dict1_orig['t'][i] = dict1_orig['t'][i] + self.extraTime - 1
        # reset all numX
        self.reset()
        # run simulation
        self.sim(T,checkpoints=dict1_orig)
        # tuple the results, this is necessary to use the positions index
        out = (self.sumS,self.sumE,self.sumI,self.sumA,self.sumM,self.sumCtot,self.sumMi,self.sumICU,self.sumR,self.sumD,self.sumSQ,self.sumEQ,self.sumAQ,self.sumMQ,self.sumRQ)

        # ----------------------------------------------------------------------
        # Step 2: Pass population pools to MPC optimiser, save initial condition
        # ----------------------------------------------------------------------
        # Assign self.initX to local variable initX
        initE = self.initE
        initA = self.initA
        initM = self.initM
        initC = self.initC
        initCicurec = self.initCicurec
        initICU = self.initICU
        initR = self.initR
        initD = self.initD
        initSQ = self.initSQ
        initEQ = self.initEQ
        initAQ = self.initAQ
        initMQ = self.initMQ
        initRQ = self.initRQ
        self.passInitial()

        # ---------------------------
        # Step 3: Optimize controller
        # ---------------------------
        self.optimizePolicy(parNames,bounds,setpoints,positions,weights,policy_period,N,P,disp,polish,maxiter,popsize)
        # Write a different constructHorizon function because this does not work very well
        dict2_orig=self.constructHorizonRealTimeMPC(self.optimalPolicy,parNames,policy_period)

        # ---------------------------
        # Step 4: Merge dictionaries
        # ---------------------------
        chk = self.mergeDict((T-1),dict1_orig,dict2_orig)

        # -------------------------------
        # Step 5: Reset initial condition
        # -------------------------------
        # Assign local variable initX back to self.initX
        self.initE = initE
        self.initA = initA
        self.initM = initM
        self.initC = initC
        self.initCicurec = initCicurec
        self.initCmirec = initCmirec
        self.initMi = initMi
        self.initICU = initICU
        self.initR = initR
        self.initD = initD
        self.initSQ = initSQ
        self.initEQ = initEQ
        self.initAQ = initAQ
        self.initMQ = initMQ
        self.initRQ = initRQ

        # ----------------------
        # Step 6: Simulate model
        # ----------------------
        self.reset()
        T = chk['t'][-1]+int(policy_period)
        self.sim(T,checkpoints=chk)
        # tuple the results, this is necessary to use the positions index
        out = (self.sumS,self.sumE,self.sumA,self.sumM,self.sumCtot,self.sumMi,self.sumICU,self.sumR,self.sumD,self.sumSQ,self.sumEQ,self.sumAQ,self.sumMQ,self.sumRQ)

        # -------------------
        # Step 7: Plot result
        # -------------------
        # Create shifted index vector using self.extraTime
        t_acc = pd.date_range(startDate,freq='D',periods=T+1)-datetime.timedelta(days=self.extraTime-1)
        # Plot figure
        fig, ax = plt.subplots()
        # Plot data
        for i in range(len(data)):
            ax.scatter(t_data,data[i],color="black",marker=dataMkr[i])
        # Plot model prediction
        for i in range(len(data)):
            ymodel = 0
            for j in positions[i]:
                ymodel = ymodel + out[j]
            ax.plot(t_acc,numpy.mean(ymodel,axis=1),'--',color=modelClr[i])
            ax.fill_between(t_acc,numpy.percentile(ymodel,95,axis=1),
                 numpy.percentile(ymodel,5,axis=1),color=modelClr[i],alpha=0.2)
        # Attributes
        if legendText is not None:
            ax.legend(legendText, loc="upper left", bbox_to_anchor=(1,1))
        if titleText is not None:
            ax.set_title(titleText,{'fontsize':18})
        plt.gca().xaxis.set_major_locator(mdates.DayLocator())
        plt.gca().xaxis.set_major_formatter(matplotlib.dates.DateFormatter('%d-%m-%Y'))
        plt.setp(plt.gca().xaxis.get_majorticklabels(),
            'rotation', 90)
        ax.set_xlim( t_acc[self.extraTime-3], pd.to_datetime(t_acc[-1]))
        ax.set_ylabel('number of patients')
        # Hide the right and top spines
        ax.spines['right'].set_visible(False)
        ax.spines['top'].set_visible(False)
        # Only show ticks on the left and bottom spines
        ax.yaxis.set_ticks_position('left')
        ax.xaxis.set_ticks_position('bottom')
        # enable the grid
        plt.grid(True)
        # To specify the number of ticks on both or any single axes
        ax.xaxis.set_major_locator(plt.MaxNLocator(5))
        ax.yaxis.set_major_locator(plt.MaxNLocator(4))
        if filename is not None:
            plt.savefig(filename,dpi=600,bbox_inches='tight')
        if getfig:
            return fig, ax
        else:
            plt.show()

#%%%%%%%%%%%%%%%%%%%%%%%%%%%%%%%%%%%%%%%%
#%%%%%%%%%%%%%%%%%%%%%%%%%%%%%%%%%%%%%%%%<|MERGE_RESOLUTION|>--- conflicted
+++ resolved
@@ -204,13 +204,6 @@
         """
         # length of discrete timestep
         l = 1.0
-<<<<<<< HEAD
-        # number of binominals draws averaged per day
-        n = 10
-        # m0 goes above 1 making the probability of transitioning negative --> recalculate
-        m0 = 0.50
-=======
->>>>>>> a526fa28
         # calculate total population per age bin using 2D array
         N = S + E + I + A + M + C + C_icurec + ICU + R
 
