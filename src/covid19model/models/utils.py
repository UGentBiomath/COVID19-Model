import os
import random
import numpy as np
import pandas as pd
import xarray as xr

abs_dir = os.path.dirname(__file__)
data_path = os.path.join(abs_dir, "../../../data/")

def sample_beta_binomial(n, p, k, size=None):
    p = np.random.beta(k/(1-p), k/p, size=size)
    r = np.random.binomial(n, p)
    return r

def name2nis(name):
    """
    A function to convert the name of a Belgian municipality/arrondissement/province/etc. to its NIS code

    Parameters
    ----------
    name : str
        the name of the municipality/arrondissement/province/etc.

    Returns
    -------
    NIS : float
        the NIS code corresponding with the given name

    """
    # Load the list of name-NIS couples
    name_df=pd.read_csv(os.path.join(data_path, 'raw/GIS/NIS_name.csv'))
    pos_name = name_df['name'].values
    # Convert list of possible names to lowercase only
    pos_name_lower = [string.lower() for string in pos_name]
    name_df['name'] = pos_name_lower
    # Check if input is a string
    if not isinstance(name,str):
        raise TypeError(
            "name2nis input must be a string"
            )
    # Convert input to lowercase
    name = name.lower()
    # Search for a match and return NIS code
    if not name in pos_name_lower:
        raise ValueError(
                "No match for '{0}' found".format(name)
            )
    else:
        return name_df[name_df['name'] == name]['NIS'].values[0]

def read_coordinates_nis(name='arrond'):
    """
    A function to extract from /data/interim/demographic/initN_arrond.csv the list of arrondissement NIS codes
    
    Parameters
    ----------
    name : str
        choose geographical aggregation. Pick between 'arrond', 'municip', 'province'. Default is 'arrond'.

    Returns
    -------
     NIS: list
        a list containing the NIS codes of the 43 Belgian arrondissements

    """
    
    initN_df=pd.read_csv(os.path.join(data_path, 'interim/demographic/initN_' + name + '.csv'), index_col=[0])
    NIS = initN_df.index.values

    return NIS

def dens_dep(rho, xi=0.01):
    """
    A function used by Arenas et al. (2020) and justified by Hu et al. (2013) (https://pubmed.ncbi.nlm.nih.gov/23665296/)

    Parameters
    ----------
    rho : population density
    xi : scale parameter. Default value is 0.01 square kilometer

<<<<<<< HEAD
    Returns
    -------
    f : density dependence value, ranges between 1 and 2
    """

    f = 1 + ( 1 - np.exp(-xi * rho) )

    return f

def read_areas(name='arrond'):
    """
    Reads full CSV with area per NIS code
    
    Parameters
    ----------
    name : str
        Choose between municipalities ('municip'), arrondissements ('arrond') or provinces ('province'). Defaults is 'arrond'
    
    Returns
    -------
    areas : dictionary
        NIS codes are keys, values are population in square meters
    """
    
    areas_df = pd.read_csv(os.path.join(data_path, 'interim/demographic/area_' + name + '.csv'), index_col='NIS')
    areas = areas_df['area'].to_dict()
    
    return areas

def read_pops(name='arrond'):
    """
    Reads initial population per age and per area
    
    Parameters
    ----------
    name : str
        choose geographical aggregation. Pick between 'arrond', 'municip', 'province'. Default is 'arrond'.
        
    Returns
    -------
    pops : dictionary
        NIS codes are keys, values are dictionaries. The inner dictionary has population classes as keys and
        population per age class and per NIS code as values.
        Age classes are [0,10), [10,20), ... , [80, 110)
    """
    
    pops_df = pd.read_csv(os.path.join(data_path, 'interim/demographic/initN_' + name + '.csv'), index_col='NIS')
    pops = pops_df.T.to_dict()
    
    return pops
=======
    return NIS

def draw_sample_COVID19_SEIRD(parameter_dictionary,samples_dict):
    """
    A function to draw parameter samples obtained with MCMC during model calibration and assign them to the parameter dictionary of the model.
    Tailor-made for the BIOMATH COVID-19 SEIRD model.

    Parameters
    ----------
    model : object
        BIOMATH model object
    
    samples_dict : dictionary
        Dictionary containing the samples of the sampled parameters: beta, l and tau.

    Returns
    ----------
    model : object
        BIOMATH model object

    """
    # Use posterior samples of fitted parameters
    parameter_dictionary['beta'] = np.random.choice(samples_dict['beta'],1,replace=False)
    idx,parameter_dictionary['l'] = random.choice(list(enumerate(samples_dict['l'])))
    parameter_dictionary['tau'] = samples_dict['tau'][idx]
    parameter_dictionary['prevention'] = samples_dict['prevention'][idx]
    return parameter_dictionary
>>>>>>> af37093c
<|MERGE_RESOLUTION|>--- conflicted
+++ resolved
@@ -51,7 +51,7 @@
 def read_coordinates_nis(name='arrond'):
     """
     A function to extract from /data/interim/demographic/initN_arrond.csv the list of arrondissement NIS codes
-    
+
     Parameters
     ----------
     name : str
@@ -63,7 +63,7 @@
         a list containing the NIS codes of the 43 Belgian arrondissements
 
     """
-    
+
     initN_df=pd.read_csv(os.path.join(data_path, 'interim/demographic/initN_' + name + '.csv'), index_col=[0])
     NIS = initN_df.index.values
 
@@ -78,7 +78,6 @@
     rho : population density
     xi : scale parameter. Default value is 0.01 square kilometer
 
-<<<<<<< HEAD
     Returns
     -------
     f : density dependence value, ranges between 1 and 2
@@ -91,32 +90,32 @@
 def read_areas(name='arrond'):
     """
     Reads full CSV with area per NIS code
-    
+
     Parameters
     ----------
     name : str
         Choose between municipalities ('municip'), arrondissements ('arrond') or provinces ('province'). Defaults is 'arrond'
-    
+
     Returns
     -------
     areas : dictionary
         NIS codes are keys, values are population in square meters
     """
-    
+
     areas_df = pd.read_csv(os.path.join(data_path, 'interim/demographic/area_' + name + '.csv'), index_col='NIS')
     areas = areas_df['area'].to_dict()
-    
+
     return areas
 
 def read_pops(name='arrond'):
     """
     Reads initial population per age and per area
-    
+
     Parameters
     ----------
     name : str
         choose geographical aggregation. Pick between 'arrond', 'municip', 'province'. Default is 'arrond'.
-        
+
     Returns
     -------
     pops : dictionary
@@ -124,13 +123,11 @@
         population per age class and per NIS code as values.
         Age classes are [0,10), [10,20), ... , [80, 110)
     """
-    
+
     pops_df = pd.read_csv(os.path.join(data_path, 'interim/demographic/initN_' + name + '.csv'), index_col='NIS')
     pops = pops_df.T.to_dict()
-    
+
     return pops
-=======
-    return NIS
 
 def draw_sample_COVID19_SEIRD(parameter_dictionary,samples_dict):
     """
@@ -141,7 +138,7 @@
     ----------
     model : object
         BIOMATH model object
-    
+
     samples_dict : dictionary
         Dictionary containing the samples of the sampled parameters: beta, l and tau.
 
@@ -156,5 +153,4 @@
     idx,parameter_dictionary['l'] = random.choice(list(enumerate(samples_dict['l'])))
     parameter_dictionary['tau'] = samples_dict['tau'][idx]
     parameter_dictionary['prevention'] = samples_dict['prevention'][idx]
-    return parameter_dictionary
->>>>>>> af37093c
+    return parameter_dictionary