--- conflicted
+++ resolved
@@ -163,50 +163,6 @@
             parameter_dictionary['prevention'] = samples_dict['prevention'][idx]
     return parameter_dictionary
 
-<<<<<<< HEAD
-def social_policy_func(t,param,policy_time,policy1,policy2,tau,l):
-    """
-    Delayed ramp social policy function to implement a gradual change between policy1 and policy2.
-
-    Parameters
-    ----------
-    t : int
-        Time parameter. Runs simultaneously with simulation time
-    param :
-        Currently obsolete parameter that may be used in a future stage
-    policy_time : int
-        Time in the simulation at which a new policy is imposed
-    policy1 : float or int or list or matrix
-        Value corresponding to the policy before t = policy_time (e.g. full mobility)
-    policy2 : float or int or list or matrix (same dimensions as policy1)
-        Value corresponding to the policy after t = policy_time (e.g. 50% mobility)
-    tau : int
-        Delayed ramp parameter: number of days before the new policy has any effect
-    l : int
-        Delayed ramp parameter: number of days after t = policy_time + tau the new policy reaches full effect (policy2)
-
-    Return
-    ------
-    state : float or int or list or matrix
-        Either policy1, policy2 or an intermediate state.
-
-    """
-    # Nothing changes before policy_time
-    if t < policy_time:
-        state = policy1
-    # From t = policy time onward, the delayed ramp takes effect toward policy2
-    else:
-        # Time starting at policy_time
-        tt = t-policy_time
-        if tt <= tau:
-            state = policy1
-        if (tt > tau) & (tt <= tau + l):
-            intermediate = (policy2 - policy1) / l * (tt - tau) + policy1
-            state = intermediate
-        if tt > tau + l:
-            state = policy2
-    return state
-=======
 def draw_sample_COVID19_SEIRD_google(param_dict,samples_dict,google=False):
     """
     A function to draw parameter samples obtained with MCMC during model calibration and assign them to the parameter dictionary of the model.
@@ -216,7 +172,7 @@
     ----------
     param_dict : dict
         Parameter dictionary of the BIOMATH COVID-19 model.
-    
+
     samples_dict : dictionary
         Dictionary containing the MCMC samples of the BIOMATH COVID-19 model parameters: beta, l and tau.
 
@@ -226,10 +182,10 @@
         Parameter dictionary of the BIOMATH COVID-19 model.
 
     """
-    
+
     param_dict['beta'] = np.random.choice(samples_dict['beta'],1,replace=False)
     idx,param_dict['l'] = random.choice(list(enumerate(samples_dict['l'])))
-    param_dict['tau'] = samples_dict['tau'][idx]    
+    param_dict['tau'] = samples_dict['tau'][idx]
     return param_dict
 
 
@@ -242,7 +198,7 @@
     ----------
     param_dict : dict
         Parameter dictionary of the BIOMATH COVID-19 model.
-    
+
     samples_dict : dictionary
         Dictionary containing the MCMC samples of the BIOMATH COVID-19 model parameters: beta, l and tau.
 
@@ -254,7 +210,6 @@
     """
     param_dict['beta'] = np.random.choice(samples_dict['beta'],1,replace=False)
     return param_dict
->>>>>>> 4ff8f6af
 
 def dens_dep(rho, xi=0.01):
     """
