import os
import random
import numpy as np
import pandas as pd
import xarray as xr
<<<<<<< HEAD
import zarr
=======
>>>>>>> af37093c

abs_dir = os.path.dirname(__file__)
data_path = os.path.join(abs_dir, "../../../data/")

def sample_beta_binomial(n, p, k, size=None):
    p = np.random.beta(k/(1-p), k/p, size=size)
    r = np.random.binomial(n, p)
    return r

def name2nis(name):
    """
    A function to convert the name of a Belgian municipality/arrondissement/province/etc. to its NIS code

    Parameters
    ----------
    name : str
        the name of the municipality/arrondissement/province/etc.

    Returns
    -------
    NIS : float
        the NIS code corresponding with the given name

    """
    # Load the list of name-NIS couples
    name_df=pd.read_csv(os.path.join(data_path, 'raw/GIS/NIS_name.csv'))
    pos_name = name_df['name'].values
    # Convert list of possible names to lowercase only
    pos_name_lower = [string.lower() for string in pos_name]
    name_df['name'] = pos_name_lower
    # Check if input is a string
    if not isinstance(name,str):
        raise TypeError(
            "name2nis input must be a string"
            )
    # Convert input to lowercase
    name = name.lower()
    # Search for a match and return NIS code
    if not name in pos_name_lower:
        raise ValueError(
                "No match for '{0}' found".format(name)
            )
    else:
        return name_df[name_df['name'] == name]['NIS'].values[0]

def read_coordinates_nis(spatial='arr'):
    """
    A function to extract from /data/interim/demographic/initN_arrond.csv the list of arrondissement NIS codes

    Parameters
    ----------
    spatial : str
        choose geographical aggregation. Pick between 'arr', 'mun', 'prov', 'test'. Default is 'arr'.

    Returns
    -------
     NIS: list
        a list containing the NIS codes of the 43 Belgian arrondissements, 581 municipalities, 10 provinces (+ Brussels-Capital), or 3
        arrondissements in the 'test' case (Antwerp, Brussels, Gent)

    """

    initN_df=pd.read_csv(os.path.join(data_path, 'interim/demographic/initN_' + spatial + '.csv'), index_col=[0])
    NIS = initN_df.index.values

    return NIS

def draw_sample_COVID19_SEIRD(parameter_dictionary,samples_dict):
    """
    A function to draw parameter samples obtained with MCMC during model calibration and assign them to the parameter dictionary of the model.
    Tailor-made for the BIOMATH COVID-19 SEIRD model.

    Parameters
    ----------
    model : object
        BIOMATH model object

    samples_dict : dictionary
        Dictionary containing the samples of the sampled parameters: beta, l and tau.

    Returns
    -------
    model : object
        BIOMATH model object

    """
    # Use posterior samples of fitted parameters
    parameter_dictionary['beta'] = np.random.choice(samples_dict['beta'],1,replace=False)
    idx,parameter_dictionary['l'] = random.choice(list(enumerate(samples_dict['l'])))
    parameter_dictionary['tau'] = samples_dict['tau'][idx]
    parameter_dictionary['prevention'] = samples_dict['prevention'][idx]
    return parameter_dictionary

def social_policy_func(t,param,policy_time,policy1,policy2,tau,l):
    """
    Delayed ramp social policy function to implement a gradual change between policy1 and policy2.
    
    Parameters
    ----------
    t : int
        Time parameter. Runs simultaneously with simulation time
    param : 
        Currently obsolete parameter that may be used in a future stage
    policy_time : int
        Time in the simulation at which a new policy is imposed
    policy1 : float or int or list or matrix
        Value corresponding to the policy before t = policy_time (e.g. full mobility)
    policy2 : float or int or list or matrix (same dimensions as policy1)
        Value corresponding to the policy after t = policy_time (e.g. 50% mobility)
    tau : int
        Delayed ramp parameter: number of days before the new policy has any effect
    l : int
        Delayed ramp parameter: number of days after t = policy_time + tau the new policy reaches full effect (policy2)
        
    Return
    ------
    state : float or int or list or matrix
        Either policy1, policy2 or an intermediate state.
        
    """
    # Nothing changes before policy_time
    if t < policy_time:
        state = policy1
    # From t = policy time onward, the delayed ramp takes effect toward policy2
    else:
        # Time starting at policy_time
        tt = t-policy_time
        if tt <= tau:
            state = policy1
        if (tt > tau) & (tt <= tau + l):
            intermediate = (policy2 - policy1) / l * (tt - tau) + policy1
            state = intermediate
        if tt > tau + l:
            state = policy2
    return state

def dens_dep(rho, xi=0.01):
    """
    A function used by Arenas et al. (2020) and justified by Hu et al. (2013) (https://pubmed.ncbi.nlm.nih.gov/23665296/)

    Parameters
    ----------
    rho : population density
    xi : scale parameter. Default value is 0.01 square kilometer

    Returns
    -------
    f : density dependence value, ranges between 1 and 2
    """

<<<<<<< HEAD
    f = 1 + ( 1 - np.exp(-xi * rho) )

    return f

def read_areas(spatial='arr'):
    """
    Reads full CSV with area per NIS code

    Parameters
    ----------
    spatial : str
        Choose between municipalities ('mun'), arrondissements ('arr'), provinces ('prov') or Antwerp-Brussel-Gent ('test').
        Defaults is 'arr'

    Returns
    -------
    areas : dictionary
        NIS codes are keys, values are population in square meters
    """

    areas_df = pd.read_csv(os.path.join(data_path, 'interim/demographic/area_' + spatial + '.csv'), index_col='NIS')
    areas = areas_df['area'].to_dict()

    return areas

def read_pops(spatial='arr'):
    """
    Reads initial population per age and per area

    Parameters
    ----------
    spatial : str
        choose geographical aggregation. Pick between 'arr', 'mun', 'prov', or 'test'. Default is 'arr'.

    Returns
    -------
    pops : dictionary
        NIS codes are keys, values are dictionaries. The inner dictionary has population classes as keys and
        population per age class and per NIS code as values.
        Age classes are [0,10), [10,20), ... , [80, 110)
    """

    pops_df = pd.read_csv(os.path.join(data_path, 'interim/demographic/initN_' + spatial + '.csv'), index_col='NIS')
    pops = pops_df.T.to_dict()

    return pops

def save_sim(out, name, group, new=False, descr=None, verbose=True):
    """Save the output xarray of a simulation as a zarr file for future reference. Especially pertinent when simulation takes a long time to process, such that simulations may be saved in a database.
    
    Parameters
    ----------
    out : xarray object
        output of the base sim function: xarray with dimensions 'time' and 'draws', and possibly 'Nc' (age stratification) and 'place' (geographical stratification), and attributes "parameters" (which holds a dictionary)
    name : string
        Name under which to save the zarr directory. If no directory path is provided, the directory is saved in the current location.
    group : string
        Name of the group in the zarr file to save the particular model scenario under
    new : Boolean
        If True, creates a new zarr file with name provided in the function argument. False by default.
    descr : string
        Description of the particular simulation inside the group. This is saved as an attribute.
    verbose : Boolean
        Print under which file and group name the xarray data has been saved. True by default.
    """
    
    # Check the zarr name format
    if (type(name) != str) or (name[-5:] != '.zarr'):
        raise Exception(f"The 'name' parameter value '{name}' is invalid. 'name' should be a string with a .zarr extension.")
    
    # Check whether the zarr directory exists
    if (new == False) and not os.path.isdir(name):
        raise Exception(f"The 'name' parameter value '{name}' does not exist. If you want to create a new zarr file with this name, include 'new=True' in the function arguments.")
    
    if (new == True) and os.path.isdir(name):
        raise Exception(f"Cannot create new zarr file with name '{name}' because it already exists. Either add a group to this zarr file, or create a new zarr directory with a different name.")
        
    if os.path.isdir(name + '/' + group):
        raise Exception(f"The group '{group}' already exists in the zarr directory '{name}'. Create a new group or a new zarr directory.")
    
    # Check description properties
    if not descr:
        descr = 'No description provided'
    if type(descr) != str:
        raise Exception(f"The description '{descr}' is invalid. The 'descr' parameter value should be a string.")
    
    # Save the zarr directory and group
    out.attrs['description'] = descr
    out.to_zarr(name, group=group)
    
    # Include message if verbose (default)
    if verbose:
        if new:
            message = f"Saved simulation output in newly created zarr directory '{name}' under the group '{group}'"
        else:
            message = f"Added simulation output to zarr directory '{name} under the group '{group}'"
        print(message)
        print("Description:")
        print("------------")
        print(f"'{descr}'")
    
    
def open_sim(name, group, verbose=True):
    """Open the saved simulation output xarray and (optionally) display the main characteristics
    
    Parameters
    ----------
    name : str
        directory and name of the main zarr file
    group : str
        name of the group within the zarr directory in which the xarray is saved
    verbose : Boolean
        Print description and dimensional information of the simulation. Default is True.
    """
    
    # Check the zarr name format
    if (type(name) != str) or (name[-5:] != '.zarr'):
        raise Exception(f"The 'name' parameter value '{name}' is invalid. 'name' should be a string with a .zarr extension.")
    
    # Verify whether the file and group exists
    if not os.path.isdir(name + '/' + group):
        raise Exception(f"The group '{name}/{group}' does not exist. Check the 'name' and 'group' parameter values.")
    
    # Open xarray from zarr
    out = xr.open_zarr(name, group=group)
    if 'description' in out.attrs.keys():
        descr = out.attrs['description']
    
    if verbose:
        print(f"Opened simulation output that is saved in {name}/{group}")
        print('')
        print('Dimensions:')
        print('-----------')
        for key, value in out.dims.items(): print(f"{key}: {value}")
        print('')
        print('Description')
        print('-----------')
        if descr:
            print(f"'{descr}'")
        else:
            print("WARNING: No 'description' attribute in opened model output. Has it been saved properly, using the save_sim() function?")
            
    return out
=======
    return NIS

def draw_sample_COVID19_SEIRD(parameter_dictionary,samples_dict):
    """
    A function to draw parameter samples obtained with MCMC during model calibration and assign them to the parameter dictionary of the model.
    Tailor-made for the BIOMATH COVID-19 SEIRD model.

    Parameters
    ----------
    model : object
        BIOMATH model object
    
    samples_dict : dictionary
        Dictionary containing the samples of the sampled parameters: beta, l and tau.

    Returns
    ----------
    model : object
        BIOMATH model object

    """
    # Use posterior samples of fitted parameters
    parameter_dictionary['beta'] = np.random.choice(samples_dict['beta'],1,replace=False)
    idx,parameter_dictionary['l'] = random.choice(list(enumerate(samples_dict['l'])))
    parameter_dictionary['tau'] = samples_dict['tau'][idx]
    parameter_dictionary['prevention'] = samples_dict['prevention'][idx]
    return parameter_dictionary
>>>>>>> af37093c
<|MERGE_RESOLUTION|>--- conflicted
+++ resolved
@@ -3,10 +3,7 @@
 import numpy as np
 import pandas as pd
 import xarray as xr
-<<<<<<< HEAD
 import zarr
-=======
->>>>>>> af37093c
 
 abs_dir = os.path.dirname(__file__)
 data_path = os.path.join(abs_dir, "../../../data/")
@@ -157,7 +154,6 @@
     f : density dependence value, ranges between 1 and 2
     """
 
-<<<<<<< HEAD
     f = 1 + ( 1 - np.exp(-xi * rho) )
 
     return f
@@ -300,33 +296,4 @@
         else:
             print("WARNING: No 'description' attribute in opened model output. Has it been saved properly, using the save_sim() function?")
             
-    return out
-=======
-    return NIS
-
-def draw_sample_COVID19_SEIRD(parameter_dictionary,samples_dict):
-    """
-    A function to draw parameter samples obtained with MCMC during model calibration and assign them to the parameter dictionary of the model.
-    Tailor-made for the BIOMATH COVID-19 SEIRD model.
-
-    Parameters
-    ----------
-    model : object
-        BIOMATH model object
-    
-    samples_dict : dictionary
-        Dictionary containing the samples of the sampled parameters: beta, l and tau.
-
-    Returns
-    ----------
-    model : object
-        BIOMATH model object
-
-    """
-    # Use posterior samples of fitted parameters
-    parameter_dictionary['beta'] = np.random.choice(samples_dict['beta'],1,replace=False)
-    idx,parameter_dictionary['l'] = random.choice(list(enumerate(samples_dict['l'])))
-    parameter_dictionary['tau'] = samples_dict['tau'][idx]
-    parameter_dictionary['prevention'] = samples_dict['prevention'][idx]
-    return parameter_dictionary
->>>>>>> af37093c
+    return out