--- conflicted
+++ resolved
@@ -84,57 +84,8 @@
 
     """
     # Use posterior samples of fitted parameters
-<<<<<<< HEAD
-    model.parameters['beta'] = np.random.choice(samples_dict['beta'],1,replace=False)
-    idx,model.parameters['l'] = random.choice(list(enumerate(samples_dict['l'])))
-    model.parameters['tau'] = samples_dict['tau'][idx]
-    model.parameters['prevention'] = samples_dict['prevention'][idx]
-    return model
-
-def MC_sim(model,N,T,draw_function=None,*samples):
-    """
-    A function to perform N repeated simulations of T days with 'model'.
-    Can optionally use samples draw using MCMC to perform the simulation.
-
-    Parameters
-    ----------
-    model : object
-        BIOMATH model object
-
-    N : int
-        Number of repeated simulations
-    
-    T : int
-        length of simulation
-
-    Optional parameters
-    -------------------
-    draw_function: function
-        Function that draws MCMC parameters and assigns them to the model object.
-    
-    samples: dictionary
-        Dictionary containing the sampled parameters. To be used by 'draw_function'.
-
-    Returns
-    ----------
-    dataset : xarray dataset
-        Contains an extra dimension "MC" for "Monte-Carlo".
-
-    """
-
-    if draw_function:
-        model = draw_function(model,samples[0])
-    dataset = model.sim(T)
-    for i in range(N-1):
-        if draw_function:
-            model = draw_function(model,samples[0])
-        dataset = xr.concat([dataset, model.sim(T)], "MC")
-        
-    return dataset
-=======
     parameter_dictionary['beta'] = np.random.choice(samples_dict['beta'],1,replace=False)
     idx,parameter_dictionary['l'] = random.choice(list(enumerate(samples_dict['l'])))
     parameter_dictionary['tau'] = samples_dict['tau'][idx]
     parameter_dictionary['prevention'] = samples_dict['prevention'][idx]
-    return parameter_dictionary
->>>>>>> f154ef97
+    return parameter_dictionary