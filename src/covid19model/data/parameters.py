--- conflicted
+++ resolved
@@ -61,33 +61,6 @@
     -----------
     parameters = get_COVID19_SEIRD_parameters()
     """
-<<<<<<< HEAD
-    abs_dir = os.path.dirname(__file__)
-    rel_dir = os.path.join(abs_dir, "../../../data/raw/model_parameters")
-
-    # Initialize parameters dictionary
-    parameters = {}
-
-    # Assign Nc_total from the Polymod study to the parameters dictionary
-    initN, Nc_home, Nc_work, Nc_schools, Nc_transport, Nc_leisure, Nc_others, Nc_total = polymod.get_interaction_matrices()
-    parameters['Nc'] = Nc_total
-
-    # Verity_etal
-    df = pd.read_csv(os.path.join(rel_dir, "verity_etal.csv"), sep=',',header='infer')
-    parameters['h'] =  np.array(df.loc[:,'symptomatic_hospitalized'].astype(float).tolist())/100
-    parameters['icu'] = np.array(df.loc[:,'hospitalized_ICU'].astype(float).tolist())/100
-    parameters['c'] = 1-parameters['icu']
-    parameters['m0'] = np.array(df.loc[:,'CFR'].astype(float).tolist())/100/parameters['h']/parameters['icu']
-
-    # Abrams_etal
-    df_asymp = pd.read_csv(os.path.join(rel_dir, "wu_etal.csv"), sep=',',header='infer')
-    parameters['a'] =  np.array(df_asymp.loc[:,'fraction asymptomatic'].astype(float).tolist())
-    parameters['m'] = 1-parameters['a']
-
-    # Other parameters
-    df_other_pars = pd.read_csv(os.path.join(rel_dir, "others.csv"), sep=',',header='infer')
-    parameters.update(df_other_pars.T.to_dict()[0])
-=======
 
     abs_dir = os.path.dirname(__file__)
     par_path = os.path.join(abs_dir, "../../../data/raw/model_parameters/")
@@ -125,7 +98,6 @@
     # Other parameters
     df_other_pars = pd.read_csv(os.path.join(par_path,"others.csv"), sep=',',header='infer')
     pars_dict.update(df_other_pars.T.to_dict()[0])
->>>>>>> bce0399a
 
     # Fitted parameters
     pars_dict['beta'] = 0.03492
