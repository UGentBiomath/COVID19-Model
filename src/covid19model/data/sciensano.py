--- conflicted
+++ resolved
@@ -129,72 +129,6 @@
     df["C_80_89"] = df_cases.loc[(df_cases['AGEGROUP'] == '80-89')].resample('D', on='DATE')['CASES'].sum()
     df["C_90+"] = df_cases.loc[(df_cases['AGEGROUP'] == '90+')].resample('D', on='DATE')['CASES'].sum()
     
-<<<<<<< HEAD
-    return df.fillna(0)
-
-def get_sciensano_COVID19_data_spatial(agg='arr', values='hospitalised_IN', moving_avg=True):
-    """
-    This function returns the spatially explicit private Sciensano data
-    on COVID-19 related confirmed cases, hospitalisations, or hospital deaths.
-    A copy of the downloaded dataset is automatically saved in the /data/raw folder.
-    
-    NOTE that this raw data is NOT automatically uploaded to the Git repository, considering it is nonpublic data.
-    Instead, download the processed data from the S-drive (data/interim/sciensano) and copy it to data/interim/nonpublic_timeseries.
-    The nonpublic_timeseries directory is added to the .gitignore, so it is not uploaded to the repository.
-    
-    TO DO: function currently does *not* support loading data at level of postal codes (from all_nonpublic_timeseries_Postcode.csv).
-    
-    TO DO: currently gives a pandas copy warning if values='all' and moving_avg=True.
-    
-    Parameters
-    ----------
-    agg : str
-        Aggregation level. Either 'prov', 'arr' or 'mun', for provinces, arrondissements or municipalities, respectively. Note that not all data is available on every aggregation level.
-    values : str
-        Choose which time series is to be loaded. Options are 'confirmed_cases', 'tested_cases', 'confirmed_per_tested_5days_window', 'hospitalised_IN' (default), 'recovered', 'deceased_hosp', 'ICU', 'confirmed_cases_per_100k', 'hospitalised_IN_per_100k', 'recovered_per_100k', 'deceased_hosp_per_100k', 'ICU_per_100k'. Choose 'all' to return full data.
-    moving_avg : boolean
-        If True (default), the 7-day moving average of the data is taken to smooth out the weekend effect.
-    
-    Returns
-    -------
-    df : pandas.DataFrame
-        DataFrame with the sciensano data of the chosen values on daily basis (with or without 7-day averaging).
-    """
-
-    # Exceptions
-    if agg not in ['prov', 'arr', 'mun']:
-        raise Exception(f"Aggregation level {agg} not recognised. Choose between agg = 'prov', 'arr' or 'mun'.")
-        
-    accepted_values=['confirmed_cases', 'tested_cases', 'confirmed_per_tested_5days_window', 'hospitalised_IN', 'recovered', 'deceased_hosp', 'ICU', 'confirmed_cases_per_100k', 'hospitalised_IN_per_100k', 'recovered_per_100k', 'deceased_hosp_per_100k', 'ICU_per_100k']
-    if values not in (accepted_values + ['all']):
-        raise Exception(f"Value type {values} not recognised. Choose between 'confirmed_cases', 'tested_cases', 'confirmed_per_tested_5days_window', 'hospitalised_IN', 'recovered', 'deceased_hosp', 'ICU', 'confirmed_cases_per_100k', 'hospitalised_IN_per_100k', 'recovered_per_100k', 'deceased_hosp_per_100k', or 'ICU_per_100k'. Choose 'all' to return full data.")
-
-    # Data location
-    abs_dir = os.path.dirname(__file__)
-    nonpublic_dir_rel = f"../../../data/interim/nonpublic_timeseries/all_nonpublic_timeseries_{agg}.csv"
-    nonpublic_dir_abs = os.path.join(abs_dir, nonpublic_dir_rel)
-    
-    # Load data with or without moving average
-    if values=='all':
-        nonpublic_df = pd.read_csv(nonpublic_dir_abs, parse_dates=['DATE']).pivot_table(index='DATE', columns=f'NIS_{agg}').fillna(0)
-        if moving_avg:
-            from covid19model.visualization.utils import moving_avg
-            for value in accepted_values:
-                for NIS in nonpublic_df[value].columns:
-                    nonpublic_df[value][[NIS]] = moving_avg(nonpublic_df[value][[NIS]])
-            nonpublic_df.dropna(inplace=True) # remove first and last 3 days (NA due to averaging)
-    else:
-        nonpublic_df = pd.read_csv(nonpublic_dir_abs, parse_dates=['DATE']).pivot_table(index='DATE', columns=f'NIS_{agg}', values=values).fillna(0)
-        if moving_avg:
-            from covid19model.visualization.utils import moving_avg
-            for NIS in nonpublic_df.columns:
-                nonpublic_df[[NIS]] = moving_avg(nonpublic_df[[NIS]])
-            nonpublic_df.dropna(inplace=True) # remove first and last 3 days (NA due to averaging)
-
-    return nonpublic_df
-
-    
-=======
     # -----------
     # Vaccination
     # -----------
@@ -219,4 +153,66 @@
     df["V2_85+"] = df_vacc[((df_vacc['DOSE'] == 'B')&(df_vacc['AGEGROUP'] == '85+'))].resample('D', on='DATE')['COUNT'].sum()
 
     return df.fillna(0)
->>>>>>> 155250ab
+
+def get_sciensano_COVID19_data_spatial(agg='arr', values='hospitalised_IN', moving_avg=True):
+    """
+    This function returns the spatially explicit private Sciensano data
+    on COVID-19 related confirmed cases, hospitalisations, or hospital deaths.
+    A copy of the downloaded dataset is automatically saved in the /data/raw folder.
+    
+    NOTE that this raw data is NOT automatically uploaded to the Git repository, considering it is nonpublic data.
+    Instead, download the processed data from the S-drive (data/interim/sciensano) and copy it to data/interim/nonpublic_timeseries.
+    The nonpublic_timeseries directory is added to the .gitignore, so it is not uploaded to the repository.
+    
+    TO DO: function currently does *not* support loading data at level of postal codes (from all_nonpublic_timeseries_Postcode.csv).
+    
+    TO DO: currently gives a pandas copy warning if values='all' and moving_avg=True.
+    
+    Parameters
+    ----------
+    agg : str
+        Aggregation level. Either 'prov', 'arr' or 'mun', for provinces, arrondissements or municipalities, respectively. Note that not all data is available on every aggregation level.
+    values : str
+        Choose which time series is to be loaded. Options are 'confirmed_cases', 'tested_cases', 'confirmed_per_tested_5days_window', 'hospitalised_IN' (default), 'recovered', 'deceased_hosp', 'ICU', 'confirmed_cases_per_100k', 'hospitalised_IN_per_100k', 'recovered_per_100k', 'deceased_hosp_per_100k', 'ICU_per_100k'. Choose 'all' to return full data.
+    moving_avg : boolean
+        If True (default), the 7-day moving average of the data is taken to smooth out the weekend effect.
+    
+    Returns
+    -------
+    df : pandas.DataFrame
+        DataFrame with the sciensano data of the chosen values on daily basis (with or without 7-day averaging).
+    """
+
+    # Exceptions
+    if agg not in ['prov', 'arr', 'mun']:
+        raise Exception(f"Aggregation level {agg} not recognised. Choose between agg = 'prov', 'arr' or 'mun'.")
+        
+    accepted_values=['confirmed_cases', 'tested_cases', 'confirmed_per_tested_5days_window', 'hospitalised_IN', 'recovered', 'deceased_hosp', 'ICU', 'confirmed_cases_per_100k', 'hospitalised_IN_per_100k', 'recovered_per_100k', 'deceased_hosp_per_100k', 'ICU_per_100k']
+    if values not in (accepted_values + ['all']):
+        raise Exception(f"Value type {values} not recognised. Choose between 'confirmed_cases', 'tested_cases', 'confirmed_per_tested_5days_window', 'hospitalised_IN', 'recovered', 'deceased_hosp', 'ICU', 'confirmed_cases_per_100k', 'hospitalised_IN_per_100k', 'recovered_per_100k', 'deceased_hosp_per_100k', or 'ICU_per_100k'. Choose 'all' to return full data.")
+
+    # Data location
+    abs_dir = os.path.dirname(__file__)
+    nonpublic_dir_rel = f"../../../data/interim/nonpublic_timeseries/all_nonpublic_timeseries_{agg}.csv"
+    nonpublic_dir_abs = os.path.join(abs_dir, nonpublic_dir_rel)
+    
+    # Load data with or without moving average
+    if values=='all':
+        nonpublic_df = pd.read_csv(nonpublic_dir_abs, parse_dates=['DATE']).pivot_table(index='DATE', columns=f'NIS_{agg}').fillna(0)
+        if moving_avg:
+            from covid19model.visualization.utils import moving_avg
+            for value in accepted_values:
+                for NIS in nonpublic_df[value].columns:
+                    nonpublic_df[value][[NIS]] = moving_avg(nonpublic_df[value][[NIS]])
+            nonpublic_df.dropna(inplace=True) # remove first and last 3 days (NA due to averaging)
+    else:
+        nonpublic_df = pd.read_csv(nonpublic_dir_abs, parse_dates=['DATE']).pivot_table(index='DATE', columns=f'NIS_{agg}', values=values).fillna(0)
+        if moving_avg:
+            from covid19model.visualization.utils import moving_avg
+            for NIS in nonpublic_df.columns:
+                nonpublic_df[[NIS]] = moving_avg(nonpublic_df[[NIS]])
+            nonpublic_df.dropna(inplace=True) # remove first and last 3 days (NA due to averaging)
+
+    return nonpublic_df
+
+    