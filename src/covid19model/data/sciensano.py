import os
import datetime
import pandas as pd
import numpy as np

<<<<<<< HEAD
def get_sciensano_COVID19_data():
    """Download Sciensano hospitalisation cases data 
=======
def get_sciensano_COVID19_data(update=True):
    """Download Sciensano hospitalisation cases data
>>>>>>> abe6f4f3

    This function returns the publically available Sciensano data
    on COVID-19 related hospitalisations.A copy of the downloaded dataset
    is automatically saved in the /data/raw folder.

    Parameters
    ----------
    update : boolean (default True)
        True if you want to update the data,
        False if you want to read only previously saved data

    Returns
    -----------
<<<<<<< HEAD
    index : pd.DatetimeIndex
        datetimes for which a data point is available
    initial :  str 'YYYY-MM-DD'
        initial date of records as string
    ICU_tot : np.array
        total number of hospitalised patients in ICU
    H_tot : np.array
        total number of hospitalised patients (according to Sciensano)
    H_in : np.array
        total number of patients going to hospital on given date
    H_out: np.array
        total number of patients discharged from hospital on given data
    H_tot_cumsum: np.array
        calculated total number of patients in hospital
        calculated as by taking the cumulative sum of H_net = H_in - H_out
    
=======
    df : pandas.DataFrame
        DataFrame with the sciensano data on daily basis. The following columns
        are returned:

        - pd.DatetimeIndex : datetimes for which a data point is available
        - H_tot : total number of hospitalised patients (according to Sciensano)
        - ICU_tot : total number of hospitalised patients in ICU
        - H_in : total number of patients going to hospital on given date
        - H_out : total number of patients discharged from hospital on given data
        - H_tot_cumsum : calculated total number of patients in hospital,
              calculated as by taking the cumulative sum of H_net = H_in - H_out

>>>>>>> abe6f4f3
    Notes
    ----------
    The data is extracted from Sciensano database: https://epistat.wiv-isp.be/covid/
    Variables in raw dataset are documented here: https://epistat.sciensano.be/COVID19BE_codebook.pdf

    Example use
    -----------
    >>> # download data from sciensano website and store new version
    >>> sciensano_data = get_sciensano_data(update=True)
    >>> # load data from raw data directory (no new download)
    >>> sciensano_data = get_sciensano_data()
    """
    # Data source
    url = 'https://epistat.sciensano.be/Data/COVID19BE.xlsx'
    abs_dir = os.path.dirname(__file__)

    if update==True:
        # Extract hospitalisation data from source
        df = pd.read_excel(url, sheet_name="HOSP")
        # save a copy in the raw folder
        rel_dir = os.path.join(abs_dir, '../../../data/raw/sciensano/COVID19BE_HOSP.csv')
        df.to_csv(rel_dir, index=False)
    else:
        df = pd.read_csv(os.path.join(abs_dir,
        '../../../data/raw/sciensano/COVID19BE_HOSP.csv'), parse_dates=['DATE'])

    # Resample data from all regions and sum all values for each date
<<<<<<< HEAD
    data = df.loc[:,['DATE','TOTAL_IN','TOTAL_IN_ICU','NEW_IN','NEW_OUT']]
    data = data.resample('D', on='DATE').sum()
    H_tot = np.array([data.loc[:,'TOTAL_IN'].tolist()]).flatten() # export as 1D array
    ICU_tot = np.array([data.loc[:,'TOTAL_IN_ICU'].tolist()]).flatten() # export as 1D array
    H_in = np.array([data.loc[:,'NEW_IN'].tolist()]).flatten() # export as 1D array
    H_out = np.array([data.loc[:,'NEW_OUT'].tolist()]).flatten() # export as 1D array
    H_tot_cumsum=np.reshape(np.cumsum(H_in-H_out),(1,np.cumsum(H_in-H_out).size)).flatten() # export as 1D array

    # List of time datapoints
    index = pd.date_range(initial, freq='D', periods=ICU_tot.size)
    return index, initial, H_tot, H_tot_cumsum, ICU_tot, H_in, H_out
=======
    df = df.resample('D', on='DATE').sum()

    variable_mapping = {"TOTAL_IN": "H_tot",
                        "TOTAL_IN_ICU": "ICU_tot",
                        "NEW_IN": "H_in",
                        "NEW_OUT": "H_out"}
    df = df.rename(columns=variable_mapping)
    df = df[list(variable_mapping.values())]
    df["H_tot_cumsum"] = (df["H_in"] - df["H_out"]).cumsum().values

    return df
>>>>>>> abe6f4f3
<|MERGE_RESOLUTION|>--- conflicted
+++ resolved
@@ -3,13 +3,8 @@
 import pandas as pd
 import numpy as np
 
-<<<<<<< HEAD
-def get_sciensano_COVID19_data():
-    """Download Sciensano hospitalisation cases data 
-=======
 def get_sciensano_COVID19_data(update=True):
     """Download Sciensano hospitalisation cases data
->>>>>>> abe6f4f3
 
     This function returns the publically available Sciensano data
     on COVID-19 related hospitalisations.A copy of the downloaded dataset
@@ -23,24 +18,6 @@
 
     Returns
     -----------
-<<<<<<< HEAD
-    index : pd.DatetimeIndex
-        datetimes for which a data point is available
-    initial :  str 'YYYY-MM-DD'
-        initial date of records as string
-    ICU_tot : np.array
-        total number of hospitalised patients in ICU
-    H_tot : np.array
-        total number of hospitalised patients (according to Sciensano)
-    H_in : np.array
-        total number of patients going to hospital on given date
-    H_out: np.array
-        total number of patients discharged from hospital on given data
-    H_tot_cumsum: np.array
-        calculated total number of patients in hospital
-        calculated as by taking the cumulative sum of H_net = H_in - H_out
-    
-=======
     df : pandas.DataFrame
         DataFrame with the sciensano data on daily basis. The following columns
         are returned:
@@ -53,7 +30,6 @@
         - H_tot_cumsum : calculated total number of patients in hospital,
               calculated as by taking the cumulative sum of H_net = H_in - H_out
 
->>>>>>> abe6f4f3
     Notes
     ----------
     The data is extracted from Sciensano database: https://epistat.wiv-isp.be/covid/
@@ -81,19 +57,6 @@
         '../../../data/raw/sciensano/COVID19BE_HOSP.csv'), parse_dates=['DATE'])
 
     # Resample data from all regions and sum all values for each date
-<<<<<<< HEAD
-    data = df.loc[:,['DATE','TOTAL_IN','TOTAL_IN_ICU','NEW_IN','NEW_OUT']]
-    data = data.resample('D', on='DATE').sum()
-    H_tot = np.array([data.loc[:,'TOTAL_IN'].tolist()]).flatten() # export as 1D array
-    ICU_tot = np.array([data.loc[:,'TOTAL_IN_ICU'].tolist()]).flatten() # export as 1D array
-    H_in = np.array([data.loc[:,'NEW_IN'].tolist()]).flatten() # export as 1D array
-    H_out = np.array([data.loc[:,'NEW_OUT'].tolist()]).flatten() # export as 1D array
-    H_tot_cumsum=np.reshape(np.cumsum(H_in-H_out),(1,np.cumsum(H_in-H_out).size)).flatten() # export as 1D array
-
-    # List of time datapoints
-    index = pd.date_range(initial, freq='D', periods=ICU_tot.size)
-    return index, initial, H_tot, H_tot_cumsum, ICU_tot, H_in, H_out
-=======
     df = df.resample('D', on='DATE').sum()
 
     variable_mapping = {"TOTAL_IN": "H_tot",
@@ -104,5 +67,4 @@
     df = df[list(variable_mapping.values())]
     df["H_tot_cumsum"] = (df["H_in"] - df["H_out"]).cumsum().values
 
-    return df
->>>>>>> abe6f4f3
+    return df