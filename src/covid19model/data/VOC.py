--- conflicted
+++ resolved
@@ -3,13 +3,9 @@
 import pandas as pd
 
 def get_abc_data():
-    # Load and format B1.1.7 VOC data 
+    # Load and format B1.1.7 VOC data
     rel_dir = os.path.join(os.path.dirname(__file__), '../../../data/raw/VOCs/sequencing_501YV1_501YV2_501YV3.csv')
-<<<<<<< HEAD
-    df_VOC_501Y = pd.read_csv(rel_dir, parse_dates=True, encoding='cp1252').set_index('collection_date', drop=True).drop(columns=['sampling_week','year', 'week'])
-=======
-    df_VOC_abc = pd.read_csv(rel_dir, parse_dates=True).set_index('collection_date', drop=True).drop(columns=['sampling_week','year', 'week'])
->>>>>>> c15bcf76
+    df_VOC_abc = pd.read_csv(rel_dir, parse_dates=True, encoding='cp1252').set_index('collection_date', drop=True).drop(columns=['sampling_week','year', 'week'])
     # Converting the index as date
     df_VOC_abc.index = pd.to_datetime(df_VOC_abc.index)
     # Extrapolate missing dates to obtain a continuous index
