import os
import datetime
import pandas as pd
import numpy as np

def get_interaction_matrices():
    """Extract interaction matrices and demographic data from `data/raw/polymod` folder

    This function returns the total number of individuals in ten year age bins in the Belgian population and the interaction matrices Nc at home, at work, in schools, on public transport, during leisure activities and during other activities.

    Returns
    -----------
    initN : np.array
        number of Belgian individuals, regardless of sex, in ten year age bins
    Nc_home :  np.array (9x9)
        number of daily contacts at home of individuals in age group X with individuals in age group Y
    Nc_work :  np.array (9x9)
        number of daily contacts in the workplace of individuals in age group X with individuals in age group Y
    Nc_schools :  np.array (9x9)
        number of daily contacts in schools of individuals in age group X with individuals in age group Y
    Nc_transport :  np.array (9x9)
        number of daily contacts on public transport of individuals in age group X with individuals in age group Y
    Nc_leisure :  np.array (9x9)
        number of daily contacts during leisure activities of individuals in age group X with individuals in age group Y
    Nc_others :  np.array (9x9)
        number of daily contacts in other places of individuals in age group X with individuals in age group Y
    Nc_total :  np.array (9x9)
        total number of daily contacts of individuals in age group X with individuals in age group Y, calculated as the sum of all the above interaction

    Notes
    ----------
    The interaction matrices are extracted from the polymod dataset `contacts.Rdata`: https://lwillem.shinyapps.io/socrates_rshiny/.
    The demographic data was retreived from https://statbel.fgov.be/en/themes/population/structure-population

    Example use
    -----------
    initN, Nc_home, Nc_work, Nc_schools, Nc_transport, Nc_leisure, Nc_others, Nc_total = get_interaction_matrices()
    """
    abs_dir = os.path.dirname(__file__)
    rel_dir = os.path.join(abs_dir, "../../../data/raw/polymod/interaction_matrices/Belgium")

    abs_dir = os.path.dirname(__file__)
    polymod_path = os.path.join(abs_dir, "../../../data/raw/polymod/")

    # Data source
<<<<<<< HEAD
    Nc_home = np.loadtxt(os.path.join(rel_dir, "BELhome.txt"), dtype='f', delimiter='\t')
    Nc_work = np.loadtxt(os.path.join(rel_dir, "BELwork.txt"), dtype='f', delimiter='\t')
    Nc_schools = np.loadtxt(os.path.join(rel_dir, "BELschools.txt"), dtype='f', delimiter='\t')
    Nc_transport = np.loadtxt(os.path.join(rel_dir, "BELtransport.txt"), dtype='f', delimiter='\t')
    Nc_leisure = np.loadtxt(os.path.join(rel_dir, "BELleisure.txt"), dtype='f', delimiter='\t')
    Nc_others = np.loadtxt(os.path.join(rel_dir, "BELothers.txt"), dtype='f', delimiter='\t')
    Nc_total = np.loadtxt(os.path.join(rel_dir, "BELtotal.txt"), dtype='f', delimiter='\t')
    initN = np.loadtxt(os.path.join(abs_dir, "../../../data/raw/polymod/demographic/BELagedist_10year.txt"), dtype='f', delimiter='\t')
=======
    Nc_home = np.loadtxt(os.path.join(polymod_path, "interaction_matrices/Belgium/BELhome.txt"), dtype='f', delimiter='\t')
    Nc_work = np.loadtxt(os.path.join(polymod_path, "interaction_matrices/Belgium/BELwork.txt"), dtype='f', delimiter='\t')
    Nc_schools = np.loadtxt(os.path.join(polymod_path, "interaction_matrices/Belgium/BELschools.txt"), dtype='f', delimiter='\t')
    Nc_transport = np.loadtxt(os.path.join(polymod_path, "interaction_matrices/Belgium/BELtransport.txt"), dtype='f', delimiter='\t')
    Nc_leisure = np.loadtxt(os.path.join(polymod_path, "interaction_matrices/Belgium/BELleisure.txt"), dtype='f', delimiter='\t')
    Nc_others = np.loadtxt(os.path.join(polymod_path, "interaction_matrices/Belgium/BELothers.txt"), dtype='f', delimiter='\t')
    Nc_total = np.loadtxt(os.path.join(polymod_path, "interaction_matrices/Belgium/BELtotal.txt"), dtype='f', delimiter='\t')
    initN = np.loadtxt(os.path.join(polymod_path, "demographic/BELagedist_10year.txt"), dtype='f', delimiter='\t')
>>>>>>> bce0399a

    return initN, Nc_home, Nc_work, Nc_schools, Nc_transport, Nc_leisure, Nc_others, Nc_total<|MERGE_RESOLUTION|>--- conflicted
+++ resolved
@@ -37,22 +37,9 @@
     initN, Nc_home, Nc_work, Nc_schools, Nc_transport, Nc_leisure, Nc_others, Nc_total = get_interaction_matrices()
     """
     abs_dir = os.path.dirname(__file__)
-    rel_dir = os.path.join(abs_dir, "../../../data/raw/polymod/interaction_matrices/Belgium")
-
-    abs_dir = os.path.dirname(__file__)
     polymod_path = os.path.join(abs_dir, "../../../data/raw/polymod/")
 
     # Data source
-<<<<<<< HEAD
-    Nc_home = np.loadtxt(os.path.join(rel_dir, "BELhome.txt"), dtype='f', delimiter='\t')
-    Nc_work = np.loadtxt(os.path.join(rel_dir, "BELwork.txt"), dtype='f', delimiter='\t')
-    Nc_schools = np.loadtxt(os.path.join(rel_dir, "BELschools.txt"), dtype='f', delimiter='\t')
-    Nc_transport = np.loadtxt(os.path.join(rel_dir, "BELtransport.txt"), dtype='f', delimiter='\t')
-    Nc_leisure = np.loadtxt(os.path.join(rel_dir, "BELleisure.txt"), dtype='f', delimiter='\t')
-    Nc_others = np.loadtxt(os.path.join(rel_dir, "BELothers.txt"), dtype='f', delimiter='\t')
-    Nc_total = np.loadtxt(os.path.join(rel_dir, "BELtotal.txt"), dtype='f', delimiter='\t')
-    initN = np.loadtxt(os.path.join(abs_dir, "../../../data/raw/polymod/demographic/BELagedist_10year.txt"), dtype='f', delimiter='\t')
-=======
     Nc_home = np.loadtxt(os.path.join(polymod_path, "interaction_matrices/Belgium/BELhome.txt"), dtype='f', delimiter='\t')
     Nc_work = np.loadtxt(os.path.join(polymod_path, "interaction_matrices/Belgium/BELwork.txt"), dtype='f', delimiter='\t')
     Nc_schools = np.loadtxt(os.path.join(polymod_path, "interaction_matrices/Belgium/BELschools.txt"), dtype='f', delimiter='\t')
@@ -61,6 +48,5 @@
     Nc_others = np.loadtxt(os.path.join(polymod_path, "interaction_matrices/Belgium/BELothers.txt"), dtype='f', delimiter='\t')
     Nc_total = np.loadtxt(os.path.join(polymod_path, "interaction_matrices/Belgium/BELtotal.txt"), dtype='f', delimiter='\t')
     initN = np.loadtxt(os.path.join(polymod_path, "demographic/BELagedist_10year.txt"), dtype='f', delimiter='\t')
->>>>>>> bce0399a
 
     return initN, Nc_home, Nc_work, Nc_schools, Nc_transport, Nc_leisure, Nc_others, Nc_total