--- conflicted
+++ resolved
@@ -409,16 +409,10 @@
         pars_dict['beta_M'] = 0.03492 # metropolitan
         
     # Co-infection model: infectivity gain
-<<<<<<< HEAD
-    pars_dict['alpha'] = [1] # Must be a list so we can check if "sum(alpha) == 1" 
-    pars_dict['K_inf1'] = 1.45 # British variant infectivity gain
-    pars_dict['K_inf2'] = 1.45*1.5 # Indian variant infectivity gain
-    pars_dict['K_hosp'] = 1
-=======
     if VOC:
-        pars_dict['alpha'] = 0
-        pars_dict['K_inf'] = 1
+        pars_dict['alpha'] = [1] # Must be a list so we can check if "sum(alpha) == 1" 
+        pars_dict['K_inf1'] = 1.45 # British variant infectivity gain
+        pars_dict['K_inf2'] = 1.45*1.5 # Indian variant infectivity gain
         pars_dict['K_hosp'] = 1
->>>>>>> 752d7262
 
     return pars_dict
