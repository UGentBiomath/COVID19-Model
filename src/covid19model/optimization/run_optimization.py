import random
import os
import numpy as np
import matplotlib.pyplot as plt
import pandas as pd
import datetime
import scipy
from scipy.integrate import odeint
import matplotlib.dates as mdates
import matplotlib
import scipy.stats as st

import math
import xarray as xr
import emcee
import json
import corner

from covid19model.optimization import objective_fcns
from covid19model.optimization import MCMC
from covid19model.models import models
from covid19model.data import google
from covid19model.data import sciensano
from covid19model.data import model_parameters
from covid19model.visualization.optimization import traceplot

def checkplots(samples, flatsamples, fig_path, spatial_unit, figname, labels):

    traceplot(samples,labels=labels,plt_kwargs={'linewidth':2,'color': 'red','alpha': 0.15})
    plt.savefig(fig_path+'traceplots/'+figname+str(spatial_unit)+'_'+str(datetime.date.today())+'.pdf',
                dpi=600, bbox_inches='tight')

    fig = corner.corner(flatsamples,labels=labels)
    fig.set_size_inches(8, 8)
    plt.savefig(fig_path+'cornerplots/'+figname+str(spatial_unit)+'_'+str(datetime.date.today())+'.pdf',
                dpi=600, bbox_inches='tight')
    
    return

def calculate_R0(samples_beta, model, initN, Nc_total):
    R0 =[]
    for i in range(len(samples_beta['beta'])):
        R0.append(sum((model.parameters['a']*model.parameters['da']+model.parameters['omega'])*samples_beta['beta'][i]*model.parameters['s']*np.sum(Nc_total,axis=1)*(initN/sum(initN))))
    R0_stratified = np.zeros([initN.size,len(samples_beta['beta'])])
    for i in range(len(samples_beta['beta'])):
        R0_stratified[:,i]= (model.parameters['a']*model.parameters['da']+model.parameters['omega'])*samples_beta['beta'][i]*model.parameters['s']*np.sum(Nc_total,axis=1)
    R0_stratified_dict = pd.DataFrame(R0_stratified).T.to_dict(orient='list')

    return R0, R0_stratified_dict


def full_calibration_wave1(model, timeseries, spatial_unit, start_date, end_beta, end_ramp,
                     fig_path, samples_path, initN, Nc_total,
                     maxiter=50, popsize=50, steps_mcmc=10000, omega=0.8, phip=0.8, phig=0.8):

    """
    Function to calibrate the first wave in different steps with pso and mcmc
    Step 1: calibration of beta and warmup
    Step 2: calibation of compliance parameters

    model : object
        initialized model
    timeseries : Series
        data to fit with date in index
    spatial_unit : string
        name of the spatial_unit, e.g. Gent, Antwerp, Belgium or NIS-code (for writing out files)
    start_date, end_beta, end_ramp : string, format YYYY-MM-DD
        date of first data point, last date for fitting beta and last date
        for fitting the compliance ramp
    fig_path : string
        path to folder where to save figures
    samples_path : string
        path to folder where to save samples
    maxiter: int (default 50)
        maximum number of pso iterations
    popsize: int (default 50)
        population size of particle swarm
        increasing this variable increases the chance of finding local minima but
        slows down calculations
    steps_mcmc : int (default 10000)
        number of steps in MCMC calibration


    """
    plt.ioff()
    # define dataset
    data=[timeseries[start_date:end_beta]]
    states = [["H_in"]]

    #############################################
    ####### CALIBRATING BETA AND warmup #######
    #############################################
    # set optimisation settings
    parNames_pso = ['sigma_data','extraTime','beta'] # must be a list!
    bounds_pso=((1,100),(30,60),(0.02,0.06)) # must be a list!
    # run pso optimisation
    theta = MCMC.fit_pso(model,data,parNames_pso,states,bounds_pso,maxiter=maxiter,popsize=popsize,
                        start_date=start_date, omega=omega, phip=phip, phig=phig)

    sigma_data = theta[0]
    warmup = int(round(theta[1]))
    beta = theta[2]
    model.parameters.update({'beta': beta})


    # run MCMC calibration

    parNames_mcmc = ['sigma_data','beta'] # must be a list!
    bounds_mcmc=((1,200),(0.01,0.10))

    pos = [sigma_data,beta] + [1, 1e-2 ]* np.random.randn(4, 2)
    nwalkers, ndim = pos.shape
    sampler = emcee.EnsembleSampler(nwalkers, ndim, objective_fcns.log_probability,
                     args=(model, bounds_mcmc, data, states, parNames_mcmc, None, start_date, warmup))
    sampler.run_mcmc(pos, steps_mcmc, progress=True);

    samples_beta = sampler.get_chain(discard=500,flat=False)
    flat_samples_beta = sampler.get_chain(discard=500,flat=True)

    try:
        sampler.get_autocorr_time()
    except:
        print('Calibrating beta. Warning: The chain is shorter than 50 times the integrated autocorrelation time for 4 parameter(s). Use this estimate with caution and run a longer chain!')

<<<<<<< HEAD

    traceplot(samples_beta,labels=['$\sigma_{data}$','$\\beta$'],plt_kwargs={'linewidth':2,'color': 'red','alpha': 0.15})
    plt.savefig(fig_path+'traceplots/beta_'+str(spatial_unit)+'_'+str(datetime.date.today())+'.pdf',
                dpi=600, bbox_inches='tight')

    fig = corner.corner(flat_samples_beta,labels=['$\sigma_{data}$','$\\beta$'])
    fig.set_size_inches(8, 8)
    plt.savefig(fig_path+'cornerplots/beta_'+str(spatial_unit)+'_'+str(datetime.date.today())+'.pdf',
                dpi=600, bbox_inches='tight')

=======
    checkplots(samples_beta, flat_samples_beta, fig_path, spatial_unit, 
                figname='beta_', labels=['$\sigma_{data}$','$\\beta$'])
    
>>>>>>> c5352110
    samples_beta = {'beta': flat_samples_beta[:,1].tolist()}

    model.parameters.update({'policy_time': warmup})

    #############################################
    ####### CALIBRATING COMPLIANCE PARAMS #######
    #############################################
    l = None
    tau = None
    prevention = None

    # define dataset
    data=[timeseries[start_date:end_ramp]]
    # set optimisation settings
    parNames_pso2 = ['sigma_data','l','tau','prevention'] # must be a list!
    bounds_pso2=((1,100),(0.1,20),(0,20),(0,1)) # must be a list!
    # run optimisation
    theta_comp = MCMC.fit_pso(model, data, parNames_pso2, states, bounds_pso2,
                            samples=samples_beta, maxiter=maxiter,popsize=popsize, start_date=start_date)

    model.parameters.update({'l': theta_comp[1],
                            'tau': theta_comp[2],
                            'prevention': theta_comp[3]})

    bounds_mcmc2=((1,100),(0.001,20),(0,20),(0,1)) # must be a list!
    pos = theta_comp + [1, 0.1, 0.1, 0.1 ]* np.random.randn(8, 4)
    nwalkers, ndim = pos.shape
    sampler = emcee.EnsembleSampler(nwalkers, ndim, objective_fcns.log_probability,
                                    args=(model,bounds_mcmc2,data,states,parNames_pso2,samples_beta, start_date, warmup))

    sampler.run_mcmc(pos, steps_mcmc, progress=True);

    try:
        sampler.get_autocorr_time()
    except:
        print('Calibrating compliance ramp. Warning: The chain is shorter than 50 times the integrated autocorrelation time for 4 parameter(s). Use this estimate with caution and run a longer chain!')


    samples_ramp = sampler.get_chain(discard=200,flat=False)
    flat_samples_ramp = sampler.get_chain(discard=200,flat=True)

    checkplots(samples_ramp, flat_samples_ramp, fig_path, spatial_unit, 
                figname='ramp_', labels=["$\sigma_{data}$","l","$\\tau$","prevention"])

<<<<<<< HEAD
    fig = corner.corner(flat_samples_ramp, labels=["$\sigma_{data}$","l","$\\tau$","$\Omega$"])
    fig.set_size_inches(9, 9)
    plt.savefig(fig_path+'cornerplots/ramp_'+str(spatial_unit)+'_'+str(datetime.date.today())+'.pdf',
                dpi=600, bbox_inches='tight')

=======
    
>>>>>>> c5352110
    sigma_data = flat_samples_ramp[:,0].tolist()
    l = flat_samples_ramp[:,1].tolist()
    tau = flat_samples_ramp[:,2].tolist()
    prevention = flat_samples_ramp[:,3].tolist()

    #############################################
    ####### CALCULATING R0 ######################
    #############################################

    R0, R0_stratified_dict = calculate_R0(samples_beta, model, initN, Nc_total)

    samples_dict={'calibration_data':states[0][0], 'start_date':start_date,
                  'end_beta':end_beta, 'end_ramp':end_ramp,
                  'maxiter': maxiter, 'popsize':popsize, 'steps_mcmc':steps_mcmc,
                  'R0':R0, 'R0_stratified_dict':R0_stratified_dict,
                  'warmup': warmup, 'beta': samples_beta['beta'],
                  'sigma_data':sigma_data, 'l': l,'tau': tau,
                  'prevention':prevention}

    with open(samples_path+str(spatial_unit)+'_'+str(datetime.date.today())+'.json', 'w') as fp:
        json.dump(samples_dict, fp)

    plt.ion()
    return samples_dict


<<<<<<< HEAD
def full_calibration_wave2(model, timeseries, spatial_unit, start_date, end_beta,
                            beta_init, sigma_data_init, fig_path, samples_path,initN, Nc_total,
                            maxiter=50, popsize=50, steps_mcmc=10000):
=======
def full_calibration_wave2(model, timeseries, spatial_unit, start_date, end_beta, 
                           beta_init, sigma_data_init, beta_norm_params, sigma_data_norm_params, 
                           fig_path, samples_path,initN, Nc_total,
                           steps_mcmc=10000):
>>>>>>> c5352110

    """

    Function to calibrate the second wave: only mcmc, 
    based on initial values for beta and sigma_data from the first waves
    Only beta is calibrated in this function.

    model : object
        initialized model
    timeseries : Series
        data to fit with date in index
    spatial_unit : string
        name of the spatial_unit, e.g. Gent, Antwerp, Belgium
    start_date, end_beta : string, format YYYY-MM-DD
        date of first data point, last date for fitting beta and last date
        for fitting the compliance ramp
    fig_path : string
        path to folder where to save figures
    samples_path : string
        path to folder where to save samples
    steps_mcmc : int (default 10000)
        number of steps in MCMC calibration


    """
    plt.ioff()
    # define dataset
    data=[timeseries[start_date:end_beta]]
    states = [["H_in"]]

    #############################################
    ############# CALIBRATING BETA ##############
    #############################################
    warmup = 0
    model.parameters.update({'beta': beta_init})

    # run MCMC calibration

    parNames_mcmc = ['sigma_data','beta'] # must be a list!
    norm_params = (sigma_data_norm_params, beta_norm_params)
    bounds_mcmc = ((1,200),(0.0001,0.10))

    pos = [sigma_data_init, beta_init] + [1, 1e-2 ]* np.random.randn(4, 2)
    nwalkers, ndim = pos.shape

    if beta_norm_params is not None: # use normal prior
        sampler = emcee.EnsembleSampler(nwalkers, ndim, objective_fcns.log_probability_normal,
                                    args=(model, norm_params, data, states, parNames_mcmc, None, start_date, warmup))
    else: # use uniform prior
        sampler = emcee.EnsembleSampler(nwalkers, ndim, objective_fcns.log_probability,
                                    args=(model, bounds_mcmc, data, states, parNames_mcmc, None, start_date, warmup))
    sampler.run_mcmc(pos, steps_mcmc, progress=True);

    samples_beta = sampler.get_chain(discard=500,flat=False)
    flat_samples_beta = sampler.get_chain(discard=500,flat=True)

    try:
        sampler.get_autocorr_time()
    except:
        print('Calibrating beta. Warning: The chain is shorter than 50 times the integrated autocorrelation time for 4 parameter(s). Use this estimate with caution and run a longer chain!')


    checkplots(samples_beta, flat_samples_beta, fig_path, spatial_unit, 
                figname='beta_', labels=['$\sigma_{data}$','$\\beta$'])

<<<<<<< HEAD
    fig = corner.corner(flat_samples_beta,labels=['$\sigma_{data}$','$\\beta$'])
    fig.set_size_inches(8, 8)
    plt.savefig(fig_path+'cornerplots/beta_'+str(spatial_unit)+'_'+str(datetime.date.today())+'.pdf',
                dpi=600, bbox_inches='tight')

=======
    
>>>>>>> c5352110
    samples_beta = {'beta': flat_samples_beta[:,1].tolist()}

    #############################################
    ####### CALCULATING R0 ######################
    #############################################

    R0, R0_stratified_dict = calculate_R0(samples_beta, model, initN, Nc_total)

    samples_dict={'calibration_data':states[0][0], 'start_date':start_date,
                  'end_beta':end_beta,
                  'steps_mcmc':steps_mcmc,
                  'R0':R0, 'R0_stratified_dict':R0_stratified_dict,
                  'warmup': warmup, 'beta': samples_beta['beta']}

    with open(samples_path+str(spatial_unit)+'_'+str(datetime.date.today())+'.json', 'w') as fp:
        json.dump(samples_dict, fp)

    plt.ion()
    return samples_dict<|MERGE_RESOLUTION|>--- conflicted
+++ resolved
@@ -34,7 +34,7 @@
     fig.set_size_inches(8, 8)
     plt.savefig(fig_path+'cornerplots/'+figname+str(spatial_unit)+'_'+str(datetime.date.today())+'.pdf',
                 dpi=600, bbox_inches='tight')
-    
+
     return
 
 def calculate_R0(samples_beta, model, initN, Nc_total):
@@ -122,22 +122,9 @@
     except:
         print('Calibrating beta. Warning: The chain is shorter than 50 times the integrated autocorrelation time for 4 parameter(s). Use this estimate with caution and run a longer chain!')
 
-<<<<<<< HEAD
-
-    traceplot(samples_beta,labels=['$\sigma_{data}$','$\\beta$'],plt_kwargs={'linewidth':2,'color': 'red','alpha': 0.15})
-    plt.savefig(fig_path+'traceplots/beta_'+str(spatial_unit)+'_'+str(datetime.date.today())+'.pdf',
-                dpi=600, bbox_inches='tight')
-
-    fig = corner.corner(flat_samples_beta,labels=['$\sigma_{data}$','$\\beta$'])
-    fig.set_size_inches(8, 8)
-    plt.savefig(fig_path+'cornerplots/beta_'+str(spatial_unit)+'_'+str(datetime.date.today())+'.pdf',
-                dpi=600, bbox_inches='tight')
-
-=======
-    checkplots(samples_beta, flat_samples_beta, fig_path, spatial_unit, 
+    checkplots(samples_beta, flat_samples_beta, fig_path, spatial_unit,
                 figname='beta_', labels=['$\sigma_{data}$','$\\beta$'])
-    
->>>>>>> c5352110
+
     samples_beta = {'beta': flat_samples_beta[:,1].tolist()}
 
     model.parameters.update({'policy_time': warmup})
@@ -179,18 +166,10 @@
     samples_ramp = sampler.get_chain(discard=200,flat=False)
     flat_samples_ramp = sampler.get_chain(discard=200,flat=True)
 
-    checkplots(samples_ramp, flat_samples_ramp, fig_path, spatial_unit, 
+    checkplots(samples_ramp, flat_samples_ramp, fig_path, spatial_unit,
                 figname='ramp_', labels=["$\sigma_{data}$","l","$\\tau$","prevention"])
 
-<<<<<<< HEAD
-    fig = corner.corner(flat_samples_ramp, labels=["$\sigma_{data}$","l","$\\tau$","$\Omega$"])
-    fig.set_size_inches(9, 9)
-    plt.savefig(fig_path+'cornerplots/ramp_'+str(spatial_unit)+'_'+str(datetime.date.today())+'.pdf',
-                dpi=600, bbox_inches='tight')
-
-=======
-    
->>>>>>> c5352110
+
     sigma_data = flat_samples_ramp[:,0].tolist()
     l = flat_samples_ramp[:,1].tolist()
     tau = flat_samples_ramp[:,2].tolist()
@@ -217,20 +196,14 @@
     return samples_dict
 
 
-<<<<<<< HEAD
 def full_calibration_wave2(model, timeseries, spatial_unit, start_date, end_beta,
-                            beta_init, sigma_data_init, fig_path, samples_path,initN, Nc_total,
-                            maxiter=50, popsize=50, steps_mcmc=10000):
-=======
-def full_calibration_wave2(model, timeseries, spatial_unit, start_date, end_beta, 
-                           beta_init, sigma_data_init, beta_norm_params, sigma_data_norm_params, 
+                           beta_init, sigma_data_init, beta_norm_params, sigma_data_norm_params,
                            fig_path, samples_path,initN, Nc_total,
                            steps_mcmc=10000):
->>>>>>> c5352110
-
-    """
-
-    Function to calibrate the second wave: only mcmc, 
+
+    """
+
+    Function to calibrate the second wave: only mcmc,
     based on initial values for beta and sigma_data from the first waves
     Only beta is calibrated in this function.
 
@@ -289,18 +262,10 @@
         print('Calibrating beta. Warning: The chain is shorter than 50 times the integrated autocorrelation time for 4 parameter(s). Use this estimate with caution and run a longer chain!')
 
 
-    checkplots(samples_beta, flat_samples_beta, fig_path, spatial_unit, 
+    checkplots(samples_beta, flat_samples_beta, fig_path, spatial_unit,
                 figname='beta_', labels=['$\sigma_{data}$','$\\beta$'])
 
-<<<<<<< HEAD
-    fig = corner.corner(flat_samples_beta,labels=['$\sigma_{data}$','$\\beta$'])
-    fig.set_size_inches(8, 8)
-    plt.savefig(fig_path+'cornerplots/beta_'+str(spatial_unit)+'_'+str(datetime.date.today())+'.pdf',
-                dpi=600, bbox_inches='tight')
-
-=======
-    
->>>>>>> c5352110
+
     samples_beta = {'beta': flat_samples_beta[:,1].tolist()}
 
     #############################################
