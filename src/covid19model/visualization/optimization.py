import datetime
import random
import matplotlib
import matplotlib.pyplot as plt
import matplotlib.dates as mdates
import pandas as pd
import numpy as np
from .utils import colorscale_okabe_ito
from .output import _apply_tick_locator

def traceplot(samples,labels,plt_kwargs={},filename=None):
    """Make a visualization of sampled parameters

    Parameters
    ----------
    samples: np.array
        A 3-D numpy array containing the sampled parameters.
        The x-dimension must be the number of samples, the y-dimension the number of parallel chains and the z-dimension the number of sampled parameters.
    labels: list
        A list containing the names of the sampled parameters. Must be the same length as the z-dimension of the samples np.array.
    plt_kwargs: dictionary
        A dictionary containing arguments for the plt.plot function.

    Returns
    -------
    ax
    """
    # extract dimensions of sampler output
    nsamples,nwalkers, ndim = samples.shape
    # input check
    if len(labels) != ndim:
        raise ValueError(
        "The length of label list is not equal to the length of the z-dimension of the samples.\n"
        "The list of label is of length: {0}. The z-dimension of the samples of length: {1}".format(len(labels), ndim)
        )
    # initialise figure
    fig, axes = plt.subplots(len(labels))
    # set size
    fig.set_size_inches(10, len(labels)*7/3)
    # plot data
    for i in range(ndim):
        ax = axes[i]
        ax.plot(samples[:, :, i], **plt_kwargs)
        ax.set_xlim(0, nsamples)
        ax.set_ylabel(labels[i])
    axes[-1].set_xlabel("step number")

    if filename:
        plt.savefig(filename, dpi=600, bbox_inches='tight',
                    orientation='portrait', papertype='a4')

    return ax

def plot_fit(y_model,data,start_date,lag_time,states,end_date=None,with_ints=True,T=1,
                    data_mkr=['o','v','s','*','^'],plt_clr=['blue','red','green','orange','black'],
                    legend_text=None,titleText=None,ax=None,ylabel='number of patients',
                    plt_kwargs={},sct_kwargs={}):

    """Plot model fit to user provided data

    Parameters
    -----------
    y_model : xarray
        model output to be visualised
    data : array
        list containing dataseries
    start_date : string, format YYYY-MM-DD
        date corresponding to first entry of dataseries
    lag_time : float or int
        time between start of simulation and start of data recording
    states : array
        list containg the names of the model states that correspond to the data
    end_date : string, format YYYY-MM-DD, optional
        end date of simulation
    with_ints : boolean, optional
        if True: use ints; if False: use datetime strings
    filename : string, optional
        Filename + extension to save a copy of the plot_fit
    ax : matplotlib.axes.Axes, optional
        If provided, will use the axis to add the lines.
    ylabel : string, optional
        label for y-axis, default 'number of patients'

    Returns
    -----------
    ax

    Example use
    -----------
    data = [[71,  90, 123, 183, 212, 295, 332]]
    start_date = '15-03-2020'
    lag_time = int(42)
    states = [["H_in"]]
    T = data[0].size+lag_time-1

    y_model = model.sim(int(T))
    ax = plot_fit(y_model,data,start_date,lag_time,states)

    for i in range(100):
        y_model = model.sim(T)
        ax = plot_fit(y_model,data,start_date,lag_time,states,ax=ax)

    """
    # Make sure to use pandas plot settings
    pd.plotting.register_matplotlib_converters()

    # check if ax object is provided by user
    if ax is None:
        #fig, ax = plt.subplots()
        ax = plt.gca()
    # Create shifted index vector
    if with_ints==True:
        idx = pd.date_range(start_date,freq='D',periods=data[0].size + lag_time + T) - datetime.timedelta(days=lag_time)
    else:
        idx_model = pd.date_range(pd.to_datetime(start_date)-pd.to_timedelta(lag_time, unit='days'),
                                  pd.to_datetime(end_date))

        idx_data = pd.date_range(pd.to_datetime(start_date),
                                  pd.to_datetime(end_date))

    # Plot model prediction
    y_model = y_model.sum(dim="stratification")
    for i in range(len(data)):
        # dummy lines for legend
        lines = ax.plot([],[],plt_clr[i],alpha=1)

    for i in range(len(states)):
        data2plot = y_model[states[i]].to_array(dim="states").values.ravel()
        if with_ints==True:
            lines = ax.plot(idx,data2plot,plt_clr[i],**plt_kwargs)
        else:
            lines = ax.plot(idx_model,data2plot,plt_clr[i],**plt_kwargs)
    # Plot data
    for i in range(len(data)):
        if with_ints==True:
            lines=ax.scatter(idx[lag_time:-T],data[i],color="black",facecolors='none',**sct_kwargs)
        else:
            if len(data[i]) < len(idx_data):
<<<<<<< HEAD
                idx_data = pd.date_range(pd.to_datetime(start_date),
                                         pd.to_datetime(start_date)+pd.to_timedelta(len(data[i])-1, unit='days'))
=======
                idx_data_short = pd.date_range(pd.to_datetime(start_date),
                                               pd.to_datetime(start_date)+pd.to_timedelta(len(data[i])-1, unit='days'))
                lines=ax.scatter(idx_data_short,data[i],color="black",facecolors='none',**sct_kwargs)
            else:
>>>>>>> 5527ff7e
                lines=ax.scatter(idx_data,data[i],color="black",facecolors='none',**sct_kwargs)


    # Attributes
    if legend_text is not None:
        leg=ax.legend(legend_text, loc="upper left", bbox_to_anchor=(1,1))
    if titleText is not None:
        ax.set_title(titleText,{'fontsize':18})

    # Format axes
    ax.xaxis.set_major_locator(mdates.DayLocator())
    ax.xaxis.set_major_formatter(mdates.DateFormatter('%d-%m-%Y'))
    plt.setp(plt.gca().xaxis.get_majorticklabels(),
        'rotation', 90)
    #fig.autofmt_xdate(rotation=90)
    if with_ints==True:
        ax.set_xlim( idx[lag_time-3], pd.to_datetime(idx[-1]+ datetime.timedelta(days=1)))
    else:
        #breakpoint()
        ax.set_xlim('2020-03-12', end_date)
    ax.set_ylabel(ylabel)

    # limit the number of ticks on the axis
    ax = _apply_tick_locator(ax)

    return ax<|MERGE_RESOLUTION|>--- conflicted
+++ resolved
@@ -136,15 +136,10 @@
             lines=ax.scatter(idx[lag_time:-T],data[i],color="black",facecolors='none',**sct_kwargs)
         else:
             if len(data[i]) < len(idx_data):
-<<<<<<< HEAD
-                idx_data = pd.date_range(pd.to_datetime(start_date),
-                                         pd.to_datetime(start_date)+pd.to_timedelta(len(data[i])-1, unit='days'))
-=======
                 idx_data_short = pd.date_range(pd.to_datetime(start_date),
                                                pd.to_datetime(start_date)+pd.to_timedelta(len(data[i])-1, unit='days'))
                 lines=ax.scatter(idx_data_short,data[i],color="black",facecolors='none',**sct_kwargs)
             else:
->>>>>>> 5527ff7e
                 lines=ax.scatter(idx_data,data[i],color="black",facecolors='none',**sct_kwargs)
 
 
